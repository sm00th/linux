/*
   Copyright (C) 2002 Richard Henderson
   Copyright (C) 2001 Rusty Russell, 2002 Rusty Russell IBM.

    This program is free software; you can redistribute it and/or modify
    it under the terms of the GNU General Public License as published by
    the Free Software Foundation; either version 2 of the License, or
    (at your option) any later version.

    This program is distributed in the hope that it will be useful,
    but WITHOUT ANY WARRANTY; without even the implied warranty of
    MERCHANTABILITY or FITNESS FOR A PARTICULAR PURPOSE.  See the
    GNU General Public License for more details.

    You should have received a copy of the GNU General Public License
    along with this program; if not, write to the Free Software
    Foundation, Inc., 59 Temple Place, Suite 330, Boston, MA  02111-1307  USA
*/
#include <linux/module.h>
#include <linux/moduleloader.h>
#include <linux/init.h>
#include <linux/kallsyms.h>
#include <linux/sysfs.h>
#include <linux/kernel.h>
#include <linux/slab.h>
#include <linux/vmalloc.h>
#include <linux/elf.h>
#include <linux/seq_file.h>
#include <linux/syscalls.h>
#include <linux/fcntl.h>
#include <linux/rcupdate.h>
#include <linux/capability.h>
#include <linux/cpu.h>
#include <linux/moduleparam.h>
#include <linux/errno.h>
#include <linux/err.h>
#include <linux/vermagic.h>
#include <linux/notifier.h>
#include <linux/sched.h>
#include <linux/stop_machine.h>
#include <linux/device.h>
#include <linux/string.h>
#include <linux/mutex.h>
#include <linux/unwind.h>
#include <asm/uaccess.h>
#include <asm/cacheflush.h>
#include <linux/license.h>
#include <asm/sections.h>
#include <linux/tracepoint.h>
#include <linux/ftrace.h>

#if 0
#define DEBUGP printk
#else
#define DEBUGP(fmt , a...)
#endif

#ifndef ARCH_SHF_SMALL
#define ARCH_SHF_SMALL 0
#endif

/* If this is set, the section belongs in the init part of the module */
#define INIT_OFFSET_MASK (1UL << (BITS_PER_LONG-1))

/* List of modules, protected by module_mutex or preempt_disable
 * (add/delete uses stop_machine). */
static DEFINE_MUTEX(module_mutex);
static LIST_HEAD(modules);

/* Waiting for a module to finish initializing? */
static DECLARE_WAIT_QUEUE_HEAD(module_wq);

static BLOCKING_NOTIFIER_HEAD(module_notify_list);

/* Bounds of module allocation, for speeding __module_text_address */
static unsigned long module_addr_min = -1UL, module_addr_max = 0;

int register_module_notifier(struct notifier_block * nb)
{
	return blocking_notifier_chain_register(&module_notify_list, nb);
}
EXPORT_SYMBOL(register_module_notifier);

int unregister_module_notifier(struct notifier_block * nb)
{
	return blocking_notifier_chain_unregister(&module_notify_list, nb);
}
EXPORT_SYMBOL(unregister_module_notifier);

/* We require a truly strong try_module_get(): 0 means failure due to
   ongoing or failed initialization etc. */
static inline int strong_try_module_get(struct module *mod)
{
	if (mod && mod->state == MODULE_STATE_COMING)
		return -EBUSY;
	if (try_module_get(mod))
		return 0;
	else
		return -ENOENT;
}

static inline void add_taint_module(struct module *mod, unsigned flag)
{
	add_taint(flag);
	mod->taints |= (1U << flag);
}

/*
 * A thread that wants to hold a reference to a module only while it
 * is running can call this to safely exit.  nfsd and lockd use this.
 */
void __module_put_and_exit(struct module *mod, long code)
{
	module_put(mod);
	do_exit(code);
}
EXPORT_SYMBOL(__module_put_and_exit);

/* Find a module section: 0 means not found. */
static unsigned int find_sec(Elf_Ehdr *hdr,
			     Elf_Shdr *sechdrs,
			     const char *secstrings,
			     const char *name)
{
	unsigned int i;

	for (i = 1; i < hdr->e_shnum; i++)
		/* Alloc bit cleared means "ignore it." */
		if ((sechdrs[i].sh_flags & SHF_ALLOC)
		    && strcmp(secstrings+sechdrs[i].sh_name, name) == 0)
			return i;
	return 0;
}

/* Provided by the linker */
extern const struct kernel_symbol __start___ksymtab[];
extern const struct kernel_symbol __stop___ksymtab[];
extern const struct kernel_symbol __start___ksymtab_gpl[];
extern const struct kernel_symbol __stop___ksymtab_gpl[];
extern const struct kernel_symbol __start___ksymtab_gpl_future[];
extern const struct kernel_symbol __stop___ksymtab_gpl_future[];
extern const struct kernel_symbol __start___ksymtab_gpl_future[];
extern const struct kernel_symbol __stop___ksymtab_gpl_future[];
extern const unsigned long __start___kcrctab[];
extern const unsigned long __start___kcrctab_gpl[];
extern const unsigned long __start___kcrctab_gpl_future[];
#ifdef CONFIG_UNUSED_SYMBOLS
extern const struct kernel_symbol __start___ksymtab_unused[];
extern const struct kernel_symbol __stop___ksymtab_unused[];
extern const struct kernel_symbol __start___ksymtab_unused_gpl[];
extern const struct kernel_symbol __stop___ksymtab_unused_gpl[];
extern const unsigned long __start___kcrctab_unused[];
extern const unsigned long __start___kcrctab_unused_gpl[];
#endif

#ifndef CONFIG_MODVERSIONS
#define symversion(base, idx) NULL
#else
#define symversion(base, idx) ((base != NULL) ? ((base) + (idx)) : NULL)
#endif

struct symsearch {
	const struct kernel_symbol *start, *stop;
	const unsigned long *crcs;
	enum {
		NOT_GPL_ONLY,
		GPL_ONLY,
		WILL_BE_GPL_ONLY,
	} licence;
	bool unused;
};

static bool each_symbol_in_section(const struct symsearch *arr,
				   unsigned int arrsize,
				   struct module *owner,
				   bool (*fn)(const struct symsearch *syms,
					      struct module *owner,
					      unsigned int symnum, void *data),
				   void *data)
{
	unsigned int i, j;

	for (j = 0; j < arrsize; j++) {
		for (i = 0; i < arr[j].stop - arr[j].start; i++)
			if (fn(&arr[j], owner, i, data))
				return true;
	}

	return false;
}

/* Returns true as soon as fn returns true, otherwise false. */
static bool each_symbol(bool (*fn)(const struct symsearch *arr,
				   struct module *owner,
				   unsigned int symnum, void *data),
			void *data)
{
	struct module *mod;
	const struct symsearch arr[] = {
		{ __start___ksymtab, __stop___ksymtab, __start___kcrctab,
		  NOT_GPL_ONLY, false },
		{ __start___ksymtab_gpl, __stop___ksymtab_gpl,
		  __start___kcrctab_gpl,
		  GPL_ONLY, false },
		{ __start___ksymtab_gpl_future, __stop___ksymtab_gpl_future,
		  __start___kcrctab_gpl_future,
		  WILL_BE_GPL_ONLY, false },
#ifdef CONFIG_UNUSED_SYMBOLS
		{ __start___ksymtab_unused, __stop___ksymtab_unused,
		  __start___kcrctab_unused,
		  NOT_GPL_ONLY, true },
		{ __start___ksymtab_unused_gpl, __stop___ksymtab_unused_gpl,
		  __start___kcrctab_unused_gpl,
		  GPL_ONLY, true },
#endif
	};

	if (each_symbol_in_section(arr, ARRAY_SIZE(arr), NULL, fn, data))
		return true;

	list_for_each_entry(mod, &modules, list) {
		struct symsearch arr[] = {
			{ mod->syms, mod->syms + mod->num_syms, mod->crcs,
			  NOT_GPL_ONLY, false },
			{ mod->gpl_syms, mod->gpl_syms + mod->num_gpl_syms,
			  mod->gpl_crcs,
			  GPL_ONLY, false },
			{ mod->gpl_future_syms,
			  mod->gpl_future_syms + mod->num_gpl_future_syms,
			  mod->gpl_future_crcs,
			  WILL_BE_GPL_ONLY, false },
#ifdef CONFIG_UNUSED_SYMBOLS
			{ mod->unused_syms,
			  mod->unused_syms + mod->num_unused_syms,
			  mod->unused_crcs,
			  NOT_GPL_ONLY, true },
			{ mod->unused_gpl_syms,
			  mod->unused_gpl_syms + mod->num_unused_gpl_syms,
			  mod->unused_gpl_crcs,
			  GPL_ONLY, true },
#endif
		};

		if (each_symbol_in_section(arr, ARRAY_SIZE(arr), mod, fn, data))
			return true;
	}
	return false;
}

struct find_symbol_arg {
	/* Input */
	const char *name;
	bool gplok;
	bool warn;

	/* Output */
	struct module *owner;
	const unsigned long *crc;
	unsigned long value;
};

static bool find_symbol_in_section(const struct symsearch *syms,
				   struct module *owner,
				   unsigned int symnum, void *data)
{
	struct find_symbol_arg *fsa = data;

	if (strcmp(syms->start[symnum].name, fsa->name) != 0)
		return false;

	if (!fsa->gplok) {
		if (syms->licence == GPL_ONLY)
			return false;
		if (syms->licence == WILL_BE_GPL_ONLY && fsa->warn) {
			printk(KERN_WARNING "Symbol %s is being used "
			       "by a non-GPL module, which will not "
			       "be allowed in the future\n", fsa->name);
			printk(KERN_WARNING "Please see the file "
			       "Documentation/feature-removal-schedule.txt "
			       "in the kernel source tree for more details.\n");
		}
	}

#ifdef CONFIG_UNUSED_SYMBOLS
	if (syms->unused && fsa->warn) {
		printk(KERN_WARNING "Symbol %s is marked as UNUSED, "
		       "however this module is using it.\n", fsa->name);
		printk(KERN_WARNING
		       "This symbol will go away in the future.\n");
		printk(KERN_WARNING
		       "Please evalute if this is the right api to use and if "
		       "it really is, submit a report the linux kernel "
		       "mailinglist together with submitting your code for "
		       "inclusion.\n");
	}
#endif

	fsa->owner = owner;
	fsa->crc = symversion(syms->crcs, symnum);
	fsa->value = syms->start[symnum].value;
	return true;
}

/* Find a symbol, return value, (optional) crc and (optional) module
 * which owns it */
static unsigned long find_symbol(const char *name,
				 struct module **owner,
				 const unsigned long **crc,
				 bool gplok,
				 bool warn)
{
	struct find_symbol_arg fsa;

	fsa.name = name;
	fsa.gplok = gplok;
	fsa.warn = warn;

	if (each_symbol(find_symbol_in_section, &fsa)) {
		if (owner)
			*owner = fsa.owner;
		if (crc)
			*crc = fsa.crc;
		return fsa.value;
	}

	DEBUGP("Failed to find symbol %s\n", name);
	return -ENOENT;
}

/* Search for module by name: must hold module_mutex. */
static struct module *find_module(const char *name)
{
	struct module *mod;

	list_for_each_entry(mod, &modules, list) {
		if (strcmp(mod->name, name) == 0)
			return mod;
	}
	return NULL;
}

#ifdef CONFIG_SMP
/* Number of blocks used and allocated. */
static unsigned int pcpu_num_used, pcpu_num_allocated;
/* Size of each block.  -ve means used. */
static int *pcpu_size;

static int split_block(unsigned int i, unsigned short size)
{
	/* Reallocation required? */
	if (pcpu_num_used + 1 > pcpu_num_allocated) {
		int *new;

		new = krealloc(pcpu_size, sizeof(new[0])*pcpu_num_allocated*2,
			       GFP_KERNEL);
		if (!new)
			return 0;

		pcpu_num_allocated *= 2;
		pcpu_size = new;
	}

	/* Insert a new subblock */
	memmove(&pcpu_size[i+1], &pcpu_size[i],
		sizeof(pcpu_size[0]) * (pcpu_num_used - i));
	pcpu_num_used++;

	pcpu_size[i+1] -= size;
	pcpu_size[i] = size;
	return 1;
}

static inline unsigned int block_size(int val)
{
	if (val < 0)
		return -val;
	return val;
}

static void *percpu_modalloc(unsigned long size, unsigned long align,
			     const char *name)
{
	unsigned long extra;
	unsigned int i;
	void *ptr;

	if (align > PAGE_SIZE) {
		printk(KERN_WARNING "%s: per-cpu alignment %li > %li\n",
		       name, align, PAGE_SIZE);
		align = PAGE_SIZE;
	}

	ptr = __per_cpu_start;
	for (i = 0; i < pcpu_num_used; ptr += block_size(pcpu_size[i]), i++) {
		/* Extra for alignment requirement. */
		extra = ALIGN((unsigned long)ptr, align) - (unsigned long)ptr;
		BUG_ON(i == 0 && extra != 0);

		if (pcpu_size[i] < 0 || pcpu_size[i] < extra + size)
			continue;

		/* Transfer extra to previous block. */
		if (pcpu_size[i-1] < 0)
			pcpu_size[i-1] -= extra;
		else
			pcpu_size[i-1] += extra;
		pcpu_size[i] -= extra;
		ptr += extra;

		/* Split block if warranted */
		if (pcpu_size[i] - size > sizeof(unsigned long))
			if (!split_block(i, size))
				return NULL;

		/* Mark allocated */
		pcpu_size[i] = -pcpu_size[i];
		return ptr;
	}

	printk(KERN_WARNING "Could not allocate %lu bytes percpu data\n",
	       size);
	return NULL;
}

static void percpu_modfree(void *freeme)
{
	unsigned int i;
	void *ptr = __per_cpu_start + block_size(pcpu_size[0]);

	/* First entry is core kernel percpu data. */
	for (i = 1; i < pcpu_num_used; ptr += block_size(pcpu_size[i]), i++) {
		if (ptr == freeme) {
			pcpu_size[i] = -pcpu_size[i];
			goto free;
		}
	}
	BUG();

 free:
	/* Merge with previous? */
	if (pcpu_size[i-1] >= 0) {
		pcpu_size[i-1] += pcpu_size[i];
		pcpu_num_used--;
		memmove(&pcpu_size[i], &pcpu_size[i+1],
			(pcpu_num_used - i) * sizeof(pcpu_size[0]));
		i--;
	}
	/* Merge with next? */
	if (i+1 < pcpu_num_used && pcpu_size[i+1] >= 0) {
		pcpu_size[i] += pcpu_size[i+1];
		pcpu_num_used--;
		memmove(&pcpu_size[i+1], &pcpu_size[i+2],
			(pcpu_num_used - (i+1)) * sizeof(pcpu_size[0]));
	}
}

static unsigned int find_pcpusec(Elf_Ehdr *hdr,
				 Elf_Shdr *sechdrs,
				 const char *secstrings)
{
	return find_sec(hdr, sechdrs, secstrings, ".data.percpu");
}

static void percpu_modcopy(void *pcpudest, const void *from, unsigned long size)
{
	int cpu;

	for_each_possible_cpu(cpu)
		memcpy(pcpudest + per_cpu_offset(cpu), from, size);
}

static int percpu_modinit(void)
{
	pcpu_num_used = 2;
	pcpu_num_allocated = 2;
	pcpu_size = kmalloc(sizeof(pcpu_size[0]) * pcpu_num_allocated,
			    GFP_KERNEL);
	/* Static in-kernel percpu data (used). */
	pcpu_size[0] = -(__per_cpu_end-__per_cpu_start);
	/* Free room. */
	pcpu_size[1] = PERCPU_ENOUGH_ROOM + pcpu_size[0];
	if (pcpu_size[1] < 0) {
		printk(KERN_ERR "No per-cpu room for modules.\n");
		pcpu_num_used = 1;
	}

	return 0;
}
__initcall(percpu_modinit);
#else /* ... !CONFIG_SMP */
static inline void *percpu_modalloc(unsigned long size, unsigned long align,
				    const char *name)
{
	return NULL;
}
static inline void percpu_modfree(void *pcpuptr)
{
	BUG();
}
static inline unsigned int find_pcpusec(Elf_Ehdr *hdr,
					Elf_Shdr *sechdrs,
					const char *secstrings)
{
	return 0;
}
static inline void percpu_modcopy(void *pcpudst, const void *src,
				  unsigned long size)
{
	/* pcpusec should be 0, and size of that section should be 0. */
	BUG_ON(size != 0);
}
#endif /* CONFIG_SMP */

#define MODINFO_ATTR(field)	\
static void setup_modinfo_##field(struct module *mod, const char *s)  \
{                                                                     \
	mod->field = kstrdup(s, GFP_KERNEL);                          \
}                                                                     \
static ssize_t show_modinfo_##field(struct module_attribute *mattr,   \
	                struct module *mod, char *buffer)             \
{                                                                     \
	return sprintf(buffer, "%s\n", mod->field);                   \
}                                                                     \
static int modinfo_##field##_exists(struct module *mod)               \
{                                                                     \
	return mod->field != NULL;                                    \
}                                                                     \
static void free_modinfo_##field(struct module *mod)                  \
{                                                                     \
	kfree(mod->field);                                            \
	mod->field = NULL;                                            \
}                                                                     \
static struct module_attribute modinfo_##field = {                    \
	.attr = { .name = __stringify(field), .mode = 0444 },         \
	.show = show_modinfo_##field,                                 \
	.setup = setup_modinfo_##field,                               \
	.test = modinfo_##field##_exists,                             \
	.free = free_modinfo_##field,                                 \
};

MODINFO_ATTR(version);
MODINFO_ATTR(srcversion);

static char last_unloaded_module[MODULE_NAME_LEN+1];

#ifdef CONFIG_MODULE_UNLOAD
/* Init the unload section of the module. */
static void module_unload_init(struct module *mod)
{
	unsigned int i;

	INIT_LIST_HEAD(&mod->modules_which_use_me);
	for (i = 0; i < NR_CPUS; i++)
		local_set(&mod->ref[i].count, 0);
	/* Hold reference count during initialization. */
	local_set(&mod->ref[raw_smp_processor_id()].count, 1);
	/* Backwards compatibility macros put refcount during init. */
	mod->waiter = current;
}

/* modules using other modules */
struct module_use
{
	struct list_head list;
	struct module *module_which_uses;
};

/* Does a already use b? */
static int already_uses(struct module *a, struct module *b)
{
	struct module_use *use;

	list_for_each_entry(use, &b->modules_which_use_me, list) {
		if (use->module_which_uses == a) {
			DEBUGP("%s uses %s!\n", a->name, b->name);
			return 1;
		}
	}
	DEBUGP("%s does not use %s!\n", a->name, b->name);
	return 0;
}

/* Module a uses b */
static int use_module(struct module *a, struct module *b)
{
	struct module_use *use;
	int no_warn, err;

	if (b == NULL || already_uses(a, b)) return 1;

	/* If we're interrupted or time out, we fail. */
	if (wait_event_interruptible_timeout(
		    module_wq, (err = strong_try_module_get(b)) != -EBUSY,
		    30 * HZ) <= 0) {
		printk("%s: gave up waiting for init of module %s.\n",
		       a->name, b->name);
		return 0;
	}

	/* If strong_try_module_get() returned a different error, we fail. */
	if (err)
		return 0;

	DEBUGP("Allocating new usage for %s.\n", a->name);
	use = kmalloc(sizeof(*use), GFP_ATOMIC);
	if (!use) {
		printk("%s: out of memory loading\n", a->name);
		module_put(b);
		return 0;
	}

	use->module_which_uses = a;
	list_add(&use->list, &b->modules_which_use_me);
	no_warn = sysfs_create_link(b->holders_dir, &a->mkobj.kobj, a->name);
	return 1;
}

/* Clear the unload stuff of the module. */
static void module_unload_free(struct module *mod)
{
	struct module *i;

	list_for_each_entry(i, &modules, list) {
		struct module_use *use;

		list_for_each_entry(use, &i->modules_which_use_me, list) {
			if (use->module_which_uses == mod) {
				DEBUGP("%s unusing %s\n", mod->name, i->name);
				module_put(i);
				list_del(&use->list);
				kfree(use);
				sysfs_remove_link(i->holders_dir, mod->name);
				/* There can be at most one match. */
				break;
			}
		}
	}
}

#ifdef CONFIG_MODULE_FORCE_UNLOAD
static inline int try_force_unload(unsigned int flags)
{
	int ret = (flags & O_TRUNC);
	if (ret)
		add_taint(TAINT_FORCED_RMMOD);
	return ret;
}
#else
static inline int try_force_unload(unsigned int flags)
{
	return 0;
}
#endif /* CONFIG_MODULE_FORCE_UNLOAD */

struct stopref
{
	struct module *mod;
	int flags;
	int *forced;
};

/* Whole machine is stopped with interrupts off when this runs. */
static int __try_stop_module(void *_sref)
{
	struct stopref *sref = _sref;

	/* If it's not unused, quit unless we're forcing. */
	if (module_refcount(sref->mod) != 0) {
		if (!(*sref->forced = try_force_unload(sref->flags)))
			return -EWOULDBLOCK;
	}

	/* Mark it as dying. */
	sref->mod->state = MODULE_STATE_GOING;
	return 0;
}

static int try_stop_module(struct module *mod, int flags, int *forced)
{
	if (flags & O_NONBLOCK) {
		struct stopref sref = { mod, flags, forced };

		return stop_machine(__try_stop_module, &sref, NULL);
	} else {
		/* We don't need to stop the machine for this. */
		mod->state = MODULE_STATE_GOING;
		synchronize_sched();
		return 0;
	}
}

unsigned int module_refcount(struct module *mod)
{
	unsigned int i, total = 0;

	for (i = 0; i < NR_CPUS; i++)
		total += local_read(&mod->ref[i].count);
	return total;
}
EXPORT_SYMBOL(module_refcount);

/* This exists whether we can unload or not */
static void free_module(struct module *mod);

static void wait_for_zero_refcount(struct module *mod)
{
	/* Since we might sleep for some time, release the mutex first */
	mutex_unlock(&module_mutex);
	for (;;) {
		DEBUGP("Looking at refcount...\n");
		set_current_state(TASK_UNINTERRUPTIBLE);
		if (module_refcount(mod) == 0)
			break;
		schedule();
	}
	current->state = TASK_RUNNING;
	mutex_lock(&module_mutex);
}

asmlinkage long
sys_delete_module(const char __user *name_user, unsigned int flags)
{
	struct module *mod;
	char name[MODULE_NAME_LEN];
	int ret, forced = 0;

	if (!capable(CAP_SYS_MODULE))
		return -EPERM;

	if (strncpy_from_user(name, name_user, MODULE_NAME_LEN-1) < 0)
		return -EFAULT;
	name[MODULE_NAME_LEN-1] = '\0';

	if (mutex_lock_interruptible(&module_mutex) != 0)
		return -EINTR;

	mod = find_module(name);
	if (!mod) {
		ret = -ENOENT;
		goto out;
	}

	if (!list_empty(&mod->modules_which_use_me)) {
		/* Other modules depend on us: get rid of them first. */
		ret = -EWOULDBLOCK;
		goto out;
	}

	/* Doing init or already dying? */
	if (mod->state != MODULE_STATE_LIVE) {
		/* FIXME: if (force), slam module count and wake up
                   waiter --RR */
		DEBUGP("%s already dying\n", mod->name);
		ret = -EBUSY;
		goto out;
	}

	/* If it has an init func, it must have an exit func to unload */
	if (mod->init && !mod->exit) {
		forced = try_force_unload(flags);
		if (!forced) {
			/* This module can't be removed */
			ret = -EBUSY;
			goto out;
		}
	}

	/* Set this up before setting mod->state */
	mod->waiter = current;

	/* Stop the machine so refcounts can't move and disable module. */
	ret = try_stop_module(mod, flags, &forced);
	if (ret != 0)
		goto out;

	/* Never wait if forced. */
	if (!forced && module_refcount(mod) != 0)
		wait_for_zero_refcount(mod);

	mutex_unlock(&module_mutex);
	/* Final destruction now noone is using it. */
	if (mod->exit != NULL)
		mod->exit();
	blocking_notifier_call_chain(&module_notify_list,
				     MODULE_STATE_GOING, mod);
	mutex_lock(&module_mutex);
	/* Store the name of the last unloaded module for diagnostic purposes */
	strlcpy(last_unloaded_module, mod->name, sizeof(last_unloaded_module));
	unregister_dynamic_debug_module(mod->name);
	free_module(mod);

 out:
	mutex_unlock(&module_mutex);
	return ret;
}

static void print_unload_info(struct seq_file *m, struct module *mod)
{
	struct module_use *use;
	int printed_something = 0;

	seq_printf(m, " %u ", module_refcount(mod));

	/* Always include a trailing , so userspace can differentiate
           between this and the old multi-field proc format. */
	list_for_each_entry(use, &mod->modules_which_use_me, list) {
		printed_something = 1;
		seq_printf(m, "%s,", use->module_which_uses->name);
	}

	if (mod->init != NULL && mod->exit == NULL) {
		printed_something = 1;
		seq_printf(m, "[permanent],");
	}

	if (!printed_something)
		seq_printf(m, "-");
}

void __symbol_put(const char *symbol)
{
	struct module *owner;

	preempt_disable();
	if (IS_ERR_VALUE(find_symbol(symbol, &owner, NULL, true, false)))
		BUG();
	module_put(owner);
	preempt_enable();
}
EXPORT_SYMBOL(__symbol_put);

void symbol_put_addr(void *addr)
{
	struct module *modaddr;

	if (core_kernel_text((unsigned long)addr))
		return;

	if (!(modaddr = module_text_address((unsigned long)addr)))
		BUG();
	module_put(modaddr);
}
EXPORT_SYMBOL_GPL(symbol_put_addr);

static ssize_t show_refcnt(struct module_attribute *mattr,
			   struct module *mod, char *buffer)
{
	return sprintf(buffer, "%u\n", module_refcount(mod));
}

static struct module_attribute refcnt = {
	.attr = { .name = "refcnt", .mode = 0444 },
	.show = show_refcnt,
};

void module_put(struct module *module)
{
	if (module) {
		unsigned int cpu = get_cpu();
		local_dec(&module->ref[cpu].count);
		/* Maybe they're waiting for us to drop reference? */
		if (unlikely(!module_is_live(module)))
			wake_up_process(module->waiter);
		put_cpu();
	}
}
EXPORT_SYMBOL(module_put);

#else /* !CONFIG_MODULE_UNLOAD */
static void print_unload_info(struct seq_file *m, struct module *mod)
{
	/* We don't know the usage count, or what modules are using. */
	seq_printf(m, " - -");
}

static inline void module_unload_free(struct module *mod)
{
}

static inline int use_module(struct module *a, struct module *b)
{
	return strong_try_module_get(b) == 0;
}

static inline void module_unload_init(struct module *mod)
{
}
#endif /* CONFIG_MODULE_UNLOAD */

static ssize_t show_initstate(struct module_attribute *mattr,
			   struct module *mod, char *buffer)
{
	const char *state = "unknown";

	switch (mod->state) {
	case MODULE_STATE_LIVE:
		state = "live";
		break;
	case MODULE_STATE_COMING:
		state = "coming";
		break;
	case MODULE_STATE_GOING:
		state = "going";
		break;
	}
	return sprintf(buffer, "%s\n", state);
}

static struct module_attribute initstate = {
	.attr = { .name = "initstate", .mode = 0444 },
	.show = show_initstate,
};

static struct module_attribute *modinfo_attrs[] = {
	&modinfo_version,
	&modinfo_srcversion,
	&initstate,
#ifdef CONFIG_MODULE_UNLOAD
	&refcnt,
#endif
	NULL,
};

static const char vermagic[] = VERMAGIC_STRING;

static int try_to_force_load(struct module *mod, const char *symname)
{
#ifdef CONFIG_MODULE_FORCE_LOAD
	if (!test_taint(TAINT_FORCED_MODULE))
		printk("%s: no version for \"%s\" found: kernel tainted.\n",
		       mod->name, symname);
	add_taint_module(mod, TAINT_FORCED_MODULE);
	return 0;
#else
	return -ENOEXEC;
#endif
}

#ifdef CONFIG_MODVERSIONS
static int check_version(Elf_Shdr *sechdrs,
			 unsigned int versindex,
			 const char *symname,
			 struct module *mod, 
			 const unsigned long *crc)
{
	unsigned int i, num_versions;
	struct modversion_info *versions;

	/* Exporting module didn't supply crcs?  OK, we're already tainted. */
	if (!crc)
		return 1;

	/* No versions at all?  modprobe --force does this. */
	if (versindex == 0)
		return try_to_force_load(mod, symname) == 0;

	versions = (void *) sechdrs[versindex].sh_addr;
	num_versions = sechdrs[versindex].sh_size
		/ sizeof(struct modversion_info);

	for (i = 0; i < num_versions; i++) {
		if (strcmp(versions[i].name, symname) != 0)
			continue;

		if (versions[i].crc == *crc)
			return 1;
		DEBUGP("Found checksum %lX vs module %lX\n",
		       *crc, versions[i].crc);
		goto bad_version;
	}

	printk(KERN_WARNING "%s: no symbol version for %s\n",
	       mod->name, symname);
	return 0;

bad_version:
	printk("%s: disagrees about version of symbol %s\n",
	       mod->name, symname);
	return 0;
}

static inline int check_modstruct_version(Elf_Shdr *sechdrs,
					  unsigned int versindex,
					  struct module *mod)
{
	const unsigned long *crc;

	if (IS_ERR_VALUE(find_symbol("struct_module", NULL, &crc, true, false)))
		BUG();
	return check_version(sechdrs, versindex, "struct_module", mod, crc);
}

/* First part is kernel version, which we ignore if module has crcs. */
static inline int same_magic(const char *amagic, const char *bmagic,
			     bool has_crcs)
{
	if (has_crcs) {
		amagic += strcspn(amagic, " ");
		bmagic += strcspn(bmagic, " ");
	}
	return strcmp(amagic, bmagic) == 0;
}
#else
static inline int check_version(Elf_Shdr *sechdrs,
				unsigned int versindex,
				const char *symname,
				struct module *mod, 
				const unsigned long *crc)
{
	return 1;
}

static inline int check_modstruct_version(Elf_Shdr *sechdrs,
					  unsigned int versindex,
					  struct module *mod)
{
	return 1;
}

static inline int same_magic(const char *amagic, const char *bmagic,
			     bool has_crcs)
{
	return strcmp(amagic, bmagic) == 0;
}
#endif /* CONFIG_MODVERSIONS */

/* Resolve a symbol for this module.  I.e. if we find one, record usage.
   Must be holding module_mutex. */
static unsigned long resolve_symbol(Elf_Shdr *sechdrs,
				    unsigned int versindex,
				    const char *name,
				    struct module *mod)
{
	struct module *owner;
	unsigned long ret;
	const unsigned long *crc;

	ret = find_symbol(name, &owner, &crc,
			  !(mod->taints & (1 << TAINT_PROPRIETARY_MODULE)), true);
	if (!IS_ERR_VALUE(ret)) {
		/* use_module can fail due to OOM,
		   or module initialization or unloading */
		if (!check_version(sechdrs, versindex, name, mod, crc) ||
		    !use_module(mod, owner))
			ret = -EINVAL;
	}
	return ret;
}

/*
 * /sys/module/foo/sections stuff
 * J. Corbet <corbet@lwn.net>
 */
#if defined(CONFIG_KALLSYMS) && defined(CONFIG_SYSFS)
struct module_sect_attr
{
	struct module_attribute mattr;
	char *name;
	unsigned long address;
};

struct module_sect_attrs
{
	struct attribute_group grp;
	unsigned int nsections;
	struct module_sect_attr attrs[0];
};

static ssize_t module_sect_show(struct module_attribute *mattr,
				struct module *mod, char *buf)
{
	struct module_sect_attr *sattr =
		container_of(mattr, struct module_sect_attr, mattr);
	return sprintf(buf, "0x%lx\n", sattr->address);
}

static void free_sect_attrs(struct module_sect_attrs *sect_attrs)
{
	unsigned int section;

	for (section = 0; section < sect_attrs->nsections; section++)
		kfree(sect_attrs->attrs[section].name);
	kfree(sect_attrs);
}

static void add_sect_attrs(struct module *mod, unsigned int nsect,
		char *secstrings, Elf_Shdr *sechdrs)
{
	unsigned int nloaded = 0, i, size[2];
	struct module_sect_attrs *sect_attrs;
	struct module_sect_attr *sattr;
	struct attribute **gattr;

	/* Count loaded sections and allocate structures */
	for (i = 0; i < nsect; i++)
		if (sechdrs[i].sh_flags & SHF_ALLOC)
			nloaded++;
	size[0] = ALIGN(sizeof(*sect_attrs)
			+ nloaded * sizeof(sect_attrs->attrs[0]),
			sizeof(sect_attrs->grp.attrs[0]));
	size[1] = (nloaded + 1) * sizeof(sect_attrs->grp.attrs[0]);
	sect_attrs = kzalloc(size[0] + size[1], GFP_KERNEL);
	if (sect_attrs == NULL)
		return;

	/* Setup section attributes. */
	sect_attrs->grp.name = "sections";
	sect_attrs->grp.attrs = (void *)sect_attrs + size[0];

	sect_attrs->nsections = 0;
	sattr = &sect_attrs->attrs[0];
	gattr = &sect_attrs->grp.attrs[0];
	for (i = 0; i < nsect; i++) {
		if (! (sechdrs[i].sh_flags & SHF_ALLOC))
			continue;
		sattr->address = sechdrs[i].sh_addr;
		sattr->name = kstrdup(secstrings + sechdrs[i].sh_name,
					GFP_KERNEL);
		if (sattr->name == NULL)
			goto out;
		sect_attrs->nsections++;
		sattr->mattr.show = module_sect_show;
		sattr->mattr.store = NULL;
		sattr->mattr.attr.name = sattr->name;
		sattr->mattr.attr.mode = S_IRUGO;
		*(gattr++) = &(sattr++)->mattr.attr;
	}
	*gattr = NULL;

	if (sysfs_create_group(&mod->mkobj.kobj, &sect_attrs->grp))
		goto out;

	mod->sect_attrs = sect_attrs;
	return;
  out:
	free_sect_attrs(sect_attrs);
}

static void remove_sect_attrs(struct module *mod)
{
	if (mod->sect_attrs) {
		sysfs_remove_group(&mod->mkobj.kobj,
				   &mod->sect_attrs->grp);
		/* We are positive that no one is using any sect attrs
		 * at this point.  Deallocate immediately. */
		free_sect_attrs(mod->sect_attrs);
		mod->sect_attrs = NULL;
	}
}

/*
 * /sys/module/foo/notes/.section.name gives contents of SHT_NOTE sections.
 */

struct module_notes_attrs {
	struct kobject *dir;
	unsigned int notes;
	struct bin_attribute attrs[0];
};

static ssize_t module_notes_read(struct kobject *kobj,
				 struct bin_attribute *bin_attr,
				 char *buf, loff_t pos, size_t count)
{
	/*
	 * The caller checked the pos and count against our size.
	 */
	memcpy(buf, bin_attr->private + pos, count);
	return count;
}

static void free_notes_attrs(struct module_notes_attrs *notes_attrs,
			     unsigned int i)
{
	if (notes_attrs->dir) {
		while (i-- > 0)
			sysfs_remove_bin_file(notes_attrs->dir,
					      &notes_attrs->attrs[i]);
		kobject_put(notes_attrs->dir);
	}
	kfree(notes_attrs);
}

static void add_notes_attrs(struct module *mod, unsigned int nsect,
			    char *secstrings, Elf_Shdr *sechdrs)
{
	unsigned int notes, loaded, i;
	struct module_notes_attrs *notes_attrs;
	struct bin_attribute *nattr;

	/* Count notes sections and allocate structures.  */
	notes = 0;
	for (i = 0; i < nsect; i++)
		if ((sechdrs[i].sh_flags & SHF_ALLOC) &&
		    (sechdrs[i].sh_type == SHT_NOTE))
			++notes;

	if (notes == 0)
		return;

	notes_attrs = kzalloc(sizeof(*notes_attrs)
			      + notes * sizeof(notes_attrs->attrs[0]),
			      GFP_KERNEL);
	if (notes_attrs == NULL)
		return;

	notes_attrs->notes = notes;
	nattr = &notes_attrs->attrs[0];
	for (loaded = i = 0; i < nsect; ++i) {
		if (!(sechdrs[i].sh_flags & SHF_ALLOC))
			continue;
		if (sechdrs[i].sh_type == SHT_NOTE) {
			nattr->attr.name = mod->sect_attrs->attrs[loaded].name;
			nattr->attr.mode = S_IRUGO;
			nattr->size = sechdrs[i].sh_size;
			nattr->private = (void *) sechdrs[i].sh_addr;
			nattr->read = module_notes_read;
			++nattr;
		}
		++loaded;
	}

	notes_attrs->dir = kobject_create_and_add("notes", &mod->mkobj.kobj);
	if (!notes_attrs->dir)
		goto out;

	for (i = 0; i < notes; ++i)
		if (sysfs_create_bin_file(notes_attrs->dir,
					  &notes_attrs->attrs[i]))
			goto out;

	mod->notes_attrs = notes_attrs;
	return;

  out:
	free_notes_attrs(notes_attrs, i);
}

static void remove_notes_attrs(struct module *mod)
{
	if (mod->notes_attrs)
		free_notes_attrs(mod->notes_attrs, mod->notes_attrs->notes);
}

#else

static inline void add_sect_attrs(struct module *mod, unsigned int nsect,
		char *sectstrings, Elf_Shdr *sechdrs)
{
}

static inline void remove_sect_attrs(struct module *mod)
{
}

static inline void add_notes_attrs(struct module *mod, unsigned int nsect,
				   char *sectstrings, Elf_Shdr *sechdrs)
{
}

static inline void remove_notes_attrs(struct module *mod)
{
}
#endif

#ifdef CONFIG_SYSFS
int module_add_modinfo_attrs(struct module *mod)
{
	struct module_attribute *attr;
	struct module_attribute *temp_attr;
	int error = 0;
	int i;

	mod->modinfo_attrs = kzalloc((sizeof(struct module_attribute) *
					(ARRAY_SIZE(modinfo_attrs) + 1)),
					GFP_KERNEL);
	if (!mod->modinfo_attrs)
		return -ENOMEM;

	temp_attr = mod->modinfo_attrs;
	for (i = 0; (attr = modinfo_attrs[i]) && !error; i++) {
		if (!attr->test ||
		    (attr->test && attr->test(mod))) {
			memcpy(temp_attr, attr, sizeof(*temp_attr));
			error = sysfs_create_file(&mod->mkobj.kobj,&temp_attr->attr);
			++temp_attr;
		}
	}
	return error;
}

void module_remove_modinfo_attrs(struct module *mod)
{
	struct module_attribute *attr;
	int i;

	for (i = 0; (attr = &mod->modinfo_attrs[i]); i++) {
		/* pick a field to test for end of list */
		if (!attr->attr.name)
			break;
		sysfs_remove_file(&mod->mkobj.kobj,&attr->attr);
		if (attr->free)
			attr->free(mod);
	}
	kfree(mod->modinfo_attrs);
}

int mod_sysfs_init(struct module *mod)
{
	int err;
	struct kobject *kobj;

	if (!module_sysfs_initialized) {
		printk(KERN_ERR "%s: module sysfs not initialized\n",
		       mod->name);
		err = -EINVAL;
		goto out;
	}

	kobj = kset_find_obj(module_kset, mod->name);
	if (kobj) {
		printk(KERN_ERR "%s: module is already loaded\n", mod->name);
		kobject_put(kobj);
		err = -EINVAL;
		goto out;
	}

	mod->mkobj.mod = mod;

	memset(&mod->mkobj.kobj, 0, sizeof(mod->mkobj.kobj));
	mod->mkobj.kobj.kset = module_kset;
	err = kobject_init_and_add(&mod->mkobj.kobj, &module_ktype, NULL,
				   "%s", mod->name);
	if (err)
		kobject_put(&mod->mkobj.kobj);

	/* delay uevent until full sysfs population */
out:
	return err;
}

int mod_sysfs_setup(struct module *mod,
			   struct kernel_param *kparam,
			   unsigned int num_params)
{
	int err;

	mod->holders_dir = kobject_create_and_add("holders", &mod->mkobj.kobj);
	if (!mod->holders_dir) {
		err = -ENOMEM;
		goto out_unreg;
	}

	err = module_param_sysfs_setup(mod, kparam, num_params);
	if (err)
		goto out_unreg_holders;

	err = module_add_modinfo_attrs(mod);
	if (err)
		goto out_unreg_param;

	kobject_uevent(&mod->mkobj.kobj, KOBJ_ADD);
	return 0;

out_unreg_param:
	module_param_sysfs_remove(mod);
out_unreg_holders:
	kobject_put(mod->holders_dir);
out_unreg:
	kobject_put(&mod->mkobj.kobj);
	return err;
}

static void mod_sysfs_fini(struct module *mod)
{
	kobject_put(&mod->mkobj.kobj);
}

#else /* CONFIG_SYSFS */

static void mod_sysfs_fini(struct module *mod)
{
}

#endif /* CONFIG_SYSFS */

static void mod_kobject_remove(struct module *mod)
{
	module_remove_modinfo_attrs(mod);
	module_param_sysfs_remove(mod);
	kobject_put(mod->mkobj.drivers_dir);
	kobject_put(mod->holders_dir);
	mod_sysfs_fini(mod);
}

/*
 * link the module with the whole machine is stopped with interrupts off
 * - this defends against kallsyms not taking locks
 */
static int __link_module(void *_mod)
{
	struct module *mod = _mod;
	list_add(&mod->list, &modules);
	return 0;
}

/*
 * unlink the module with the whole machine is stopped with interrupts off
 * - this defends against kallsyms not taking locks
 */
static int __unlink_module(void *_mod)
{
	struct module *mod = _mod;
	list_del(&mod->list);
	return 0;
}

/* Free a module, remove from lists, etc (must hold module_mutex). */
static void free_module(struct module *mod)
{
	/* Delete from various lists */
	stop_machine(__unlink_module, mod, NULL);
	remove_notes_attrs(mod);
	remove_sect_attrs(mod);
	mod_kobject_remove(mod);

	unwind_remove_table(mod->unwind_info, 0);

	/* Arch-specific cleanup. */
	module_arch_cleanup(mod);

	/* Module unload stuff */
	module_unload_free(mod);

	/* release any pointers to mcount in this module */
	ftrace_release(mod->module_core, mod->core_size);

	/* This may be NULL, but that's OK */
	module_free(mod, mod->module_init);
	kfree(mod->args);
	if (mod->percpu)
		percpu_modfree(mod->percpu);

	/* Free lock-classes: */
	lockdep_free_key_range(mod->module_core, mod->core_size);

	/* Finally, free the core (containing the module structure) */
	module_free(mod, mod->module_core);
}

void *__symbol_get(const char *symbol)
{
	struct module *owner;
	unsigned long value;

	preempt_disable();
	value = find_symbol(symbol, &owner, NULL, true, true);
	if (IS_ERR_VALUE(value))
		value = 0;
	else if (strong_try_module_get(owner))
		value = 0;
	preempt_enable();

	return (void *)value;
}
EXPORT_SYMBOL_GPL(__symbol_get);

/*
 * Ensure that an exported symbol [global namespace] does not already exist
 * in the kernel or in some other module's exported symbol table.
 */
static int verify_export_symbols(struct module *mod)
{
	unsigned int i;
	struct module *owner;
	const struct kernel_symbol *s;
	struct {
		const struct kernel_symbol *sym;
		unsigned int num;
	} arr[] = {
		{ mod->syms, mod->num_syms },
		{ mod->gpl_syms, mod->num_gpl_syms },
		{ mod->gpl_future_syms, mod->num_gpl_future_syms },
#ifdef CONFIG_UNUSED_SYMBOLS
		{ mod->unused_syms, mod->num_unused_syms },
		{ mod->unused_gpl_syms, mod->num_unused_gpl_syms },
#endif
	};

	for (i = 0; i < ARRAY_SIZE(arr); i++) {
		for (s = arr[i].sym; s < arr[i].sym + arr[i].num; s++) {
			if (!IS_ERR_VALUE(find_symbol(s->name, &owner,
						      NULL, true, false))) {
				printk(KERN_ERR
				       "%s: exports duplicate symbol %s"
				       " (owned by %s)\n",
				       mod->name, s->name, module_name(owner));
				return -ENOEXEC;
			}
		}
	}
	return 0;
}

/* Change all symbols so that st_value encodes the pointer directly. */
static int simplify_symbols(Elf_Shdr *sechdrs,
			    unsigned int symindex,
			    const char *strtab,
			    unsigned int versindex,
			    unsigned int pcpuindex,
			    struct module *mod)
{
	Elf_Sym *sym = (void *)sechdrs[symindex].sh_addr;
	unsigned long secbase;
	unsigned int i, n = sechdrs[symindex].sh_size / sizeof(Elf_Sym);
	int ret = 0;

	for (i = 1; i < n; i++) {
		switch (sym[i].st_shndx) {
		case SHN_COMMON:
			/* We compiled with -fno-common.  These are not
			   supposed to happen.  */
			DEBUGP("Common symbol: %s\n", strtab + sym[i].st_name);
			printk("%s: please compile with -fno-common\n",
			       mod->name);
			ret = -ENOEXEC;
			break;

		case SHN_ABS:
			/* Don't need to do anything */
			DEBUGP("Absolute symbol: 0x%08lx\n",
			       (long)sym[i].st_value);
			break;

		case SHN_UNDEF:
			sym[i].st_value
			  = resolve_symbol(sechdrs, versindex,
					   strtab + sym[i].st_name, mod);

			/* Ok if resolved.  */
			if (!IS_ERR_VALUE(sym[i].st_value))
				break;
			/* Ok if weak.  */
			if (ELF_ST_BIND(sym[i].st_info) == STB_WEAK)
				break;

			printk(KERN_WARNING "%s: Unknown symbol %s\n",
			       mod->name, strtab + sym[i].st_name);
			ret = -ENOENT;
			break;

		default:
			/* Divert to percpu allocation if a percpu var. */
			if (sym[i].st_shndx == pcpuindex)
				secbase = (unsigned long)mod->percpu;
			else
				secbase = sechdrs[sym[i].st_shndx].sh_addr;
			sym[i].st_value += secbase;
			break;
		}
	}

	return ret;
}

/* Update size with this section: return offset. */
static long get_offset(unsigned int *size, Elf_Shdr *sechdr)
{
	long ret;

	ret = ALIGN(*size, sechdr->sh_addralign ?: 1);
	*size = ret + sechdr->sh_size;
	return ret;
}

/* Lay out the SHF_ALLOC sections in a way not dissimilar to how ld
   might -- code, read-only data, read-write data, small data.  Tally
   sizes, and place the offsets into sh_entsize fields: high bit means it
   belongs in init. */
static void layout_sections(struct module *mod,
			    const Elf_Ehdr *hdr,
			    Elf_Shdr *sechdrs,
			    const char *secstrings)
{
	static unsigned long const masks[][2] = {
		/* NOTE: all executable code must be the first section
		 * in this array; otherwise modify the text_size
		 * finder in the two loops below */
		{ SHF_EXECINSTR | SHF_ALLOC, ARCH_SHF_SMALL },
		{ SHF_ALLOC, SHF_WRITE | ARCH_SHF_SMALL },
		{ SHF_WRITE | SHF_ALLOC, ARCH_SHF_SMALL },
		{ ARCH_SHF_SMALL | SHF_ALLOC, 0 }
	};
	unsigned int m, i;

	for (i = 0; i < hdr->e_shnum; i++)
		sechdrs[i].sh_entsize = ~0UL;

	DEBUGP("Core section allocation order:\n");
	for (m = 0; m < ARRAY_SIZE(masks); ++m) {
		for (i = 0; i < hdr->e_shnum; ++i) {
			Elf_Shdr *s = &sechdrs[i];

			if ((s->sh_flags & masks[m][0]) != masks[m][0]
			    || (s->sh_flags & masks[m][1])
			    || s->sh_entsize != ~0UL
			    || strncmp(secstrings + s->sh_name,
				       ".init", 5) == 0)
				continue;
			s->sh_entsize = get_offset(&mod->core_size, s);
			DEBUGP("\t%s\n", secstrings + s->sh_name);
		}
		if (m == 0)
			mod->core_text_size = mod->core_size;
	}

	DEBUGP("Init section allocation order:\n");
	for (m = 0; m < ARRAY_SIZE(masks); ++m) {
		for (i = 0; i < hdr->e_shnum; ++i) {
			Elf_Shdr *s = &sechdrs[i];

			if ((s->sh_flags & masks[m][0]) != masks[m][0]
			    || (s->sh_flags & masks[m][1])
			    || s->sh_entsize != ~0UL
			    || strncmp(secstrings + s->sh_name,
				       ".init", 5) != 0)
				continue;
			s->sh_entsize = (get_offset(&mod->init_size, s)
					 | INIT_OFFSET_MASK);
			DEBUGP("\t%s\n", secstrings + s->sh_name);
		}
		if (m == 0)
			mod->init_text_size = mod->init_size;
	}
}

static void set_license(struct module *mod, const char *license)
{
	if (!license)
		license = "unspecified";

	if (!license_is_gpl_compatible(license)) {
		if (!test_taint(TAINT_PROPRIETARY_MODULE))
			printk(KERN_WARNING "%s: module license '%s' taints "
				"kernel.\n", mod->name, license);
		add_taint_module(mod, TAINT_PROPRIETARY_MODULE);
	}
}

/* Parse tag=value strings from .modinfo section */
static char *next_string(char *string, unsigned long *secsize)
{
	/* Skip non-zero chars */
	while (string[0]) {
		string++;
		if ((*secsize)-- <= 1)
			return NULL;
	}

	/* Skip any zero padding. */
	while (!string[0]) {
		string++;
		if ((*secsize)-- <= 1)
			return NULL;
	}
	return string;
}

static char *get_modinfo(Elf_Shdr *sechdrs,
			 unsigned int info,
			 const char *tag)
{
	char *p;
	unsigned int taglen = strlen(tag);
	unsigned long size = sechdrs[info].sh_size;

	for (p = (char *)sechdrs[info].sh_addr; p; p = next_string(p, &size)) {
		if (strncmp(p, tag, taglen) == 0 && p[taglen] == '=')
			return p + taglen + 1;
	}
	return NULL;
}

static void setup_modinfo(struct module *mod, Elf_Shdr *sechdrs,
			  unsigned int infoindex)
{
	struct module_attribute *attr;
	int i;

	for (i = 0; (attr = modinfo_attrs[i]); i++) {
		if (attr->setup)
			attr->setup(mod,
				    get_modinfo(sechdrs,
						infoindex,
						attr->attr.name));
	}
}

#ifdef CONFIG_KALLSYMS

/* lookup symbol in given range of kernel_symbols */
static const struct kernel_symbol *lookup_symbol(const char *name,
	const struct kernel_symbol *start,
	const struct kernel_symbol *stop)
{
	const struct kernel_symbol *ks = start;
	for (; ks < stop; ks++)
		if (strcmp(ks->name, name) == 0)
			return ks;
	return NULL;
}

static int is_exported(const char *name, const struct module *mod)
{
	if (!mod && lookup_symbol(name, __start___ksymtab, __stop___ksymtab))
		return 1;
	else
		if (mod && lookup_symbol(name, mod->syms, mod->syms + mod->num_syms))
			return 1;
		else
			return 0;
}

/* As per nm */
static char elf_type(const Elf_Sym *sym,
		     Elf_Shdr *sechdrs,
		     const char *secstrings,
		     struct module *mod)
{
	if (ELF_ST_BIND(sym->st_info) == STB_WEAK) {
		if (ELF_ST_TYPE(sym->st_info) == STT_OBJECT)
			return 'v';
		else
			return 'w';
	}
	if (sym->st_shndx == SHN_UNDEF)
		return 'U';
	if (sym->st_shndx == SHN_ABS)
		return 'a';
	if (sym->st_shndx >= SHN_LORESERVE)
		return '?';
	if (sechdrs[sym->st_shndx].sh_flags & SHF_EXECINSTR)
		return 't';
	if (sechdrs[sym->st_shndx].sh_flags & SHF_ALLOC
	    && sechdrs[sym->st_shndx].sh_type != SHT_NOBITS) {
		if (!(sechdrs[sym->st_shndx].sh_flags & SHF_WRITE))
			return 'r';
		else if (sechdrs[sym->st_shndx].sh_flags & ARCH_SHF_SMALL)
			return 'g';
		else
			return 'd';
	}
	if (sechdrs[sym->st_shndx].sh_type == SHT_NOBITS) {
		if (sechdrs[sym->st_shndx].sh_flags & ARCH_SHF_SMALL)
			return 's';
		else
			return 'b';
	}
	if (strncmp(secstrings + sechdrs[sym->st_shndx].sh_name,
		    ".debug", strlen(".debug")) == 0)
		return 'n';
	return '?';
}

static void add_kallsyms(struct module *mod,
			 Elf_Shdr *sechdrs,
			 unsigned int symindex,
			 unsigned int strindex,
			 const char *secstrings)
{
	unsigned int i;

	mod->symtab = (void *)sechdrs[symindex].sh_addr;
	mod->num_symtab = sechdrs[symindex].sh_size / sizeof(Elf_Sym);
	mod->strtab = (void *)sechdrs[strindex].sh_addr;

	/* Set types up while we still have access to sections. */
	for (i = 0; i < mod->num_symtab; i++)
		mod->symtab[i].st_info
			= elf_type(&mod->symtab[i], sechdrs, secstrings, mod);
}
#else
static inline void add_kallsyms(struct module *mod,
				Elf_Shdr *sechdrs,
				unsigned int symindex,
				unsigned int strindex,
				const char *secstrings)
{
}
#endif /* CONFIG_KALLSYMS */

#ifdef CONFIG_DYNAMIC_PRINTK_DEBUG
static void dynamic_printk_setup(Elf_Shdr *sechdrs, unsigned int verboseindex)
{
	struct mod_debug *debug_info;
	unsigned long pos, end;
	unsigned int num_verbose;

	pos = sechdrs[verboseindex].sh_addr;
	num_verbose = sechdrs[verboseindex].sh_size /
				sizeof(struct mod_debug);
	end = pos + (num_verbose * sizeof(struct mod_debug));

	for (; pos < end; pos += sizeof(struct mod_debug)) {
		debug_info = (struct mod_debug *)pos;
		register_dynamic_debug_module(debug_info->modname,
			debug_info->type, debug_info->logical_modname,
			debug_info->flag_names, debug_info->hash,
			debug_info->hash2);
	}
}
#else
static inline void dynamic_printk_setup(Elf_Shdr *sechdrs,
					unsigned int verboseindex)
{
}
#endif /* CONFIG_DYNAMIC_PRINTK_DEBUG */

static void *module_alloc_update_bounds(unsigned long size)
{
	void *ret = module_alloc(size);

	if (ret) {
		/* Update module bounds. */
		if ((unsigned long)ret < module_addr_min)
			module_addr_min = (unsigned long)ret;
		if ((unsigned long)ret + size > module_addr_max)
			module_addr_max = (unsigned long)ret + size;
	}
	return ret;
}

/* Allocate and load the module: note that size of section 0 is always
   zero, and we rely on this for optional sections. */
static noinline struct module *load_module(void __user *umod,
				  unsigned long len,
				  const char __user *uargs)
{
	Elf_Ehdr *hdr;
	Elf_Shdr *sechdrs;
	char *secstrings, *args, *modmagic, *strtab = NULL;
	char *staging;
	unsigned int i;
	unsigned int symindex = 0;
	unsigned int strindex = 0;
	unsigned int setupindex;
	unsigned int exindex;
	unsigned int exportindex;
	unsigned int modindex;
	unsigned int obsparmindex;
	unsigned int infoindex;
	unsigned int gplindex;
	unsigned int crcindex;
	unsigned int gplcrcindex;
	unsigned int versindex;
	unsigned int pcpuindex;
	unsigned int gplfutureindex;
	unsigned int gplfuturecrcindex;
	unsigned int unwindex = 0;
#ifdef CONFIG_UNUSED_SYMBOLS
	unsigned int unusedindex;
	unsigned int unusedcrcindex;
	unsigned int unusedgplindex;
	unsigned int unusedgplcrcindex;
#endif
	unsigned int markersindex;
	unsigned int markersstringsindex;
<<<<<<< HEAD
	unsigned int verboseindex;
=======
	unsigned int tracepointsindex;
	unsigned int tracepointsstringsindex;
	unsigned int mcountindex;
>>>>>>> 98d9c66a
	struct module *mod;
	long err = 0;
	void *percpu = NULL, *ptr = NULL; /* Stops spurious gcc warning */
	void *mseg;
	struct exception_table_entry *extable;
	mm_segment_t old_fs;

	DEBUGP("load_module: umod=%p, len=%lu, uargs=%p\n",
	       umod, len, uargs);
	if (len < sizeof(*hdr))
		return ERR_PTR(-ENOEXEC);

	/* Suck in entire file: we'll want most of it. */
	/* vmalloc barfs on "unusual" numbers.  Check here */
	if (len > 64 * 1024 * 1024 || (hdr = vmalloc(len)) == NULL)
		return ERR_PTR(-ENOMEM);
	if (copy_from_user(hdr, umod, len) != 0) {
		err = -EFAULT;
		goto free_hdr;
	}

	/* Sanity checks against insmoding binaries or wrong arch,
           weird elf version */
	if (memcmp(hdr->e_ident, ELFMAG, SELFMAG) != 0
	    || hdr->e_type != ET_REL
	    || !elf_check_arch(hdr)
	    || hdr->e_shentsize != sizeof(*sechdrs)) {
		err = -ENOEXEC;
		goto free_hdr;
	}

	if (len < hdr->e_shoff + hdr->e_shnum * sizeof(Elf_Shdr))
		goto truncated;

	/* Convenience variables */
	sechdrs = (void *)hdr + hdr->e_shoff;
	secstrings = (void *)hdr + sechdrs[hdr->e_shstrndx].sh_offset;
	sechdrs[0].sh_addr = 0;

	for (i = 1; i < hdr->e_shnum; i++) {
		if (sechdrs[i].sh_type != SHT_NOBITS
		    && len < sechdrs[i].sh_offset + sechdrs[i].sh_size)
			goto truncated;

		/* Mark all sections sh_addr with their address in the
		   temporary image. */
		sechdrs[i].sh_addr = (size_t)hdr + sechdrs[i].sh_offset;

		/* Internal symbols and strings. */
		if (sechdrs[i].sh_type == SHT_SYMTAB) {
			symindex = i;
			strindex = sechdrs[i].sh_link;
			strtab = (char *)hdr + sechdrs[strindex].sh_offset;
		}
#ifndef CONFIG_MODULE_UNLOAD
		/* Don't load .exit sections */
		if (strncmp(secstrings+sechdrs[i].sh_name, ".exit", 5) == 0)
			sechdrs[i].sh_flags &= ~(unsigned long)SHF_ALLOC;
#endif
	}

	modindex = find_sec(hdr, sechdrs, secstrings,
			    ".gnu.linkonce.this_module");
	if (!modindex) {
		printk(KERN_WARNING "No module found in object\n");
		err = -ENOEXEC;
		goto free_hdr;
	}
	mod = (void *)sechdrs[modindex].sh_addr;

	if (symindex == 0) {
		printk(KERN_WARNING "%s: module has no symbols (stripped?)\n",
		       mod->name);
		err = -ENOEXEC;
		goto free_hdr;
	}

	/* Optional sections */
	exportindex = find_sec(hdr, sechdrs, secstrings, "__ksymtab");
	gplindex = find_sec(hdr, sechdrs, secstrings, "__ksymtab_gpl");
	gplfutureindex = find_sec(hdr, sechdrs, secstrings, "__ksymtab_gpl_future");
	crcindex = find_sec(hdr, sechdrs, secstrings, "__kcrctab");
	gplcrcindex = find_sec(hdr, sechdrs, secstrings, "__kcrctab_gpl");
	gplfuturecrcindex = find_sec(hdr, sechdrs, secstrings, "__kcrctab_gpl_future");
#ifdef CONFIG_UNUSED_SYMBOLS
	unusedindex = find_sec(hdr, sechdrs, secstrings, "__ksymtab_unused");
	unusedgplindex = find_sec(hdr, sechdrs, secstrings, "__ksymtab_unused_gpl");
	unusedcrcindex = find_sec(hdr, sechdrs, secstrings, "__kcrctab_unused");
	unusedgplcrcindex = find_sec(hdr, sechdrs, secstrings, "__kcrctab_unused_gpl");
#endif
	setupindex = find_sec(hdr, sechdrs, secstrings, "__param");
	exindex = find_sec(hdr, sechdrs, secstrings, "__ex_table");
	obsparmindex = find_sec(hdr, sechdrs, secstrings, "__obsparm");
	versindex = find_sec(hdr, sechdrs, secstrings, "__versions");
	infoindex = find_sec(hdr, sechdrs, secstrings, ".modinfo");
	pcpuindex = find_pcpusec(hdr, sechdrs, secstrings);
#ifdef ARCH_UNWIND_SECTION_NAME
	unwindex = find_sec(hdr, sechdrs, secstrings, ARCH_UNWIND_SECTION_NAME);
#endif

	/* Don't keep modinfo and version sections. */
	sechdrs[infoindex].sh_flags &= ~(unsigned long)SHF_ALLOC;
	sechdrs[versindex].sh_flags &= ~(unsigned long)SHF_ALLOC;
#ifdef CONFIG_KALLSYMS
	/* Keep symbol and string tables for decoding later. */
	sechdrs[symindex].sh_flags |= SHF_ALLOC;
	sechdrs[strindex].sh_flags |= SHF_ALLOC;
#endif
	if (unwindex)
		sechdrs[unwindex].sh_flags |= SHF_ALLOC;

	/* Check module struct version now, before we try to use module. */
	if (!check_modstruct_version(sechdrs, versindex, mod)) {
		err = -ENOEXEC;
		goto free_hdr;
	}

	modmagic = get_modinfo(sechdrs, infoindex, "vermagic");
	/* This is allowed: modprobe --force will invalidate it. */
	if (!modmagic) {
		err = try_to_force_load(mod, "magic");
		if (err)
			goto free_hdr;
	} else if (!same_magic(modmagic, vermagic, versindex)) {
		printk(KERN_ERR "%s: version magic '%s' should be '%s'\n",
		       mod->name, modmagic, vermagic);
		err = -ENOEXEC;
		goto free_hdr;
	}

	staging = get_modinfo(sechdrs, infoindex, "staging");
	if (staging) {
		add_taint_module(mod, TAINT_CRAP);
		printk(KERN_WARNING "%s: module is from the staging directory,"
		       " the quality is unknown, you have been warned.\n",
		       mod->name);
	}

	/* Now copy in args */
	args = strndup_user(uargs, ~0UL >> 1);
	if (IS_ERR(args)) {
		err = PTR_ERR(args);
		goto free_hdr;
	}

	if (find_module(mod->name)) {
		err = -EEXIST;
		goto free_mod;
	}

	mod->state = MODULE_STATE_COMING;

	/* Allow arches to frob section contents and sizes.  */
	err = module_frob_arch_sections(hdr, sechdrs, secstrings, mod);
	if (err < 0)
		goto free_mod;

	if (pcpuindex) {
		/* We have a special allocation for this section. */
		percpu = percpu_modalloc(sechdrs[pcpuindex].sh_size,
					 sechdrs[pcpuindex].sh_addralign,
					 mod->name);
		if (!percpu) {
			err = -ENOMEM;
			goto free_mod;
		}
		sechdrs[pcpuindex].sh_flags &= ~(unsigned long)SHF_ALLOC;
		mod->percpu = percpu;
	}

	/* Determine total sizes, and put offsets in sh_entsize.  For now
	   this is done generically; there doesn't appear to be any
	   special cases for the architectures. */
	layout_sections(mod, hdr, sechdrs, secstrings);

	/* Do the allocs. */
	ptr = module_alloc_update_bounds(mod->core_size);
	if (!ptr) {
		err = -ENOMEM;
		goto free_percpu;
	}
	memset(ptr, 0, mod->core_size);
	mod->module_core = ptr;

	ptr = module_alloc_update_bounds(mod->init_size);
	if (!ptr && mod->init_size) {
		err = -ENOMEM;
		goto free_core;
	}
	memset(ptr, 0, mod->init_size);
	mod->module_init = ptr;

	/* Transfer each section which specifies SHF_ALLOC */
	DEBUGP("final section addresses:\n");
	for (i = 0; i < hdr->e_shnum; i++) {
		void *dest;

		if (!(sechdrs[i].sh_flags & SHF_ALLOC))
			continue;

		if (sechdrs[i].sh_entsize & INIT_OFFSET_MASK)
			dest = mod->module_init
				+ (sechdrs[i].sh_entsize & ~INIT_OFFSET_MASK);
		else
			dest = mod->module_core + sechdrs[i].sh_entsize;

		if (sechdrs[i].sh_type != SHT_NOBITS)
			memcpy(dest, (void *)sechdrs[i].sh_addr,
			       sechdrs[i].sh_size);
		/* Update sh_addr to point to copy in image. */
		sechdrs[i].sh_addr = (unsigned long)dest;
		DEBUGP("\t0x%lx %s\n", sechdrs[i].sh_addr, secstrings + sechdrs[i].sh_name);
	}
	/* Module has been moved. */
	mod = (void *)sechdrs[modindex].sh_addr;

	/* Now we've moved module, initialize linked lists, etc. */
	module_unload_init(mod);

	/* add kobject, so we can reference it. */
	err = mod_sysfs_init(mod);
	if (err)
		goto free_unload;

	/* Set up license info based on the info section */
	set_license(mod, get_modinfo(sechdrs, infoindex, "license"));

	/*
	 * ndiswrapper is under GPL by itself, but loads proprietary modules.
	 * Don't use add_taint_module(), as it would prevent ndiswrapper from
	 * using GPL-only symbols it needs.
	 */
	if (strcmp(mod->name, "ndiswrapper") == 0)
		add_taint(TAINT_PROPRIETARY_MODULE);

	/* driverloader was caught wrongly pretending to be under GPL */
	if (strcmp(mod->name, "driverloader") == 0)
		add_taint_module(mod, TAINT_PROPRIETARY_MODULE);

	/* Set up MODINFO_ATTR fields */
	setup_modinfo(mod, sechdrs, infoindex);

	/* Fix up syms, so that st_value is a pointer to location. */
	err = simplify_symbols(sechdrs, symindex, strtab, versindex, pcpuindex,
			       mod);
	if (err < 0)
		goto cleanup;

	/* Set up EXPORTed & EXPORT_GPLed symbols (section 0 is 0 length) */
	mod->num_syms = sechdrs[exportindex].sh_size / sizeof(*mod->syms);
	mod->syms = (void *)sechdrs[exportindex].sh_addr;
	if (crcindex)
		mod->crcs = (void *)sechdrs[crcindex].sh_addr;
	mod->num_gpl_syms = sechdrs[gplindex].sh_size / sizeof(*mod->gpl_syms);
	mod->gpl_syms = (void *)sechdrs[gplindex].sh_addr;
	if (gplcrcindex)
		mod->gpl_crcs = (void *)sechdrs[gplcrcindex].sh_addr;
	mod->num_gpl_future_syms = sechdrs[gplfutureindex].sh_size /
					sizeof(*mod->gpl_future_syms);
	mod->gpl_future_syms = (void *)sechdrs[gplfutureindex].sh_addr;
	if (gplfuturecrcindex)
		mod->gpl_future_crcs = (void *)sechdrs[gplfuturecrcindex].sh_addr;

#ifdef CONFIG_UNUSED_SYMBOLS
	mod->num_unused_syms = sechdrs[unusedindex].sh_size /
					sizeof(*mod->unused_syms);
	mod->num_unused_gpl_syms = sechdrs[unusedgplindex].sh_size /
					sizeof(*mod->unused_gpl_syms);
	mod->unused_syms = (void *)sechdrs[unusedindex].sh_addr;
	if (unusedcrcindex)
		mod->unused_crcs = (void *)sechdrs[unusedcrcindex].sh_addr;
	mod->unused_gpl_syms = (void *)sechdrs[unusedgplindex].sh_addr;
	if (unusedgplcrcindex)
		mod->unused_gpl_crcs
			= (void *)sechdrs[unusedgplcrcindex].sh_addr;
#endif

#ifdef CONFIG_MODVERSIONS
	if ((mod->num_syms && !crcindex)
	    || (mod->num_gpl_syms && !gplcrcindex)
	    || (mod->num_gpl_future_syms && !gplfuturecrcindex)
#ifdef CONFIG_UNUSED_SYMBOLS
	    || (mod->num_unused_syms && !unusedcrcindex)
	    || (mod->num_unused_gpl_syms && !unusedgplcrcindex)
#endif
		) {
		printk(KERN_WARNING "%s: No versions for exported symbols.\n", mod->name);
		err = try_to_force_load(mod, "nocrc");
		if (err)
			goto cleanup;
	}
#endif
	markersindex = find_sec(hdr, sechdrs, secstrings, "__markers");
 	markersstringsindex = find_sec(hdr, sechdrs, secstrings,
					"__markers_strings");
<<<<<<< HEAD
	verboseindex = find_sec(hdr, sechdrs, secstrings, "__verbose");
=======
	tracepointsindex = find_sec(hdr, sechdrs, secstrings, "__tracepoints");
	tracepointsstringsindex = find_sec(hdr, sechdrs, secstrings,
					"__tracepoints_strings");

	mcountindex = find_sec(hdr, sechdrs, secstrings,
			       "__mcount_loc");
>>>>>>> 98d9c66a

	/* Now do relocations. */
	for (i = 1; i < hdr->e_shnum; i++) {
		const char *strtab = (char *)sechdrs[strindex].sh_addr;
		unsigned int info = sechdrs[i].sh_info;

		/* Not a valid relocation section? */
		if (info >= hdr->e_shnum)
			continue;

		/* Don't bother with non-allocated sections */
		if (!(sechdrs[info].sh_flags & SHF_ALLOC))
			continue;

		if (sechdrs[i].sh_type == SHT_REL)
			err = apply_relocate(sechdrs, strtab, symindex, i,mod);
		else if (sechdrs[i].sh_type == SHT_RELA)
			err = apply_relocate_add(sechdrs, strtab, symindex, i,
						 mod);
		if (err < 0)
			goto cleanup;
	}
#ifdef CONFIG_MARKERS
	mod->markers = (void *)sechdrs[markersindex].sh_addr;
	mod->num_markers =
		sechdrs[markersindex].sh_size / sizeof(*mod->markers);
#endif
#ifdef CONFIG_TRACEPOINTS
	mod->tracepoints = (void *)sechdrs[tracepointsindex].sh_addr;
	mod->num_tracepoints =
		sechdrs[tracepointsindex].sh_size / sizeof(*mod->tracepoints);
#endif


        /* Find duplicate symbols */
	err = verify_export_symbols(mod);

	if (err < 0)
		goto cleanup;

  	/* Set up and sort exception table */
	mod->num_exentries = sechdrs[exindex].sh_size / sizeof(*mod->extable);
	mod->extable = extable = (void *)sechdrs[exindex].sh_addr;
	sort_extable(extable, extable + mod->num_exentries);

	/* Finally, copy percpu area over. */
	percpu_modcopy(mod->percpu, (void *)sechdrs[pcpuindex].sh_addr,
		       sechdrs[pcpuindex].sh_size);

	add_kallsyms(mod, sechdrs, symindex, strindex, secstrings);

	if (!mod->taints) {
#ifdef CONFIG_MARKERS
		marker_update_probe_range(mod->markers,
			mod->markers + mod->num_markers);
#endif
<<<<<<< HEAD
	dynamic_printk_setup(sechdrs, verboseindex);
=======
#ifdef CONFIG_TRACEPOINTS
		tracepoint_update_probe_range(mod->tracepoints,
			mod->tracepoints + mod->num_tracepoints);
#endif
	}

	/* sechdrs[0].sh_size is always zero */
	mseg = (void *)sechdrs[mcountindex].sh_addr;
	ftrace_init_module(mseg, mseg + sechdrs[mcountindex].sh_size);

>>>>>>> 98d9c66a
	err = module_finalize(hdr, sechdrs, mod);
	if (err < 0)
		goto cleanup;

	/* flush the icache in correct context */
	old_fs = get_fs();
	set_fs(KERNEL_DS);

	/*
	 * Flush the instruction cache, since we've played with text.
	 * Do it before processing of module parameters, so the module
	 * can provide parameter accessor functions of its own.
	 */
	if (mod->module_init)
		flush_icache_range((unsigned long)mod->module_init,
				   (unsigned long)mod->module_init
				   + mod->init_size);
	flush_icache_range((unsigned long)mod->module_core,
			   (unsigned long)mod->module_core + mod->core_size);

	set_fs(old_fs);

	mod->args = args;
	if (obsparmindex)
		printk(KERN_WARNING "%s: Ignoring obsolete parameters\n",
		       mod->name);

	/* Now sew it into the lists so we can get lockdep and oops
         * info during argument parsing.  Noone should access us, since
         * strong_try_module_get() will fail. */
	stop_machine(__link_module, mod, NULL);

	/* Size of section 0 is 0, so this works well if no params */
	err = parse_args(mod->name, mod->args,
			 (struct kernel_param *)
			 sechdrs[setupindex].sh_addr,
			 sechdrs[setupindex].sh_size
			 / sizeof(struct kernel_param),
			 NULL);
	if (err < 0)
		goto unlink;

	err = mod_sysfs_setup(mod,
			      (struct kernel_param *)
			      sechdrs[setupindex].sh_addr,
			      sechdrs[setupindex].sh_size
			      / sizeof(struct kernel_param));
	if (err < 0)
		goto unlink;
	add_sect_attrs(mod, hdr->e_shnum, secstrings, sechdrs);
	add_notes_attrs(mod, hdr->e_shnum, secstrings, sechdrs);

	/* Size of section 0 is 0, so this works well if no unwind info. */
	mod->unwind_info = unwind_add_table(mod,
					    (void *)sechdrs[unwindex].sh_addr,
					    sechdrs[unwindex].sh_size);

	/* Get rid of temporary copy */
	vfree(hdr);

	/* Done! */
	return mod;

 unlink:
	stop_machine(__unlink_module, mod, NULL);
	module_arch_cleanup(mod);
 cleanup:
	kobject_del(&mod->mkobj.kobj);
	kobject_put(&mod->mkobj.kobj);
	ftrace_release(mod->module_core, mod->core_size);
 free_unload:
	module_unload_free(mod);
	module_free(mod, mod->module_init);
 free_core:
	module_free(mod, mod->module_core);
 free_percpu:
	if (percpu)
		percpu_modfree(percpu);
 free_mod:
	kfree(args);
 free_hdr:
	vfree(hdr);
	return ERR_PTR(err);

 truncated:
	printk(KERN_ERR "Module len %lu truncated\n", len);
	err = -ENOEXEC;
	goto free_hdr;
}

/* This is where the real work happens */
asmlinkage long
sys_init_module(void __user *umod,
		unsigned long len,
		const char __user *uargs)
{
	struct module *mod;
	int ret = 0;

	/* Must have permission */
	if (!capable(CAP_SYS_MODULE))
		return -EPERM;

	/* Only one module load at a time, please */
	if (mutex_lock_interruptible(&module_mutex) != 0)
		return -EINTR;

	/* Do all the hard work */
	mod = load_module(umod, len, uargs);
	if (IS_ERR(mod)) {
		mutex_unlock(&module_mutex);
		return PTR_ERR(mod);
	}

	/* Drop lock so they can recurse */
	mutex_unlock(&module_mutex);

	blocking_notifier_call_chain(&module_notify_list,
			MODULE_STATE_COMING, mod);

	/* Start the module */
	if (mod->init != NULL)
		ret = do_one_initcall(mod->init);
	if (ret < 0) {
		/* Init routine failed: abort.  Try to protect us from
                   buggy refcounters. */
		mod->state = MODULE_STATE_GOING;
		synchronize_sched();
		module_put(mod);
		blocking_notifier_call_chain(&module_notify_list,
					     MODULE_STATE_GOING, mod);
		mutex_lock(&module_mutex);
		free_module(mod);
		mutex_unlock(&module_mutex);
		wake_up(&module_wq);
		return ret;
	}
	if (ret > 0) {
		printk(KERN_WARNING "%s: '%s'->init suspiciously returned %d, "
				    "it should follow 0/-E convention\n"
		       KERN_WARNING "%s: loading module anyway...\n",
		       __func__, mod->name, ret,
		       __func__);
		dump_stack();
	}

	/* Now it's a first class citizen!  Wake up anyone waiting for it. */
	mod->state = MODULE_STATE_LIVE;
	wake_up(&module_wq);

	mutex_lock(&module_mutex);
	/* Drop initial reference. */
	module_put(mod);
	unwind_remove_table(mod->unwind_info, 1);
	module_free(mod, mod->module_init);
	mod->module_init = NULL;
	mod->init_size = 0;
	mod->init_text_size = 0;
	mutex_unlock(&module_mutex);

	return 0;
}

static inline int within(unsigned long addr, void *start, unsigned long size)
{
	return ((void *)addr >= start && (void *)addr < start + size);
}

#ifdef CONFIG_KALLSYMS
/*
 * This ignores the intensely annoying "mapping symbols" found
 * in ARM ELF files: $a, $t and $d.
 */
static inline int is_arm_mapping_symbol(const char *str)
{
	return str[0] == '$' && strchr("atd", str[1])
	       && (str[2] == '\0' || str[2] == '.');
}

static const char *get_ksymbol(struct module *mod,
			       unsigned long addr,
			       unsigned long *size,
			       unsigned long *offset)
{
	unsigned int i, best = 0;
	unsigned long nextval;

	/* At worse, next value is at end of module */
	if (within(addr, mod->module_init, mod->init_size))
		nextval = (unsigned long)mod->module_init+mod->init_text_size;
	else
		nextval = (unsigned long)mod->module_core+mod->core_text_size;

	/* Scan for closest preceeding symbol, and next symbol. (ELF
	   starts real symbols at 1). */
	for (i = 1; i < mod->num_symtab; i++) {
		if (mod->symtab[i].st_shndx == SHN_UNDEF)
			continue;

		/* We ignore unnamed symbols: they're uninformative
		 * and inserted at a whim. */
		if (mod->symtab[i].st_value <= addr
		    && mod->symtab[i].st_value > mod->symtab[best].st_value
		    && *(mod->strtab + mod->symtab[i].st_name) != '\0'
		    && !is_arm_mapping_symbol(mod->strtab + mod->symtab[i].st_name))
			best = i;
		if (mod->symtab[i].st_value > addr
		    && mod->symtab[i].st_value < nextval
		    && *(mod->strtab + mod->symtab[i].st_name) != '\0'
		    && !is_arm_mapping_symbol(mod->strtab + mod->symtab[i].st_name))
			nextval = mod->symtab[i].st_value;
	}

	if (!best)
		return NULL;

	if (size)
		*size = nextval - mod->symtab[best].st_value;
	if (offset)
		*offset = addr - mod->symtab[best].st_value;
	return mod->strtab + mod->symtab[best].st_name;
}

/* For kallsyms to ask for address resolution.  NULL means not found.  Careful
 * not to lock to avoid deadlock on oopses, simply disable preemption. */
const char *module_address_lookup(unsigned long addr,
			    unsigned long *size,
			    unsigned long *offset,
			    char **modname,
			    char *namebuf)
{
	struct module *mod;
	const char *ret = NULL;

	preempt_disable();
	list_for_each_entry(mod, &modules, list) {
		if (within(addr, mod->module_init, mod->init_size)
		    || within(addr, mod->module_core, mod->core_size)) {
			if (modname)
				*modname = mod->name;
			ret = get_ksymbol(mod, addr, size, offset);
			break;
		}
	}
	/* Make a copy in here where it's safe */
	if (ret) {
		strncpy(namebuf, ret, KSYM_NAME_LEN - 1);
		ret = namebuf;
	}
	preempt_enable();
	return ret;
}

int lookup_module_symbol_name(unsigned long addr, char *symname)
{
	struct module *mod;

	preempt_disable();
	list_for_each_entry(mod, &modules, list) {
		if (within(addr, mod->module_init, mod->init_size) ||
		    within(addr, mod->module_core, mod->core_size)) {
			const char *sym;

			sym = get_ksymbol(mod, addr, NULL, NULL);
			if (!sym)
				goto out;
			strlcpy(symname, sym, KSYM_NAME_LEN);
			preempt_enable();
			return 0;
		}
	}
out:
	preempt_enable();
	return -ERANGE;
}

int lookup_module_symbol_attrs(unsigned long addr, unsigned long *size,
			unsigned long *offset, char *modname, char *name)
{
	struct module *mod;

	preempt_disable();
	list_for_each_entry(mod, &modules, list) {
		if (within(addr, mod->module_init, mod->init_size) ||
		    within(addr, mod->module_core, mod->core_size)) {
			const char *sym;

			sym = get_ksymbol(mod, addr, size, offset);
			if (!sym)
				goto out;
			if (modname)
				strlcpy(modname, mod->name, MODULE_NAME_LEN);
			if (name)
				strlcpy(name, sym, KSYM_NAME_LEN);
			preempt_enable();
			return 0;
		}
	}
out:
	preempt_enable();
	return -ERANGE;
}

int module_get_kallsym(unsigned int symnum, unsigned long *value, char *type,
			char *name, char *module_name, int *exported)
{
	struct module *mod;

	preempt_disable();
	list_for_each_entry(mod, &modules, list) {
		if (symnum < mod->num_symtab) {
			*value = mod->symtab[symnum].st_value;
			*type = mod->symtab[symnum].st_info;
			strlcpy(name, mod->strtab + mod->symtab[symnum].st_name,
				KSYM_NAME_LEN);
			strlcpy(module_name, mod->name, MODULE_NAME_LEN);
			*exported = is_exported(name, mod);
			preempt_enable();
			return 0;
		}
		symnum -= mod->num_symtab;
	}
	preempt_enable();
	return -ERANGE;
}

static unsigned long mod_find_symname(struct module *mod, const char *name)
{
	unsigned int i;

	for (i = 0; i < mod->num_symtab; i++)
		if (strcmp(name, mod->strtab+mod->symtab[i].st_name) == 0 &&
		    mod->symtab[i].st_info != 'U')
			return mod->symtab[i].st_value;
	return 0;
}

/* Look for this name: can be of form module:name. */
unsigned long module_kallsyms_lookup_name(const char *name)
{
	struct module *mod;
	char *colon;
	unsigned long ret = 0;

	/* Don't lock: we're in enough trouble already. */
	preempt_disable();
	if ((colon = strchr(name, ':')) != NULL) {
		*colon = '\0';
		if ((mod = find_module(name)) != NULL)
			ret = mod_find_symname(mod, colon+1);
		*colon = ':';
	} else {
		list_for_each_entry(mod, &modules, list)
			if ((ret = mod_find_symname(mod, name)) != 0)
				break;
	}
	preempt_enable();
	return ret;
}
#endif /* CONFIG_KALLSYMS */

/* Called by the /proc file system to return a list of modules. */
static void *m_start(struct seq_file *m, loff_t *pos)
{
	mutex_lock(&module_mutex);
	return seq_list_start(&modules, *pos);
}

static void *m_next(struct seq_file *m, void *p, loff_t *pos)
{
	return seq_list_next(p, &modules, pos);
}

static void m_stop(struct seq_file *m, void *p)
{
	mutex_unlock(&module_mutex);
}

static char *module_flags(struct module *mod, char *buf)
{
	int bx = 0;

	if (mod->taints ||
	    mod->state == MODULE_STATE_GOING ||
	    mod->state == MODULE_STATE_COMING) {
		buf[bx++] = '(';
		if (mod->taints & (1 << TAINT_PROPRIETARY_MODULE))
			buf[bx++] = 'P';
		if (mod->taints & (1 << TAINT_FORCED_MODULE))
			buf[bx++] = 'F';
		if (mod->taints & (1 << TAINT_CRAP))
			buf[bx++] = 'C';
		/*
		 * TAINT_FORCED_RMMOD: could be added.
		 * TAINT_UNSAFE_SMP, TAINT_MACHINE_CHECK, TAINT_BAD_PAGE don't
		 * apply to modules.
		 */

		/* Show a - for module-is-being-unloaded */
		if (mod->state == MODULE_STATE_GOING)
			buf[bx++] = '-';
		/* Show a + for module-is-being-loaded */
		if (mod->state == MODULE_STATE_COMING)
			buf[bx++] = '+';
		buf[bx++] = ')';
	}
	buf[bx] = '\0';

	return buf;
}

static int m_show(struct seq_file *m, void *p)
{
	struct module *mod = list_entry(p, struct module, list);
	char buf[8];

	seq_printf(m, "%s %u",
		   mod->name, mod->init_size + mod->core_size);
	print_unload_info(m, mod);

	/* Informative for users. */
	seq_printf(m, " %s",
		   mod->state == MODULE_STATE_GOING ? "Unloading":
		   mod->state == MODULE_STATE_COMING ? "Loading":
		   "Live");
	/* Used by oprofile and other similar tools. */
	seq_printf(m, " 0x%p", mod->module_core);

	/* Taints info */
	if (mod->taints)
		seq_printf(m, " %s", module_flags(mod, buf));

	seq_printf(m, "\n");
	return 0;
}

/* Format: modulename size refcount deps address

   Where refcount is a number or -, and deps is a comma-separated list
   of depends or -.
*/
const struct seq_operations modules_op = {
	.start	= m_start,
	.next	= m_next,
	.stop	= m_stop,
	.show	= m_show
};

/* Given an address, look for it in the module exception tables. */
const struct exception_table_entry *search_module_extables(unsigned long addr)
{
	const struct exception_table_entry *e = NULL;
	struct module *mod;

	preempt_disable();
	list_for_each_entry(mod, &modules, list) {
		if (mod->num_exentries == 0)
			continue;

		e = search_extable(mod->extable,
				   mod->extable + mod->num_exentries - 1,
				   addr);
		if (e)
			break;
	}
	preempt_enable();

	/* Now, if we found one, we are running inside it now, hence
	   we cannot unload the module, hence no refcnt needed. */
	return e;
}

/*
 * Is this a valid module address?
 */
int is_module_address(unsigned long addr)
{
	struct module *mod;

	preempt_disable();

	list_for_each_entry(mod, &modules, list) {
		if (within(addr, mod->module_core, mod->core_size)) {
			preempt_enable();
			return 1;
		}
	}

	preempt_enable();

	return 0;
}


/* Is this a valid kernel address? */
struct module *__module_text_address(unsigned long addr)
{
	struct module *mod;

	if (addr < module_addr_min || addr > module_addr_max)
		return NULL;

	list_for_each_entry(mod, &modules, list)
		if (within(addr, mod->module_init, mod->init_text_size)
		    || within(addr, mod->module_core, mod->core_text_size))
			return mod;
	return NULL;
}

struct module *module_text_address(unsigned long addr)
{
	struct module *mod;

	preempt_disable();
	mod = __module_text_address(addr);
	preempt_enable();

	return mod;
}

/* Don't grab lock, we're oopsing. */
void print_modules(void)
{
	struct module *mod;
	char buf[8];

	printk("Modules linked in:");
	list_for_each_entry(mod, &modules, list)
		printk(" %s%s", mod->name, module_flags(mod, buf));
	if (last_unloaded_module[0])
		printk(" [last unloaded: %s]", last_unloaded_module);
	printk("\n");
}

#ifdef CONFIG_MODVERSIONS
/* Generate the signature for struct module here, too, for modversions. */
void struct_module(struct module *mod) { return; }
EXPORT_SYMBOL(struct_module);
#endif

#ifdef CONFIG_MARKERS
void module_update_markers(void)
{
	struct module *mod;

	mutex_lock(&module_mutex);
	list_for_each_entry(mod, &modules, list)
		if (!mod->taints)
			marker_update_probe_range(mod->markers,
				mod->markers + mod->num_markers);
	mutex_unlock(&module_mutex);
}
#endif

#ifdef CONFIG_TRACEPOINTS
void module_update_tracepoints(void)
{
	struct module *mod;

	mutex_lock(&module_mutex);
	list_for_each_entry(mod, &modules, list)
		if (!mod->taints)
			tracepoint_update_probe_range(mod->tracepoints,
				mod->tracepoints + mod->num_tracepoints);
	mutex_unlock(&module_mutex);
}

/*
 * Returns 0 if current not found.
 * Returns 1 if current found.
 */
int module_get_iter_tracepoints(struct tracepoint_iter *iter)
{
	struct module *iter_mod;
	int found = 0;

	mutex_lock(&module_mutex);
	list_for_each_entry(iter_mod, &modules, list) {
		if (!iter_mod->taints) {
			/*
			 * Sorted module list
			 */
			if (iter_mod < iter->module)
				continue;
			else if (iter_mod > iter->module)
				iter->tracepoint = NULL;
			found = tracepoint_get_iter_range(&iter->tracepoint,
				iter_mod->tracepoints,
				iter_mod->tracepoints
					+ iter_mod->num_tracepoints);
			if (found) {
				iter->module = iter_mod;
				break;
			}
		}
	}
	mutex_unlock(&module_mutex);
	return found;
}
#endif<|MERGE_RESOLUTION|>--- conflicted
+++ resolved
@@ -1865,13 +1865,10 @@
 #endif
 	unsigned int markersindex;
 	unsigned int markersstringsindex;
-<<<<<<< HEAD
 	unsigned int verboseindex;
-=======
 	unsigned int tracepointsindex;
 	unsigned int tracepointsstringsindex;
 	unsigned int mcountindex;
->>>>>>> 98d9c66a
 	struct module *mod;
 	long err = 0;
 	void *percpu = NULL, *ptr = NULL; /* Stops spurious gcc warning */
@@ -2167,16 +2164,13 @@
 	markersindex = find_sec(hdr, sechdrs, secstrings, "__markers");
  	markersstringsindex = find_sec(hdr, sechdrs, secstrings,
 					"__markers_strings");
-<<<<<<< HEAD
 	verboseindex = find_sec(hdr, sechdrs, secstrings, "__verbose");
-=======
 	tracepointsindex = find_sec(hdr, sechdrs, secstrings, "__tracepoints");
 	tracepointsstringsindex = find_sec(hdr, sechdrs, secstrings,
 					"__tracepoints_strings");
 
 	mcountindex = find_sec(hdr, sechdrs, secstrings,
 			       "__mcount_loc");
->>>>>>> 98d9c66a
 
 	/* Now do relocations. */
 	for (i = 1; i < hdr->e_shnum; i++) {
@@ -2233,9 +2227,7 @@
 		marker_update_probe_range(mod->markers,
 			mod->markers + mod->num_markers);
 #endif
-<<<<<<< HEAD
 	dynamic_printk_setup(sechdrs, verboseindex);
-=======
 #ifdef CONFIG_TRACEPOINTS
 		tracepoint_update_probe_range(mod->tracepoints,
 			mod->tracepoints + mod->num_tracepoints);
@@ -2246,7 +2238,6 @@
 	mseg = (void *)sechdrs[mcountindex].sh_addr;
 	ftrace_init_module(mseg, mseg + sechdrs[mcountindex].sh_size);
 
->>>>>>> 98d9c66a
 	err = module_finalize(hdr, sechdrs, mod);
 	if (err < 0)
 		goto cleanup;
