--- conflicted
+++ resolved
@@ -959,43 +959,6 @@
 			bool on_oper_chan;
 			bool tmp_chan_changed = false;
 			bool on_oper_chan2;
-<<<<<<< HEAD
-			on_oper_chan = ieee80211_cfg_on_oper_channel(local);
-			if (local->tmp_channel)
-				if ((local->tmp_channel != wk->chan) ||
-				    (local->tmp_channel_type != wk->chan_type))
-					tmp_chan_changed = true;
-
-			local->tmp_channel = wk->chan;
-			local->tmp_channel_type = wk->chan_type;
-			/*
-			 * Leave the station vifs in awake mode if they
-			 * happen to be on the same channel as
-			 * the requested channel.
-			 */
-			on_oper_chan2 = ieee80211_cfg_on_oper_channel(local);
-			if (on_oper_chan != on_oper_chan2) {
-				if (on_oper_chan2) {
-					/* going off oper channel, PS too */
-					ieee80211_offchannel_stop_vifs(local,
-								       true);
-					ieee80211_hw_config(local, 0);
-				} else {
-					/* going on channel, but leave PS
-					 * off-channel. */
-					ieee80211_hw_config(local, 0);
-					ieee80211_offchannel_return(local,
-								    true,
-								    false);
-				}
-			} else if (tmp_chan_changed)
-				/* Still off-channel, but on some other
-				 * channel, so update hardware.
-				 * PS should already be off-channel.
-				 */
-				ieee80211_hw_config(local, 0);
-
-=======
 			enum nl80211_channel_type wk_ct;
 			on_oper_chan = ieee80211_cfg_on_oper_channel(local);
 
@@ -1039,7 +1002,6 @@
 				 */
 				ieee80211_hw_config(local, 0);
 
->>>>>>> 320d6c1b
 			started = true;
 			wk->timeout = jiffies;
 		}
