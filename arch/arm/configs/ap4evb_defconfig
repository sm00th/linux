<<<<<<< HEAD
#
# Automatically generated make config: don't edit
# Linux kernel version: 2.6.35-rc1
# Mon May 31 14:29:17 2010
#
CONFIG_ARM=y
CONFIG_SYS_SUPPORTS_APM_EMULATION=y
CONFIG_GENERIC_GPIO=y
CONFIG_GENERIC_TIME=y
# CONFIG_ARCH_USES_GETTIMEOFFSET is not set
CONFIG_GENERIC_CLOCKEVENTS=y
CONFIG_HAVE_PROC_CPU=y
CONFIG_GENERIC_HARDIRQS=y
CONFIG_STACKTRACE_SUPPORT=y
CONFIG_HAVE_LATENCYTOP_SUPPORT=y
CONFIG_LOCKDEP_SUPPORT=y
CONFIG_TRACE_IRQFLAGS_SUPPORT=y
CONFIG_HARDIRQS_SW_RESEND=y
CONFIG_GENERIC_IRQ_PROBE=y
CONFIG_RWSEM_GENERIC_SPINLOCK=y
CONFIG_GENERIC_HWEIGHT=y
CONFIG_GENERIC_CALIBRATE_DELAY=y
CONFIG_NEED_DMA_MAP_STATE=y
CONFIG_GENERIC_HARDIRQS_NO__DO_IRQ=y
CONFIG_VECTORS_BASE=0xffff0000
CONFIG_DEFCONFIG_LIST="/lib/modules/$UNAME_RELEASE/.config"
CONFIG_CONSTRUCTORS=y

#
# General setup
#
CONFIG_EXPERIMENTAL=y
CONFIG_BROKEN_ON_SMP=y
CONFIG_INIT_ENV_ARG_LIMIT=32
CONFIG_LOCALVERSION=""
CONFIG_LOCALVERSION_AUTO=y
CONFIG_HAVE_KERNEL_GZIP=y
CONFIG_HAVE_KERNEL_LZMA=y
CONFIG_HAVE_KERNEL_LZO=y
CONFIG_KERNEL_GZIP=y
# CONFIG_KERNEL_BZIP2 is not set
# CONFIG_KERNEL_LZMA is not set
# CONFIG_KERNEL_LZO is not set
CONFIG_SWAP=y
=======
CONFIG_EXPERIMENTAL=y
>>>>>>> 3a09b1be
CONFIG_SYSVIPC=y
CONFIG_IKCONFIG=y
CONFIG_IKCONFIG_PROC=y
CONFIG_LOG_BUF_SHIFT=16
<<<<<<< HEAD
# CONFIG_CGROUPS is not set
# CONFIG_SYSFS_DEPRECATED_V2 is not set
# CONFIG_RELAY is not set
CONFIG_NAMESPACES=y
# CONFIG_UTS_NS is not set
# CONFIG_IPC_NS is not set
# CONFIG_USER_NS is not set
# CONFIG_PID_NS is not set
CONFIG_BLK_DEV_INITRD=y
CONFIG_INITRAMFS_SOURCE=""
CONFIG_RD_GZIP=y
CONFIG_RD_BZIP2=y
CONFIG_RD_LZMA=y
CONFIG_RD_LZO=y
CONFIG_CC_OPTIMIZE_FOR_SIZE=y
CONFIG_SYSCTL=y
CONFIG_ANON_INODES=y
# CONFIG_EMBEDDED is not set
CONFIG_UID16=y
CONFIG_SYSCTL_SYSCALL=y
CONFIG_KALLSYMS=y
# CONFIG_KALLSYMS_ALL is not set
# CONFIG_KALLSYMS_EXTRA_PASS is not set
CONFIG_HOTPLUG=y
CONFIG_PRINTK=y
CONFIG_BUG=y
CONFIG_ELF_CORE=y
CONFIG_BASE_FULL=y
CONFIG_FUTEX=y
CONFIG_EPOLL=y
CONFIG_SIGNALFD=y
CONFIG_TIMERFD=y
CONFIG_EVENTFD=y
CONFIG_SHMEM=y
CONFIG_AIO=y
CONFIG_HAVE_PERF_EVENTS=y
CONFIG_PERF_USE_VMALLOC=y

#
# Kernel Performance Events And Counters
#
# CONFIG_PERF_EVENTS is not set
# CONFIG_PERF_COUNTERS is not set
CONFIG_VM_EVENT_COUNTERS=y
CONFIG_COMPAT_BRK=y
=======
CONFIG_BLK_DEV_INITRD=y
>>>>>>> 3a09b1be
CONFIG_SLAB=y
# CONFIG_BLK_DEV_BSG is not set
# CONFIG_IOSCHED_DEADLINE is not set
# CONFIG_IOSCHED_CFQ is not set
<<<<<<< HEAD
# CONFIG_DEFAULT_DEADLINE is not set
# CONFIG_DEFAULT_CFQ is not set
CONFIG_DEFAULT_NOOP=y
CONFIG_DEFAULT_IOSCHED="noop"
# CONFIG_INLINE_SPIN_TRYLOCK is not set
# CONFIG_INLINE_SPIN_TRYLOCK_BH is not set
# CONFIG_INLINE_SPIN_LOCK is not set
# CONFIG_INLINE_SPIN_LOCK_BH is not set
# CONFIG_INLINE_SPIN_LOCK_IRQ is not set
# CONFIG_INLINE_SPIN_LOCK_IRQSAVE is not set
CONFIG_INLINE_SPIN_UNLOCK=y
# CONFIG_INLINE_SPIN_UNLOCK_BH is not set
CONFIG_INLINE_SPIN_UNLOCK_IRQ=y
# CONFIG_INLINE_SPIN_UNLOCK_IRQRESTORE is not set
# CONFIG_INLINE_READ_TRYLOCK is not set
# CONFIG_INLINE_READ_LOCK is not set
# CONFIG_INLINE_READ_LOCK_BH is not set
# CONFIG_INLINE_READ_LOCK_IRQ is not set
# CONFIG_INLINE_READ_LOCK_IRQSAVE is not set
CONFIG_INLINE_READ_UNLOCK=y
# CONFIG_INLINE_READ_UNLOCK_BH is not set
CONFIG_INLINE_READ_UNLOCK_IRQ=y
# CONFIG_INLINE_READ_UNLOCK_IRQRESTORE is not set
# CONFIG_INLINE_WRITE_TRYLOCK is not set
# CONFIG_INLINE_WRITE_LOCK is not set
# CONFIG_INLINE_WRITE_LOCK_BH is not set
# CONFIG_INLINE_WRITE_LOCK_IRQ is not set
# CONFIG_INLINE_WRITE_LOCK_IRQSAVE is not set
CONFIG_INLINE_WRITE_UNLOCK=y
# CONFIG_INLINE_WRITE_UNLOCK_BH is not set
CONFIG_INLINE_WRITE_UNLOCK_IRQ=y
# CONFIG_INLINE_WRITE_UNLOCK_IRQRESTORE is not set
# CONFIG_MUTEX_SPIN_ON_OWNER is not set
# CONFIG_FREEZER is not set

#
# System Type
#
CONFIG_MMU=y
# CONFIG_ARCH_AAEC2000 is not set
# CONFIG_ARCH_INTEGRATOR is not set
# CONFIG_ARCH_REALVIEW is not set
# CONFIG_ARCH_VERSATILE is not set
# CONFIG_ARCH_VEXPRESS is not set
# CONFIG_ARCH_AT91 is not set
# CONFIG_ARCH_BCMRING is not set
# CONFIG_ARCH_CLPS711X is not set
# CONFIG_ARCH_CNS3XXX is not set
# CONFIG_ARCH_GEMINI is not set
# CONFIG_ARCH_EBSA110 is not set
# CONFIG_ARCH_EP93XX is not set
# CONFIG_ARCH_FOOTBRIDGE is not set
# CONFIG_ARCH_MXC is not set
# CONFIG_ARCH_STMP3XXX is not set
# CONFIG_ARCH_NETX is not set
# CONFIG_ARCH_H720X is not set
# CONFIG_ARCH_IOP13XX is not set
# CONFIG_ARCH_IOP32X is not set
# CONFIG_ARCH_IOP33X is not set
# CONFIG_ARCH_IXP23XX is not set
# CONFIG_ARCH_IXP2000 is not set
# CONFIG_ARCH_IXP4XX is not set
# CONFIG_ARCH_L7200 is not set
# CONFIG_ARCH_DOVE is not set
# CONFIG_ARCH_KIRKWOOD is not set
# CONFIG_ARCH_LOKI is not set
# CONFIG_ARCH_MV78XX0 is not set
# CONFIG_ARCH_ORION5X is not set
# CONFIG_ARCH_MMP is not set
# CONFIG_ARCH_KS8695 is not set
# CONFIG_ARCH_NS9XXX is not set
# CONFIG_ARCH_W90X900 is not set
# CONFIG_ARCH_NUC93X is not set
# CONFIG_ARCH_PNX4008 is not set
# CONFIG_ARCH_PXA is not set
# CONFIG_ARCH_MSM is not set
CONFIG_ARCH_SHMOBILE=y
# CONFIG_ARCH_RPC is not set
# CONFIG_ARCH_SA1100 is not set
# CONFIG_ARCH_S3C2410 is not set
# CONFIG_ARCH_S3C64XX is not set
# CONFIG_ARCH_S5P6440 is not set
# CONFIG_ARCH_S5P6442 is not set
# CONFIG_ARCH_S5PC100 is not set
# CONFIG_ARCH_S5PV210 is not set
# CONFIG_ARCH_SHARK is not set
# CONFIG_ARCH_LH7A40X is not set
# CONFIG_ARCH_U300 is not set
# CONFIG_ARCH_U8500 is not set
# CONFIG_ARCH_NOMADIK is not set
# CONFIG_ARCH_DAVINCI is not set
# CONFIG_ARCH_OMAP is not set
# CONFIG_PLAT_SPEAR is not set

#
# SH-Mobile System Type
#
# CONFIG_ARCH_SH7367 is not set
# CONFIG_ARCH_SH7377 is not set
=======
CONFIG_ARCH_SHMOBILE=y
>>>>>>> 3a09b1be
CONFIG_ARCH_SH7372=y
CONFIG_MACH_AP4EVB=y
<<<<<<< HEAD

#
# SH-Mobile System Configuration
#

#
# Memory configuration
#
CONFIG_MEMORY_START=0x40000000
CONFIG_MEMORY_SIZE=0x10000000

#
# Timer and clock configuration
#
CONFIG_SH_TIMER_CMT=y
CONFIG_SH_TIMER_TMU=y
CONFIG_SH_CLK_CPG=y

#
# Processor Type
#
CONFIG_CPU_32v6K=y
CONFIG_CPU_V7=y
CONFIG_CPU_32v7=y
CONFIG_CPU_ABRT_EV7=y
CONFIG_CPU_PABRT_V7=y
CONFIG_CPU_CACHE_V7=y
CONFIG_CPU_CACHE_VIPT=y
CONFIG_CPU_COPY_V6=y
CONFIG_CPU_TLB_V7=y
CONFIG_CPU_HAS_ASID=y
CONFIG_CPU_CP15=y
CONFIG_CPU_CP15_MMU=y

#
# Processor Features
#
CONFIG_ARM_THUMB=y
# CONFIG_ARM_THUMBEE is not set
# CONFIG_CPU_ICACHE_DISABLE is not set
# CONFIG_CPU_DCACHE_DISABLE is not set
# CONFIG_CPU_BPREDICT_DISABLE is not set
CONFIG_HAS_TLS_REG=y
CONFIG_ARM_L1_CACHE_SHIFT=5
CONFIG_ARM_DMA_MEM_BUFFERABLE=y
CONFIG_CPU_HAS_PMU=y
# CONFIG_ARM_ERRATA_430973 is not set
# CONFIG_ARM_ERRATA_458693 is not set
# CONFIG_ARM_ERRATA_460075 is not set
CONFIG_COMMON_CLKDEV=y

#
# Bus support
#
# CONFIG_PCI_SYSCALL is not set
# CONFIG_ARCH_SUPPORTS_MSI is not set
# CONFIG_PCCARD is not set

#
# Kernel Features
#
# CONFIG_NO_HZ is not set
# CONFIG_HIGH_RES_TIMERS is not set
CONFIG_GENERIC_CLOCKEVENTS_BUILD=y
CONFIG_VMSPLIT_3G=y
# CONFIG_VMSPLIT_2G is not set
# CONFIG_VMSPLIT_1G is not set
CONFIG_PAGE_OFFSET=0xC0000000
CONFIG_PREEMPT_NONE=y
# CONFIG_PREEMPT_VOLUNTARY is not set
# CONFIG_PREEMPT is not set
CONFIG_HZ=100
# CONFIG_THUMB2_KERNEL is not set
=======
>>>>>>> 3a09b1be
CONFIG_AEABI=y
# CONFIG_OABI_COMPAT is not set
CONFIG_ZBOOT_ROM_TEXT=0x0
CONFIG_ZBOOT_ROM_BSS=0x0
<<<<<<< HEAD
CONFIG_CMDLINE="console=ttySC0,115200"
# CONFIG_CMDLINE_FORCE is not set
# CONFIG_XIP_KERNEL is not set
=======
CONFIG_CMDLINE="console=ttySC0,115200 earlyprintk=sh-sci.0,115200"
>>>>>>> 3a09b1be
CONFIG_KEXEC=y
CONFIG_PM=y
# CONFIG_SUSPEND is not set
CONFIG_UEVENT_HELPER_PATH="/sbin/hotplug"
# CONFIG_FIRMWARE_IN_KERNEL is not set
CONFIG_MTD=y
CONFIG_MTD_CONCAT=y
CONFIG_MTD_PARTITIONS=y
CONFIG_MTD_CHAR=y
CONFIG_MTD_BLOCK=y
<<<<<<< HEAD
# CONFIG_FTL is not set
# CONFIG_NFTL is not set
# CONFIG_INFTL is not set
# CONFIG_RFD_FTL is not set
# CONFIG_SSFDC is not set
# CONFIG_SM_FTL is not set
# CONFIG_MTD_OOPS is not set

#
# RAM/ROM/Flash chip drivers
#
=======
>>>>>>> 3a09b1be
CONFIG_MTD_CFI=y
CONFIG_MTD_CFI_INTELEXT=y
CONFIG_MTD_PHYSMAP=y
CONFIG_MTD_NAND=y
<<<<<<< HEAD
CONFIG_MTD_NAND_ECC=y
# CONFIG_MTD_NAND_ECC_SMC is not set
# CONFIG_MTD_NAND_VERIFY_WRITE is not set
# CONFIG_MTD_SM_COMMON is not set
# CONFIG_MTD_NAND_MUSEUM_IDS is not set
CONFIG_MTD_NAND_DENALI_SCRATCH_REG_ADDR=0xFF108018
# CONFIG_MTD_NAND_GPIO is not set
CONFIG_MTD_NAND_IDS=y
# CONFIG_MTD_NAND_DISKONCHIP is not set
# CONFIG_MTD_NAND_NANDSIM is not set
# CONFIG_MTD_NAND_PLATFORM is not set
# CONFIG_MTD_ALAUDA is not set
# CONFIG_MTD_NAND_SH_FLCTL is not set
# CONFIG_MTD_ONENAND is not set

#
# LPDDR flash memory drivers
#
# CONFIG_MTD_LPDDR is not set

#
# UBI - Unsorted block images
#
# CONFIG_MTD_UBI is not set
# CONFIG_PARPORT is not set
# CONFIG_BLK_DEV is not set
# CONFIG_MISC_DEVICES is not set
CONFIG_HAVE_IDE=y
# CONFIG_IDE is not set

#
# SCSI device support
#
CONFIG_SCSI_MOD=y
# CONFIG_RAID_ATTRS is not set
# CONFIG_SCSI is not set
# CONFIG_SCSI_DMA is not set
# CONFIG_SCSI_NETLINK is not set
# CONFIG_ATA is not set
# CONFIG_MD is not set
# CONFIG_PHONE is not set

#
# Input device support
#
CONFIG_INPUT=y
# CONFIG_INPUT_FF_MEMLESS is not set
# CONFIG_INPUT_POLLDEV is not set
# CONFIG_INPUT_SPARSEKMAP is not set

#
# Userland interfaces
#
CONFIG_INPUT_MOUSEDEV=y
# CONFIG_INPUT_MOUSEDEV_PSAUX is not set
CONFIG_INPUT_MOUSEDEV_SCREEN_X=1024
CONFIG_INPUT_MOUSEDEV_SCREEN_Y=768
# CONFIG_INPUT_JOYDEV is not set
# CONFIG_INPUT_EVDEV is not set
# CONFIG_INPUT_EVBUG is not set

#
# Input Device Drivers
#
CONFIG_INPUT_KEYBOARD=y
# CONFIG_KEYBOARD_ADP5588 is not set
CONFIG_KEYBOARD_ATKBD=y
# CONFIG_QT2160 is not set
# CONFIG_KEYBOARD_LKKBD is not set
# CONFIG_KEYBOARD_GPIO is not set
# CONFIG_KEYBOARD_TCA6416 is not set
# CONFIG_KEYBOARD_MATRIX is not set
# CONFIG_KEYBOARD_MAX7359 is not set
# CONFIG_KEYBOARD_NEWTON is not set
# CONFIG_KEYBOARD_OPENCORES is not set
# CONFIG_KEYBOARD_STOWAWAY is not set
# CONFIG_KEYBOARD_SUNKBD is not set
CONFIG_KEYBOARD_SH_KEYSC=y
# CONFIG_KEYBOARD_XTKBD is not set
# CONFIG_INPUT_MOUSE is not set
# CONFIG_INPUT_JOYSTICK is not set
# CONFIG_INPUT_TABLET is not set
CONFIG_INPUT_TOUCHSCREEN=y
# CONFIG_TOUCHSCREEN_AD7879_I2C is not set
# CONFIG_TOUCHSCREEN_AD7879 is not set
# CONFIG_TOUCHSCREEN_DYNAPRO is not set
# CONFIG_TOUCHSCREEN_HAMPSHIRE is not set
# CONFIG_TOUCHSCREEN_EETI is not set
# CONFIG_TOUCHSCREEN_FUJITSU is not set
# CONFIG_TOUCHSCREEN_GUNZE is not set
# CONFIG_TOUCHSCREEN_ELO is not set
# CONFIG_TOUCHSCREEN_WACOM_W8001 is not set
# CONFIG_TOUCHSCREEN_MCS5000 is not set
# CONFIG_TOUCHSCREEN_MTOUCH is not set
# CONFIG_TOUCHSCREEN_INEXIO is not set
# CONFIG_TOUCHSCREEN_MK712 is not set
# CONFIG_TOUCHSCREEN_PENMOUNT is not set
# CONFIG_TOUCHSCREEN_TOUCHRIGHT is not set
# CONFIG_TOUCHSCREEN_TOUCHWIN is not set
# CONFIG_TOUCHSCREEN_USB_COMPOSITE is not set
# CONFIG_TOUCHSCREEN_TOUCHIT213 is not set
CONFIG_TOUCHSCREEN_TSC2007=y
# CONFIG_TOUCHSCREEN_W90X900 is not set
# CONFIG_TOUCHSCREEN_TPS6507X is not set
# CONFIG_INPUT_MISC is not set

#
# Hardware I/O ports
#
CONFIG_SERIO=y
CONFIG_SERIO_SERPORT=y
CONFIG_SERIO_LIBPS2=y
# CONFIG_SERIO_RAW is not set
# CONFIG_SERIO_ALTERA_PS2 is not set
# CONFIG_GAMEPORT is not set

#
# Character devices
#
CONFIG_VT=y
CONFIG_CONSOLE_TRANSLATIONS=y
CONFIG_VT_CONSOLE=y
CONFIG_HW_CONSOLE=y
# CONFIG_VT_HW_CONSOLE_BINDING is not set
CONFIG_DEVKMEM=y
# CONFIG_SERIAL_NONSTANDARD is not set

#
# Serial drivers
#
# CONFIG_SERIAL_8250 is not set

#
# Non-8250 serial port support
#
CONFIG_SERIAL_SH_SCI=y
CONFIG_SERIAL_SH_SCI_NR_UARTS=8
CONFIG_SERIAL_SH_SCI_CONSOLE=y
CONFIG_SERIAL_SH_SCI_DMA=y
CONFIG_SERIAL_CORE=y
CONFIG_SERIAL_CORE_CONSOLE=y
# CONFIG_SERIAL_TIMBERDALE is not set
# CONFIG_SERIAL_ALTERA_JTAGUART is not set
# CONFIG_SERIAL_ALTERA_UART is not set
CONFIG_UNIX98_PTYS=y
# CONFIG_DEVPTS_MULTIPLE_INSTANCES is not set
=======
# CONFIG_BLK_DEV is not set
# CONFIG_MISC_DEVICES is not set
# CONFIG_INPUT_MOUSEDEV_PSAUX is not set
# CONFIG_INPUT_KEYBOARD is not set
# CONFIG_INPUT_MOUSE is not set
# CONFIG_SERIO is not set
CONFIG_SERIAL_SH_SCI=y
CONFIG_SERIAL_SH_SCI_NR_UARTS=8
CONFIG_SERIAL_SH_SCI_CONSOLE=y
>>>>>>> 3a09b1be
# CONFIG_LEGACY_PTYS is not set
# CONFIG_HW_RANDOM is not set
<<<<<<< HEAD
# CONFIG_R3964 is not set
# CONFIG_RAW_DRIVER is not set
# CONFIG_TCG_TPM is not set
# CONFIG_RAMOOPS is not set
CONFIG_I2C=y
CONFIG_I2C_BOARDINFO=y
CONFIG_I2C_COMPAT=y
# CONFIG_I2C_CHARDEV is not set
CONFIG_I2C_HELPER_AUTO=y

#
# I2C Hardware Bus support
#

#
# I2C system bus drivers (mostly embedded / system-on-chip)
#
# CONFIG_I2C_DESIGNWARE is not set
# CONFIG_I2C_GPIO is not set
# CONFIG_I2C_OCORES is not set
CONFIG_I2C_SH_MOBILE=y
# CONFIG_I2C_SIMTEC is not set
# CONFIG_I2C_XILINX is not set

#
# External I2C/SMBus adapter drivers
#
# CONFIG_I2C_PARPORT_LIGHT is not set
# CONFIG_I2C_TAOS_EVM is not set
# CONFIG_I2C_TINY_USB is not set

#
# Other I2C/SMBus bus drivers
#
# CONFIG_I2C_PCA_PLATFORM is not set
# CONFIG_I2C_DEBUG_CORE is not set
# CONFIG_I2C_DEBUG_ALGO is not set
# CONFIG_I2C_DEBUG_BUS is not set
# CONFIG_SPI is not set

#
# PPS support
#
# CONFIG_PPS is not set
CONFIG_ARCH_REQUIRE_GPIOLIB=y
CONFIG_GPIOLIB=y
# CONFIG_DEBUG_GPIO is not set
# CONFIG_GPIO_SYSFS is not set

#
# Memory mapped GPIO expanders:
#
# CONFIG_GPIO_IT8761E is not set

#
# I2C GPIO expanders:
#
# CONFIG_GPIO_MAX7300 is not set
# CONFIG_GPIO_MAX732X is not set
# CONFIG_GPIO_PCA953X is not set
# CONFIG_GPIO_PCF857X is not set
# CONFIG_GPIO_ADP5588 is not set

#
# PCI GPIO expanders:
#

#
# SPI GPIO expanders:
#

#
# AC97 GPIO expanders:
#

#
# MODULbus GPIO expanders:
#
# CONFIG_W1 is not set
# CONFIG_POWER_SUPPLY is not set
# CONFIG_HWMON is not set
# CONFIG_THERMAL is not set
# CONFIG_WATCHDOG is not set
CONFIG_SSB_POSSIBLE=y

#
# Sonics Silicon Backplane
#
# CONFIG_SSB is not set
CONFIG_MFD_SUPPORT=y
CONFIG_MFD_CORE=y
# CONFIG_MFD_88PM860X is not set
# CONFIG_MFD_SM501 is not set
# CONFIG_MFD_ASIC3 is not set
CONFIG_MFD_SH_MOBILE_SDHI=y
# CONFIG_HTC_EGPIO is not set
# CONFIG_HTC_PASIC3 is not set
# CONFIG_HTC_I2CPLD is not set
# CONFIG_TPS65010 is not set
# CONFIG_TPS6507X is not set
# CONFIG_TWL4030_CORE is not set
# CONFIG_MFD_TC35892 is not set
# CONFIG_MFD_TMIO is not set
CONFIG_TMIO_MMC_DMA=y
# CONFIG_MFD_T7L66XB is not set
# CONFIG_MFD_TC6387XB is not set
# CONFIG_MFD_TC6393XB is not set
# CONFIG_PMIC_DA903X is not set
# CONFIG_PMIC_ADP5520 is not set
# CONFIG_MFD_MAX8925 is not set
# CONFIG_MFD_WM8400 is not set
# CONFIG_MFD_WM831X is not set
# CONFIG_MFD_WM8350_I2C is not set
# CONFIG_MFD_WM8994 is not set
# CONFIG_MFD_PCF50633 is not set
# CONFIG_ABX500_CORE is not set
# CONFIG_REGULATOR is not set
CONFIG_MEDIA_SUPPORT=y

#
# Multimedia core support
#
CONFIG_VIDEO_DEV=y
CONFIG_VIDEO_V4L2_COMMON=y
# CONFIG_VIDEO_ALLOW_V4L1 is not set
# CONFIG_VIDEO_V4L1_COMPAT is not set
CONFIG_VIDEO_MEDIA=y

#
# Multimedia drivers
#
CONFIG_IR_CORE=y
CONFIG_VIDEO_IR=y
CONFIG_RC_MAP=y
CONFIG_IR_NEC_DECODER=y
CONFIG_IR_RC5_DECODER=y
CONFIG_IR_RC6_DECODER=y
CONFIG_IR_JVC_DECODER=y
CONFIG_IR_SONY_DECODER=y
# CONFIG_IR_IMON is not set
CONFIG_MEDIA_TUNER=y
# CONFIG_MEDIA_TUNER_CUSTOMISE is not set
CONFIG_MEDIA_TUNER_SIMPLE=y
CONFIG_MEDIA_TUNER_TDA8290=y
CONFIG_MEDIA_TUNER_TDA9887=y
CONFIG_MEDIA_TUNER_TEA5761=y
CONFIG_MEDIA_TUNER_TEA5767=y
CONFIG_MEDIA_TUNER_MT20XX=y
CONFIG_MEDIA_TUNER_XC2028=y
CONFIG_MEDIA_TUNER_XC5000=y
CONFIG_MEDIA_TUNER_MC44S803=y
CONFIG_VIDEO_V4L2=y
CONFIG_VIDEO_CAPTURE_DRIVERS=y
# CONFIG_VIDEO_ADV_DEBUG is not set
# CONFIG_VIDEO_FIXED_MINOR_RANGES is not set
CONFIG_VIDEO_HELPER_CHIPS_AUTO=y
CONFIG_VIDEO_IR_I2C=y
# CONFIG_VIDEO_SH_VOU is not set
# CONFIG_VIDEO_SAA5246A is not set
# CONFIG_VIDEO_SAA5249 is not set
# CONFIG_SOC_CAMERA is not set
CONFIG_V4L_USB_DRIVERS=y
# CONFIG_USB_VIDEO_CLASS is not set
CONFIG_USB_VIDEO_CLASS_INPUT_EVDEV=y
CONFIG_USB_GSPCA=y
# CONFIG_USB_M5602 is not set
# CONFIG_USB_STV06XX is not set
# CONFIG_USB_GL860 is not set
# CONFIG_USB_GSPCA_BENQ is not set
# CONFIG_USB_GSPCA_CONEX is not set
# CONFIG_USB_GSPCA_CPIA1 is not set
# CONFIG_USB_GSPCA_ETOMS is not set
# CONFIG_USB_GSPCA_FINEPIX is not set
# CONFIG_USB_GSPCA_JEILINJ is not set
# CONFIG_USB_GSPCA_MARS is not set
# CONFIG_USB_GSPCA_MR97310A is not set
# CONFIG_USB_GSPCA_OV519 is not set
# CONFIG_USB_GSPCA_OV534 is not set
# CONFIG_USB_GSPCA_OV534_9 is not set
# CONFIG_USB_GSPCA_PAC207 is not set
# CONFIG_USB_GSPCA_PAC7302 is not set
# CONFIG_USB_GSPCA_PAC7311 is not set
# CONFIG_USB_GSPCA_SN9C2028 is not set
# CONFIG_USB_GSPCA_SN9C20X is not set
# CONFIG_USB_GSPCA_SONIXB is not set
# CONFIG_USB_GSPCA_SONIXJ is not set
# CONFIG_USB_GSPCA_SPCA500 is not set
# CONFIG_USB_GSPCA_SPCA501 is not set
# CONFIG_USB_GSPCA_SPCA505 is not set
# CONFIG_USB_GSPCA_SPCA506 is not set
# CONFIG_USB_GSPCA_SPCA508 is not set
# CONFIG_USB_GSPCA_SPCA561 is not set
# CONFIG_USB_GSPCA_SQ905 is not set
# CONFIG_USB_GSPCA_SQ905C is not set
# CONFIG_USB_GSPCA_STK014 is not set
# CONFIG_USB_GSPCA_STV0680 is not set
# CONFIG_USB_GSPCA_SUNPLUS is not set
# CONFIG_USB_GSPCA_T613 is not set
# CONFIG_USB_GSPCA_TV8532 is not set
# CONFIG_USB_GSPCA_VC032X is not set
# CONFIG_USB_GSPCA_ZC3XX is not set
# CONFIG_VIDEO_PVRUSB2 is not set
# CONFIG_VIDEO_HDPVR is not set
# CONFIG_VIDEO_EM28XX is not set
# CONFIG_VIDEO_CX231XX is not set
# CONFIG_VIDEO_USBVISION is not set
# CONFIG_USB_ET61X251 is not set
# CONFIG_USB_SN9C102 is not set
# CONFIG_USB_ZC0301 is not set
# CONFIG_USB_ZR364XX is not set
# CONFIG_USB_STKWEBCAM is not set
# CONFIG_USB_S2255 is not set
# CONFIG_V4L_MEM2MEM_DRIVERS is not set
# CONFIG_RADIO_ADAPTERS is not set
# CONFIG_DAB is not set

#
# Graphics support
#
# CONFIG_VGASTATE is not set
# CONFIG_VIDEO_OUTPUT_CONTROL is not set
CONFIG_FB=y
# CONFIG_FIRMWARE_EDID is not set
# CONFIG_FB_DDC is not set
# CONFIG_FB_BOOT_VESA_SUPPORT is not set
# CONFIG_FB_CFB_FILLRECT is not set
# CONFIG_FB_CFB_COPYAREA is not set
# CONFIG_FB_CFB_IMAGEBLIT is not set
# CONFIG_FB_CFB_REV_PIXELS_IN_BYTE is not set
CONFIG_FB_SYS_FILLRECT=y
CONFIG_FB_SYS_COPYAREA=y
CONFIG_FB_SYS_IMAGEBLIT=y
# CONFIG_FB_FOREIGN_ENDIAN is not set
CONFIG_FB_SYS_FOPS=y
CONFIG_FB_DEFERRED_IO=y
# CONFIG_FB_SVGALIB is not set
# CONFIG_FB_MACMODES is not set
# CONFIG_FB_BACKLIGHT is not set
# CONFIG_FB_MODE_HELPERS is not set
# CONFIG_FB_TILEBLITTING is not set

#
# Frame buffer hardware drivers
#
# CONFIG_FB_S1D13XXX is not set
CONFIG_SH_MIPI_DSI=y
CONFIG_SH_LCD_MIPI_DSI=y
CONFIG_FB_SH_MOBILE_LCDC=y
# CONFIG_FB_TMIO is not set
# CONFIG_FB_VIRTUAL is not set
# CONFIG_FB_METRONOME is not set
# CONFIG_FB_MB862XX is not set
# CONFIG_FB_BROADSHEET is not set
# CONFIG_BACKLIGHT_LCD_SUPPORT is not set

#
# Display device support
#
# CONFIG_DISPLAY_SUPPORT is not set

#
# Console display driver support
#
# CONFIG_VGA_CONSOLE is not set
CONFIG_DUMMY_CONSOLE=y
# CONFIG_FRAMEBUFFER_CONSOLE is not set
CONFIG_LOGO=y
CONFIG_LOGO_LINUX_MONO=y
CONFIG_LOGO_LINUX_VGA16=y
CONFIG_LOGO_LINUX_CLUT224=y
CONFIG_SOUND=y
# CONFIG_SOUND_OSS_CORE is not set
CONFIG_SND=y
CONFIG_SND_TIMER=y
CONFIG_SND_PCM=y
CONFIG_SND_JACK=y
# CONFIG_SND_SEQUENCER is not set
# CONFIG_SND_MIXER_OSS is not set
# CONFIG_SND_PCM_OSS is not set
# CONFIG_SND_DYNAMIC_MINORS is not set
CONFIG_SND_SUPPORT_OLD_API=y
CONFIG_SND_VERBOSE_PROCFS=y
# CONFIG_SND_VERBOSE_PRINTK is not set
# CONFIG_SND_DEBUG is not set
# CONFIG_SND_RAWMIDI_SEQ is not set
# CONFIG_SND_OPL3_LIB_SEQ is not set
# CONFIG_SND_OPL4_LIB_SEQ is not set
# CONFIG_SND_SBAWE_SEQ is not set
# CONFIG_SND_EMU10K1_SEQ is not set
CONFIG_SND_DRIVERS=y
# CONFIG_SND_DUMMY is not set
# CONFIG_SND_MTPAV is not set
# CONFIG_SND_SERIAL_U16550 is not set
# CONFIG_SND_MPU401 is not set
CONFIG_SND_ARM=y
CONFIG_SND_USB=y
# CONFIG_SND_USB_AUDIO is not set
# CONFIG_SND_USB_UA101 is not set
# CONFIG_SND_USB_CAIAQ is not set
CONFIG_SND_SOC=y

#
# SoC Audio support for SuperH
#
CONFIG_SND_SOC_SH4_FSI=y
CONFIG_SND_FSI_AK4642=y
CONFIG_SND_FSI_DA7210=y
CONFIG_SND_SOC_I2C_AND_SPI=y
# CONFIG_SND_SOC_ALL_CODECS is not set
CONFIG_SND_SOC_AK4642=y
CONFIG_SND_SOC_DA7210=y
# CONFIG_SOUND_PRIME is not set
# CONFIG_HID_SUPPORT is not set
CONFIG_USB_SUPPORT=y
CONFIG_USB_ARCH_HAS_HCD=y
# CONFIG_USB_ARCH_HAS_OHCI is not set
# CONFIG_USB_ARCH_HAS_EHCI is not set
CONFIG_USB=y
# CONFIG_USB_DEBUG is not set
# CONFIG_USB_ANNOUNCE_NEW_DEVICES is not set

#
# Miscellaneous USB options
#
# CONFIG_USB_DEVICEFS is not set
CONFIG_USB_DEVICE_CLASS=y
# CONFIG_USB_DYNAMIC_MINORS is not set
# CONFIG_USB_MON is not set
# CONFIG_USB_WUSB is not set
# CONFIG_USB_WUSB_CBAF is not set

#
# USB Host Controller Drivers
#
# CONFIG_USB_C67X00_HCD is not set
# CONFIG_USB_OXU210HP_HCD is not set
# CONFIG_USB_ISP116X_HCD is not set
# CONFIG_USB_ISP1760_HCD is not set
# CONFIG_USB_ISP1362_HCD is not set
# CONFIG_USB_SL811_HCD is not set
CONFIG_USB_R8A66597_HCD=y
# CONFIG_USB_HWA_HCD is not set
# CONFIG_USB_MUSB_HDRC is not set

#
# USB Device Class drivers
#
# CONFIG_USB_ACM is not set
# CONFIG_USB_PRINTER is not set
# CONFIG_USB_WDM is not set
# CONFIG_USB_TMC is not set

#
# NOTE: USB_STORAGE depends on SCSI but BLK_DEV_SD may
#

#
# also be needed; see USB_STORAGE Help for more info
#
# CONFIG_USB_LIBUSUAL is not set

#
# USB Imaging devices
#
# CONFIG_USB_MDC800 is not set

#
# USB port drivers
#
# CONFIG_USB_SERIAL is not set

#
# USB Miscellaneous drivers
#
# CONFIG_USB_EMI62 is not set
# CONFIG_USB_EMI26 is not set
# CONFIG_USB_ADUTUX is not set
# CONFIG_USB_SEVSEG is not set
# CONFIG_USB_RIO500 is not set
# CONFIG_USB_LEGOTOWER is not set
# CONFIG_USB_LCD is not set
# CONFIG_USB_LED is not set
# CONFIG_USB_CYPRESS_CY7C63 is not set
# CONFIG_USB_CYTHERM is not set
# CONFIG_USB_IDMOUSE is not set
# CONFIG_USB_FTDI_ELAN is not set
# CONFIG_USB_APPLEDISPLAY is not set
# CONFIG_USB_LD is not set
# CONFIG_USB_TRANCEVIBRATOR is not set
# CONFIG_USB_IOWARRIOR is not set
# CONFIG_USB_TEST is not set
# CONFIG_USB_ISIGHTFW is not set
# CONFIG_USB_GADGET is not set

#
# OTG and related infrastructure
#
# CONFIG_USB_GPIO_VBUS is not set
# CONFIG_USB_ULPI is not set
# CONFIG_NOP_USB_XCEIV is not set
CONFIG_MMC=y
# CONFIG_MMC_DEBUG is not set
# CONFIG_MMC_UNSAFE_RESUME is not set

#
# MMC/SD/SDIO Card Drivers
#
CONFIG_MMC_BLOCK=y
CONFIG_MMC_BLOCK_BOUNCE=y
# CONFIG_SDIO_UART is not set
# CONFIG_MMC_TEST is not set

#
# MMC/SD/SDIO Host Controller Drivers
#
# CONFIG_MMC_SDHCI is not set
CONFIG_MMC_TMIO=y
CONFIG_MMC_SH_MMCIF=y
# CONFIG_MEMSTICK is not set
# CONFIG_NEW_LEDS is not set
# CONFIG_ACCESSIBILITY is not set
CONFIG_RTC_LIB=y
CONFIG_RTC_CLASS=y
CONFIG_RTC_HCTOSYS=y
CONFIG_RTC_HCTOSYS_DEVICE="rtc0"
# CONFIG_RTC_DEBUG is not set

#
# RTC interfaces
#
CONFIG_RTC_INTF_SYSFS=y
CONFIG_RTC_INTF_PROC=y
CONFIG_RTC_INTF_DEV=y
# CONFIG_RTC_INTF_DEV_UIE_EMUL is not set
# CONFIG_RTC_DRV_TEST is not set

#
# I2C RTC drivers
#
# CONFIG_RTC_DRV_DS1307 is not set
# CONFIG_RTC_DRV_DS1374 is not set
# CONFIG_RTC_DRV_DS1672 is not set
# CONFIG_RTC_DRV_MAX6900 is not set
CONFIG_RTC_DRV_RS5C372=y
# CONFIG_RTC_DRV_ISL1208 is not set
# CONFIG_RTC_DRV_X1205 is not set
# CONFIG_RTC_DRV_PCF8563 is not set
# CONFIG_RTC_DRV_PCF8583 is not set
# CONFIG_RTC_DRV_M41T80 is not set
# CONFIG_RTC_DRV_BQ32K is not set
# CONFIG_RTC_DRV_S35390A is not set
# CONFIG_RTC_DRV_FM3130 is not set
# CONFIG_RTC_DRV_RX8581 is not set
# CONFIG_RTC_DRV_RX8025 is not set

#
# SPI RTC drivers
#

#
# Platform RTC drivers
#
# CONFIG_RTC_DRV_CMOS is not set
# CONFIG_RTC_DRV_DS1286 is not set
# CONFIG_RTC_DRV_DS1511 is not set
# CONFIG_RTC_DRV_DS1553 is not set
# CONFIG_RTC_DRV_DS1742 is not set
# CONFIG_RTC_DRV_STK17TA8 is not set
# CONFIG_RTC_DRV_M48T86 is not set
# CONFIG_RTC_DRV_M48T35 is not set
# CONFIG_RTC_DRV_M48T59 is not set
# CONFIG_RTC_DRV_MSM6242 is not set
# CONFIG_RTC_DRV_BQ4802 is not set
# CONFIG_RTC_DRV_RP5C01 is not set
# CONFIG_RTC_DRV_V3020 is not set

#
# on-CPU RTC drivers
#
CONFIG_DMADEVICES=y
# CONFIG_DMADEVICES_DEBUG is not set

#
# DMA Devices
#
CONFIG_SH_DMAE=y
# CONFIG_TIMB_DMA is not set
CONFIG_DMA_ENGINE=y

#
# DMA Clients
#
# CONFIG_ASYNC_TX_DMA is not set
# CONFIG_DMATEST is not set
# CONFIG_AUXDISPLAY is not set
# CONFIG_UIO is not set
# CONFIG_STAGING is not set

#
# File systems
#
# CONFIG_EXT2_FS is not set
# CONFIG_EXT3_FS is not set
# CONFIG_EXT4_FS is not set
# CONFIG_REISERFS_FS is not set
# CONFIG_JFS_FS is not set
# CONFIG_FS_POSIX_ACL is not set
# CONFIG_XFS_FS is not set
# CONFIG_GFS2_FS is not set
# CONFIG_BTRFS_FS is not set
# CONFIG_NILFS2_FS is not set
CONFIG_FILE_LOCKING=y
# CONFIG_FSNOTIFY is not set
=======
# CONFIG_HWMON is not set
# CONFIG_VGA_CONSOLE is not set
# CONFIG_HID_SUPPORT is not set
# CONFIG_USB_SUPPORT is not set
>>>>>>> 3a09b1be
# CONFIG_DNOTIFY is not set
# CONFIG_INOTIFY_USER is not set
CONFIG_TMPFS=y
# CONFIG_MISC_FILESYSTEMS is not set
<<<<<<< HEAD

#
# Partition Types
#
# CONFIG_PARTITION_ADVANCED is not set
CONFIG_MSDOS_PARTITION=y
CONFIG_NLS=y
CONFIG_NLS_DEFAULT="iso8859-1"
# CONFIG_NLS_CODEPAGE_437 is not set
# CONFIG_NLS_CODEPAGE_737 is not set
# CONFIG_NLS_CODEPAGE_775 is not set
# CONFIG_NLS_CODEPAGE_850 is not set
# CONFIG_NLS_CODEPAGE_852 is not set
# CONFIG_NLS_CODEPAGE_855 is not set
# CONFIG_NLS_CODEPAGE_857 is not set
# CONFIG_NLS_CODEPAGE_860 is not set
# CONFIG_NLS_CODEPAGE_861 is not set
# CONFIG_NLS_CODEPAGE_862 is not set
# CONFIG_NLS_CODEPAGE_863 is not set
# CONFIG_NLS_CODEPAGE_864 is not set
# CONFIG_NLS_CODEPAGE_865 is not set
# CONFIG_NLS_CODEPAGE_866 is not set
# CONFIG_NLS_CODEPAGE_869 is not set
# CONFIG_NLS_CODEPAGE_936 is not set
# CONFIG_NLS_CODEPAGE_950 is not set
# CONFIG_NLS_CODEPAGE_932 is not set
# CONFIG_NLS_CODEPAGE_949 is not set
# CONFIG_NLS_CODEPAGE_874 is not set
# CONFIG_NLS_ISO8859_8 is not set
# CONFIG_NLS_CODEPAGE_1250 is not set
# CONFIG_NLS_CODEPAGE_1251 is not set
# CONFIG_NLS_ASCII is not set
# CONFIG_NLS_ISO8859_1 is not set
# CONFIG_NLS_ISO8859_2 is not set
# CONFIG_NLS_ISO8859_3 is not set
# CONFIG_NLS_ISO8859_4 is not set
# CONFIG_NLS_ISO8859_5 is not set
# CONFIG_NLS_ISO8859_6 is not set
# CONFIG_NLS_ISO8859_7 is not set
# CONFIG_NLS_ISO8859_9 is not set
# CONFIG_NLS_ISO8859_13 is not set
# CONFIG_NLS_ISO8859_14 is not set
# CONFIG_NLS_ISO8859_15 is not set
# CONFIG_NLS_KOI8_R is not set
# CONFIG_NLS_KOI8_U is not set
# CONFIG_NLS_UTF8 is not set

#
# Kernel hacking
#
# CONFIG_PRINTK_TIME is not set
CONFIG_ENABLE_WARN_DEPRECATED=y
CONFIG_ENABLE_MUST_CHECK=y
CONFIG_FRAME_WARN=1024
=======
>>>>>>> 3a09b1be
CONFIG_MAGIC_SYSRQ=y
CONFIG_DEBUG_KERNEL=y
# CONFIG_DETECT_SOFTLOCKUP is not set
# CONFIG_RCU_CPU_STALL_DETECTOR is not set
# CONFIG_FTRACE is not set
<<<<<<< HEAD
# CONFIG_ATOMIC64_SELFTEST is not set
# CONFIG_SAMPLES is not set
CONFIG_HAVE_ARCH_KGDB=y
# CONFIG_KGDB is not set
CONFIG_ARM_UNWIND=y
# CONFIG_DEBUG_USER is not set
# CONFIG_DEBUG_ERRORS is not set
# CONFIG_DEBUG_STACK_USAGE is not set
# CONFIG_DEBUG_LL is not set
# CONFIG_OC_ETM is not set

#
# Security options
#
# CONFIG_KEYS is not set
# CONFIG_SECURITY is not set
# CONFIG_SECURITYFS is not set
# CONFIG_DEFAULT_SECURITY_SELINUX is not set
# CONFIG_DEFAULT_SECURITY_SMACK is not set
# CONFIG_DEFAULT_SECURITY_TOMOYO is not set
CONFIG_DEFAULT_SECURITY_DAC=y
CONFIG_DEFAULT_SECURITY=""
# CONFIG_CRYPTO is not set
# CONFIG_BINARY_PRINTF is not set

#
# Library routines
#
CONFIG_BITREVERSE=y
CONFIG_GENERIC_FIND_LAST_BIT=y
# CONFIG_CRC_CCITT is not set
# CONFIG_CRC16 is not set
# CONFIG_CRC_T10DIF is not set
# CONFIG_CRC_ITU_T is not set
CONFIG_CRC32=y
# CONFIG_CRC7 is not set
# CONFIG_LIBCRC32C is not set
CONFIG_ZLIB_INFLATE=y
CONFIG_LZO_DECOMPRESS=y
CONFIG_DECOMPRESS_GZIP=y
CONFIG_DECOMPRESS_BZIP2=y
CONFIG_DECOMPRESS_LZMA=y
CONFIG_DECOMPRESS_LZO=y
CONFIG_HAS_IOMEM=y
CONFIG_HAS_IOPORT=y
CONFIG_HAS_DMA=y
=======
# CONFIG_CRC32 is not set
>>>>>>> 3a09b1be
<|MERGE_RESOLUTION|>--- conflicted
+++ resolved
@@ -1,300 +1,21 @@
-<<<<<<< HEAD
-#
-# Automatically generated make config: don't edit
-# Linux kernel version: 2.6.35-rc1
-# Mon May 31 14:29:17 2010
-#
-CONFIG_ARM=y
-CONFIG_SYS_SUPPORTS_APM_EMULATION=y
-CONFIG_GENERIC_GPIO=y
-CONFIG_GENERIC_TIME=y
-# CONFIG_ARCH_USES_GETTIMEOFFSET is not set
-CONFIG_GENERIC_CLOCKEVENTS=y
-CONFIG_HAVE_PROC_CPU=y
-CONFIG_GENERIC_HARDIRQS=y
-CONFIG_STACKTRACE_SUPPORT=y
-CONFIG_HAVE_LATENCYTOP_SUPPORT=y
-CONFIG_LOCKDEP_SUPPORT=y
-CONFIG_TRACE_IRQFLAGS_SUPPORT=y
-CONFIG_HARDIRQS_SW_RESEND=y
-CONFIG_GENERIC_IRQ_PROBE=y
-CONFIG_RWSEM_GENERIC_SPINLOCK=y
-CONFIG_GENERIC_HWEIGHT=y
-CONFIG_GENERIC_CALIBRATE_DELAY=y
-CONFIG_NEED_DMA_MAP_STATE=y
-CONFIG_GENERIC_HARDIRQS_NO__DO_IRQ=y
-CONFIG_VECTORS_BASE=0xffff0000
-CONFIG_DEFCONFIG_LIST="/lib/modules/$UNAME_RELEASE/.config"
-CONFIG_CONSTRUCTORS=y
-
-#
-# General setup
-#
 CONFIG_EXPERIMENTAL=y
-CONFIG_BROKEN_ON_SMP=y
-CONFIG_INIT_ENV_ARG_LIMIT=32
-CONFIG_LOCALVERSION=""
-CONFIG_LOCALVERSION_AUTO=y
-CONFIG_HAVE_KERNEL_GZIP=y
-CONFIG_HAVE_KERNEL_LZMA=y
-CONFIG_HAVE_KERNEL_LZO=y
-CONFIG_KERNEL_GZIP=y
-# CONFIG_KERNEL_BZIP2 is not set
-# CONFIG_KERNEL_LZMA is not set
-# CONFIG_KERNEL_LZO is not set
-CONFIG_SWAP=y
-=======
-CONFIG_EXPERIMENTAL=y
->>>>>>> 3a09b1be
 CONFIG_SYSVIPC=y
 CONFIG_IKCONFIG=y
 CONFIG_IKCONFIG_PROC=y
 CONFIG_LOG_BUF_SHIFT=16
-<<<<<<< HEAD
-# CONFIG_CGROUPS is not set
-# CONFIG_SYSFS_DEPRECATED_V2 is not set
-# CONFIG_RELAY is not set
-CONFIG_NAMESPACES=y
-# CONFIG_UTS_NS is not set
-# CONFIG_IPC_NS is not set
-# CONFIG_USER_NS is not set
-# CONFIG_PID_NS is not set
 CONFIG_BLK_DEV_INITRD=y
-CONFIG_INITRAMFS_SOURCE=""
-CONFIG_RD_GZIP=y
-CONFIG_RD_BZIP2=y
-CONFIG_RD_LZMA=y
-CONFIG_RD_LZO=y
-CONFIG_CC_OPTIMIZE_FOR_SIZE=y
-CONFIG_SYSCTL=y
-CONFIG_ANON_INODES=y
-# CONFIG_EMBEDDED is not set
-CONFIG_UID16=y
-CONFIG_SYSCTL_SYSCALL=y
-CONFIG_KALLSYMS=y
-# CONFIG_KALLSYMS_ALL is not set
-# CONFIG_KALLSYMS_EXTRA_PASS is not set
-CONFIG_HOTPLUG=y
-CONFIG_PRINTK=y
-CONFIG_BUG=y
-CONFIG_ELF_CORE=y
-CONFIG_BASE_FULL=y
-CONFIG_FUTEX=y
-CONFIG_EPOLL=y
-CONFIG_SIGNALFD=y
-CONFIG_TIMERFD=y
-CONFIG_EVENTFD=y
-CONFIG_SHMEM=y
-CONFIG_AIO=y
-CONFIG_HAVE_PERF_EVENTS=y
-CONFIG_PERF_USE_VMALLOC=y
-
-#
-# Kernel Performance Events And Counters
-#
-# CONFIG_PERF_EVENTS is not set
-# CONFIG_PERF_COUNTERS is not set
-CONFIG_VM_EVENT_COUNTERS=y
-CONFIG_COMPAT_BRK=y
-=======
-CONFIG_BLK_DEV_INITRD=y
->>>>>>> 3a09b1be
 CONFIG_SLAB=y
 # CONFIG_BLK_DEV_BSG is not set
 # CONFIG_IOSCHED_DEADLINE is not set
 # CONFIG_IOSCHED_CFQ is not set
-<<<<<<< HEAD
-# CONFIG_DEFAULT_DEADLINE is not set
-# CONFIG_DEFAULT_CFQ is not set
-CONFIG_DEFAULT_NOOP=y
-CONFIG_DEFAULT_IOSCHED="noop"
-# CONFIG_INLINE_SPIN_TRYLOCK is not set
-# CONFIG_INLINE_SPIN_TRYLOCK_BH is not set
-# CONFIG_INLINE_SPIN_LOCK is not set
-# CONFIG_INLINE_SPIN_LOCK_BH is not set
-# CONFIG_INLINE_SPIN_LOCK_IRQ is not set
-# CONFIG_INLINE_SPIN_LOCK_IRQSAVE is not set
-CONFIG_INLINE_SPIN_UNLOCK=y
-# CONFIG_INLINE_SPIN_UNLOCK_BH is not set
-CONFIG_INLINE_SPIN_UNLOCK_IRQ=y
-# CONFIG_INLINE_SPIN_UNLOCK_IRQRESTORE is not set
-# CONFIG_INLINE_READ_TRYLOCK is not set
-# CONFIG_INLINE_READ_LOCK is not set
-# CONFIG_INLINE_READ_LOCK_BH is not set
-# CONFIG_INLINE_READ_LOCK_IRQ is not set
-# CONFIG_INLINE_READ_LOCK_IRQSAVE is not set
-CONFIG_INLINE_READ_UNLOCK=y
-# CONFIG_INLINE_READ_UNLOCK_BH is not set
-CONFIG_INLINE_READ_UNLOCK_IRQ=y
-# CONFIG_INLINE_READ_UNLOCK_IRQRESTORE is not set
-# CONFIG_INLINE_WRITE_TRYLOCK is not set
-# CONFIG_INLINE_WRITE_LOCK is not set
-# CONFIG_INLINE_WRITE_LOCK_BH is not set
-# CONFIG_INLINE_WRITE_LOCK_IRQ is not set
-# CONFIG_INLINE_WRITE_LOCK_IRQSAVE is not set
-CONFIG_INLINE_WRITE_UNLOCK=y
-# CONFIG_INLINE_WRITE_UNLOCK_BH is not set
-CONFIG_INLINE_WRITE_UNLOCK_IRQ=y
-# CONFIG_INLINE_WRITE_UNLOCK_IRQRESTORE is not set
-# CONFIG_MUTEX_SPIN_ON_OWNER is not set
-# CONFIG_FREEZER is not set
-
-#
-# System Type
-#
-CONFIG_MMU=y
-# CONFIG_ARCH_AAEC2000 is not set
-# CONFIG_ARCH_INTEGRATOR is not set
-# CONFIG_ARCH_REALVIEW is not set
-# CONFIG_ARCH_VERSATILE is not set
-# CONFIG_ARCH_VEXPRESS is not set
-# CONFIG_ARCH_AT91 is not set
-# CONFIG_ARCH_BCMRING is not set
-# CONFIG_ARCH_CLPS711X is not set
-# CONFIG_ARCH_CNS3XXX is not set
-# CONFIG_ARCH_GEMINI is not set
-# CONFIG_ARCH_EBSA110 is not set
-# CONFIG_ARCH_EP93XX is not set
-# CONFIG_ARCH_FOOTBRIDGE is not set
-# CONFIG_ARCH_MXC is not set
-# CONFIG_ARCH_STMP3XXX is not set
-# CONFIG_ARCH_NETX is not set
-# CONFIG_ARCH_H720X is not set
-# CONFIG_ARCH_IOP13XX is not set
-# CONFIG_ARCH_IOP32X is not set
-# CONFIG_ARCH_IOP33X is not set
-# CONFIG_ARCH_IXP23XX is not set
-# CONFIG_ARCH_IXP2000 is not set
-# CONFIG_ARCH_IXP4XX is not set
-# CONFIG_ARCH_L7200 is not set
-# CONFIG_ARCH_DOVE is not set
-# CONFIG_ARCH_KIRKWOOD is not set
-# CONFIG_ARCH_LOKI is not set
-# CONFIG_ARCH_MV78XX0 is not set
-# CONFIG_ARCH_ORION5X is not set
-# CONFIG_ARCH_MMP is not set
-# CONFIG_ARCH_KS8695 is not set
-# CONFIG_ARCH_NS9XXX is not set
-# CONFIG_ARCH_W90X900 is not set
-# CONFIG_ARCH_NUC93X is not set
-# CONFIG_ARCH_PNX4008 is not set
-# CONFIG_ARCH_PXA is not set
-# CONFIG_ARCH_MSM is not set
 CONFIG_ARCH_SHMOBILE=y
-# CONFIG_ARCH_RPC is not set
-# CONFIG_ARCH_SA1100 is not set
-# CONFIG_ARCH_S3C2410 is not set
-# CONFIG_ARCH_S3C64XX is not set
-# CONFIG_ARCH_S5P6440 is not set
-# CONFIG_ARCH_S5P6442 is not set
-# CONFIG_ARCH_S5PC100 is not set
-# CONFIG_ARCH_S5PV210 is not set
-# CONFIG_ARCH_SHARK is not set
-# CONFIG_ARCH_LH7A40X is not set
-# CONFIG_ARCH_U300 is not set
-# CONFIG_ARCH_U8500 is not set
-# CONFIG_ARCH_NOMADIK is not set
-# CONFIG_ARCH_DAVINCI is not set
-# CONFIG_ARCH_OMAP is not set
-# CONFIG_PLAT_SPEAR is not set
-
-#
-# SH-Mobile System Type
-#
-# CONFIG_ARCH_SH7367 is not set
-# CONFIG_ARCH_SH7377 is not set
-=======
-CONFIG_ARCH_SHMOBILE=y
->>>>>>> 3a09b1be
 CONFIG_ARCH_SH7372=y
 CONFIG_MACH_AP4EVB=y
-<<<<<<< HEAD
-
-#
-# SH-Mobile System Configuration
-#
-
-#
-# Memory configuration
-#
-CONFIG_MEMORY_START=0x40000000
-CONFIG_MEMORY_SIZE=0x10000000
-
-#
-# Timer and clock configuration
-#
-CONFIG_SH_TIMER_CMT=y
-CONFIG_SH_TIMER_TMU=y
-CONFIG_SH_CLK_CPG=y
-
-#
-# Processor Type
-#
-CONFIG_CPU_32v6K=y
-CONFIG_CPU_V7=y
-CONFIG_CPU_32v7=y
-CONFIG_CPU_ABRT_EV7=y
-CONFIG_CPU_PABRT_V7=y
-CONFIG_CPU_CACHE_V7=y
-CONFIG_CPU_CACHE_VIPT=y
-CONFIG_CPU_COPY_V6=y
-CONFIG_CPU_TLB_V7=y
-CONFIG_CPU_HAS_ASID=y
-CONFIG_CPU_CP15=y
-CONFIG_CPU_CP15_MMU=y
-
-#
-# Processor Features
-#
-CONFIG_ARM_THUMB=y
-# CONFIG_ARM_THUMBEE is not set
-# CONFIG_CPU_ICACHE_DISABLE is not set
-# CONFIG_CPU_DCACHE_DISABLE is not set
-# CONFIG_CPU_BPREDICT_DISABLE is not set
-CONFIG_HAS_TLS_REG=y
-CONFIG_ARM_L1_CACHE_SHIFT=5
-CONFIG_ARM_DMA_MEM_BUFFERABLE=y
-CONFIG_CPU_HAS_PMU=y
-# CONFIG_ARM_ERRATA_430973 is not set
-# CONFIG_ARM_ERRATA_458693 is not set
-# CONFIG_ARM_ERRATA_460075 is not set
-CONFIG_COMMON_CLKDEV=y
-
-#
-# Bus support
-#
-# CONFIG_PCI_SYSCALL is not set
-# CONFIG_ARCH_SUPPORTS_MSI is not set
-# CONFIG_PCCARD is not set
-
-#
-# Kernel Features
-#
-# CONFIG_NO_HZ is not set
-# CONFIG_HIGH_RES_TIMERS is not set
-CONFIG_GENERIC_CLOCKEVENTS_BUILD=y
-CONFIG_VMSPLIT_3G=y
-# CONFIG_VMSPLIT_2G is not set
-# CONFIG_VMSPLIT_1G is not set
-CONFIG_PAGE_OFFSET=0xC0000000
-CONFIG_PREEMPT_NONE=y
-# CONFIG_PREEMPT_VOLUNTARY is not set
-# CONFIG_PREEMPT is not set
-CONFIG_HZ=100
-# CONFIG_THUMB2_KERNEL is not set
-=======
->>>>>>> 3a09b1be
 CONFIG_AEABI=y
 # CONFIG_OABI_COMPAT is not set
 CONFIG_ZBOOT_ROM_TEXT=0x0
 CONFIG_ZBOOT_ROM_BSS=0x0
-<<<<<<< HEAD
-CONFIG_CMDLINE="console=ttySC0,115200"
-# CONFIG_CMDLINE_FORCE is not set
-# CONFIG_XIP_KERNEL is not set
-=======
 CONFIG_CMDLINE="console=ttySC0,115200 earlyprintk=sh-sci.0,115200"
->>>>>>> 3a09b1be
 CONFIG_KEXEC=y
 CONFIG_PM=y
 # CONFIG_SUSPEND is not set
@@ -305,172 +26,10 @@
 CONFIG_MTD_PARTITIONS=y
 CONFIG_MTD_CHAR=y
 CONFIG_MTD_BLOCK=y
-<<<<<<< HEAD
-# CONFIG_FTL is not set
-# CONFIG_NFTL is not set
-# CONFIG_INFTL is not set
-# CONFIG_RFD_FTL is not set
-# CONFIG_SSFDC is not set
-# CONFIG_SM_FTL is not set
-# CONFIG_MTD_OOPS is not set
-
-#
-# RAM/ROM/Flash chip drivers
-#
-=======
->>>>>>> 3a09b1be
 CONFIG_MTD_CFI=y
 CONFIG_MTD_CFI_INTELEXT=y
 CONFIG_MTD_PHYSMAP=y
 CONFIG_MTD_NAND=y
-<<<<<<< HEAD
-CONFIG_MTD_NAND_ECC=y
-# CONFIG_MTD_NAND_ECC_SMC is not set
-# CONFIG_MTD_NAND_VERIFY_WRITE is not set
-# CONFIG_MTD_SM_COMMON is not set
-# CONFIG_MTD_NAND_MUSEUM_IDS is not set
-CONFIG_MTD_NAND_DENALI_SCRATCH_REG_ADDR=0xFF108018
-# CONFIG_MTD_NAND_GPIO is not set
-CONFIG_MTD_NAND_IDS=y
-# CONFIG_MTD_NAND_DISKONCHIP is not set
-# CONFIG_MTD_NAND_NANDSIM is not set
-# CONFIG_MTD_NAND_PLATFORM is not set
-# CONFIG_MTD_ALAUDA is not set
-# CONFIG_MTD_NAND_SH_FLCTL is not set
-# CONFIG_MTD_ONENAND is not set
-
-#
-# LPDDR flash memory drivers
-#
-# CONFIG_MTD_LPDDR is not set
-
-#
-# UBI - Unsorted block images
-#
-# CONFIG_MTD_UBI is not set
-# CONFIG_PARPORT is not set
-# CONFIG_BLK_DEV is not set
-# CONFIG_MISC_DEVICES is not set
-CONFIG_HAVE_IDE=y
-# CONFIG_IDE is not set
-
-#
-# SCSI device support
-#
-CONFIG_SCSI_MOD=y
-# CONFIG_RAID_ATTRS is not set
-# CONFIG_SCSI is not set
-# CONFIG_SCSI_DMA is not set
-# CONFIG_SCSI_NETLINK is not set
-# CONFIG_ATA is not set
-# CONFIG_MD is not set
-# CONFIG_PHONE is not set
-
-#
-# Input device support
-#
-CONFIG_INPUT=y
-# CONFIG_INPUT_FF_MEMLESS is not set
-# CONFIG_INPUT_POLLDEV is not set
-# CONFIG_INPUT_SPARSEKMAP is not set
-
-#
-# Userland interfaces
-#
-CONFIG_INPUT_MOUSEDEV=y
-# CONFIG_INPUT_MOUSEDEV_PSAUX is not set
-CONFIG_INPUT_MOUSEDEV_SCREEN_X=1024
-CONFIG_INPUT_MOUSEDEV_SCREEN_Y=768
-# CONFIG_INPUT_JOYDEV is not set
-# CONFIG_INPUT_EVDEV is not set
-# CONFIG_INPUT_EVBUG is not set
-
-#
-# Input Device Drivers
-#
-CONFIG_INPUT_KEYBOARD=y
-# CONFIG_KEYBOARD_ADP5588 is not set
-CONFIG_KEYBOARD_ATKBD=y
-# CONFIG_QT2160 is not set
-# CONFIG_KEYBOARD_LKKBD is not set
-# CONFIG_KEYBOARD_GPIO is not set
-# CONFIG_KEYBOARD_TCA6416 is not set
-# CONFIG_KEYBOARD_MATRIX is not set
-# CONFIG_KEYBOARD_MAX7359 is not set
-# CONFIG_KEYBOARD_NEWTON is not set
-# CONFIG_KEYBOARD_OPENCORES is not set
-# CONFIG_KEYBOARD_STOWAWAY is not set
-# CONFIG_KEYBOARD_SUNKBD is not set
-CONFIG_KEYBOARD_SH_KEYSC=y
-# CONFIG_KEYBOARD_XTKBD is not set
-# CONFIG_INPUT_MOUSE is not set
-# CONFIG_INPUT_JOYSTICK is not set
-# CONFIG_INPUT_TABLET is not set
-CONFIG_INPUT_TOUCHSCREEN=y
-# CONFIG_TOUCHSCREEN_AD7879_I2C is not set
-# CONFIG_TOUCHSCREEN_AD7879 is not set
-# CONFIG_TOUCHSCREEN_DYNAPRO is not set
-# CONFIG_TOUCHSCREEN_HAMPSHIRE is not set
-# CONFIG_TOUCHSCREEN_EETI is not set
-# CONFIG_TOUCHSCREEN_FUJITSU is not set
-# CONFIG_TOUCHSCREEN_GUNZE is not set
-# CONFIG_TOUCHSCREEN_ELO is not set
-# CONFIG_TOUCHSCREEN_WACOM_W8001 is not set
-# CONFIG_TOUCHSCREEN_MCS5000 is not set
-# CONFIG_TOUCHSCREEN_MTOUCH is not set
-# CONFIG_TOUCHSCREEN_INEXIO is not set
-# CONFIG_TOUCHSCREEN_MK712 is not set
-# CONFIG_TOUCHSCREEN_PENMOUNT is not set
-# CONFIG_TOUCHSCREEN_TOUCHRIGHT is not set
-# CONFIG_TOUCHSCREEN_TOUCHWIN is not set
-# CONFIG_TOUCHSCREEN_USB_COMPOSITE is not set
-# CONFIG_TOUCHSCREEN_TOUCHIT213 is not set
-CONFIG_TOUCHSCREEN_TSC2007=y
-# CONFIG_TOUCHSCREEN_W90X900 is not set
-# CONFIG_TOUCHSCREEN_TPS6507X is not set
-# CONFIG_INPUT_MISC is not set
-
-#
-# Hardware I/O ports
-#
-CONFIG_SERIO=y
-CONFIG_SERIO_SERPORT=y
-CONFIG_SERIO_LIBPS2=y
-# CONFIG_SERIO_RAW is not set
-# CONFIG_SERIO_ALTERA_PS2 is not set
-# CONFIG_GAMEPORT is not set
-
-#
-# Character devices
-#
-CONFIG_VT=y
-CONFIG_CONSOLE_TRANSLATIONS=y
-CONFIG_VT_CONSOLE=y
-CONFIG_HW_CONSOLE=y
-# CONFIG_VT_HW_CONSOLE_BINDING is not set
-CONFIG_DEVKMEM=y
-# CONFIG_SERIAL_NONSTANDARD is not set
-
-#
-# Serial drivers
-#
-# CONFIG_SERIAL_8250 is not set
-
-#
-# Non-8250 serial port support
-#
-CONFIG_SERIAL_SH_SCI=y
-CONFIG_SERIAL_SH_SCI_NR_UARTS=8
-CONFIG_SERIAL_SH_SCI_CONSOLE=y
-CONFIG_SERIAL_SH_SCI_DMA=y
-CONFIG_SERIAL_CORE=y
-CONFIG_SERIAL_CORE_CONSOLE=y
-# CONFIG_SERIAL_TIMBERDALE is not set
-# CONFIG_SERIAL_ALTERA_JTAGUART is not set
-# CONFIG_SERIAL_ALTERA_UART is not set
-CONFIG_UNIX98_PTYS=y
-# CONFIG_DEVPTS_MULTIPLE_INSTANCES is not set
-=======
 # CONFIG_BLK_DEV is not set
 # CONFIG_MISC_DEVICES is not set
 # CONFIG_INPUT_MOUSEDEV_PSAUX is not set
@@ -480,642 +39,19 @@
 CONFIG_SERIAL_SH_SCI=y
 CONFIG_SERIAL_SH_SCI_NR_UARTS=8
 CONFIG_SERIAL_SH_SCI_CONSOLE=y
->>>>>>> 3a09b1be
 # CONFIG_LEGACY_PTYS is not set
 # CONFIG_HW_RANDOM is not set
-<<<<<<< HEAD
-# CONFIG_R3964 is not set
-# CONFIG_RAW_DRIVER is not set
-# CONFIG_TCG_TPM is not set
-# CONFIG_RAMOOPS is not set
-CONFIG_I2C=y
-CONFIG_I2C_BOARDINFO=y
-CONFIG_I2C_COMPAT=y
-# CONFIG_I2C_CHARDEV is not set
-CONFIG_I2C_HELPER_AUTO=y
-
-#
-# I2C Hardware Bus support
-#
-
-#
-# I2C system bus drivers (mostly embedded / system-on-chip)
-#
-# CONFIG_I2C_DESIGNWARE is not set
-# CONFIG_I2C_GPIO is not set
-# CONFIG_I2C_OCORES is not set
-CONFIG_I2C_SH_MOBILE=y
-# CONFIG_I2C_SIMTEC is not set
-# CONFIG_I2C_XILINX is not set
-
-#
-# External I2C/SMBus adapter drivers
-#
-# CONFIG_I2C_PARPORT_LIGHT is not set
-# CONFIG_I2C_TAOS_EVM is not set
-# CONFIG_I2C_TINY_USB is not set
-
-#
-# Other I2C/SMBus bus drivers
-#
-# CONFIG_I2C_PCA_PLATFORM is not set
-# CONFIG_I2C_DEBUG_CORE is not set
-# CONFIG_I2C_DEBUG_ALGO is not set
-# CONFIG_I2C_DEBUG_BUS is not set
-# CONFIG_SPI is not set
-
-#
-# PPS support
-#
-# CONFIG_PPS is not set
-CONFIG_ARCH_REQUIRE_GPIOLIB=y
-CONFIG_GPIOLIB=y
-# CONFIG_DEBUG_GPIO is not set
-# CONFIG_GPIO_SYSFS is not set
-
-#
-# Memory mapped GPIO expanders:
-#
-# CONFIG_GPIO_IT8761E is not set
-
-#
-# I2C GPIO expanders:
-#
-# CONFIG_GPIO_MAX7300 is not set
-# CONFIG_GPIO_MAX732X is not set
-# CONFIG_GPIO_PCA953X is not set
-# CONFIG_GPIO_PCF857X is not set
-# CONFIG_GPIO_ADP5588 is not set
-
-#
-# PCI GPIO expanders:
-#
-
-#
-# SPI GPIO expanders:
-#
-
-#
-# AC97 GPIO expanders:
-#
-
-#
-# MODULbus GPIO expanders:
-#
-# CONFIG_W1 is not set
-# CONFIG_POWER_SUPPLY is not set
-# CONFIG_HWMON is not set
-# CONFIG_THERMAL is not set
-# CONFIG_WATCHDOG is not set
-CONFIG_SSB_POSSIBLE=y
-
-#
-# Sonics Silicon Backplane
-#
-# CONFIG_SSB is not set
-CONFIG_MFD_SUPPORT=y
-CONFIG_MFD_CORE=y
-# CONFIG_MFD_88PM860X is not set
-# CONFIG_MFD_SM501 is not set
-# CONFIG_MFD_ASIC3 is not set
-CONFIG_MFD_SH_MOBILE_SDHI=y
-# CONFIG_HTC_EGPIO is not set
-# CONFIG_HTC_PASIC3 is not set
-# CONFIG_HTC_I2CPLD is not set
-# CONFIG_TPS65010 is not set
-# CONFIG_TPS6507X is not set
-# CONFIG_TWL4030_CORE is not set
-# CONFIG_MFD_TC35892 is not set
-# CONFIG_MFD_TMIO is not set
-CONFIG_TMIO_MMC_DMA=y
-# CONFIG_MFD_T7L66XB is not set
-# CONFIG_MFD_TC6387XB is not set
-# CONFIG_MFD_TC6393XB is not set
-# CONFIG_PMIC_DA903X is not set
-# CONFIG_PMIC_ADP5520 is not set
-# CONFIG_MFD_MAX8925 is not set
-# CONFIG_MFD_WM8400 is not set
-# CONFIG_MFD_WM831X is not set
-# CONFIG_MFD_WM8350_I2C is not set
-# CONFIG_MFD_WM8994 is not set
-# CONFIG_MFD_PCF50633 is not set
-# CONFIG_ABX500_CORE is not set
-# CONFIG_REGULATOR is not set
-CONFIG_MEDIA_SUPPORT=y
-
-#
-# Multimedia core support
-#
-CONFIG_VIDEO_DEV=y
-CONFIG_VIDEO_V4L2_COMMON=y
-# CONFIG_VIDEO_ALLOW_V4L1 is not set
-# CONFIG_VIDEO_V4L1_COMPAT is not set
-CONFIG_VIDEO_MEDIA=y
-
-#
-# Multimedia drivers
-#
-CONFIG_IR_CORE=y
-CONFIG_VIDEO_IR=y
-CONFIG_RC_MAP=y
-CONFIG_IR_NEC_DECODER=y
-CONFIG_IR_RC5_DECODER=y
-CONFIG_IR_RC6_DECODER=y
-CONFIG_IR_JVC_DECODER=y
-CONFIG_IR_SONY_DECODER=y
-# CONFIG_IR_IMON is not set
-CONFIG_MEDIA_TUNER=y
-# CONFIG_MEDIA_TUNER_CUSTOMISE is not set
-CONFIG_MEDIA_TUNER_SIMPLE=y
-CONFIG_MEDIA_TUNER_TDA8290=y
-CONFIG_MEDIA_TUNER_TDA9887=y
-CONFIG_MEDIA_TUNER_TEA5761=y
-CONFIG_MEDIA_TUNER_TEA5767=y
-CONFIG_MEDIA_TUNER_MT20XX=y
-CONFIG_MEDIA_TUNER_XC2028=y
-CONFIG_MEDIA_TUNER_XC5000=y
-CONFIG_MEDIA_TUNER_MC44S803=y
-CONFIG_VIDEO_V4L2=y
-CONFIG_VIDEO_CAPTURE_DRIVERS=y
-# CONFIG_VIDEO_ADV_DEBUG is not set
-# CONFIG_VIDEO_FIXED_MINOR_RANGES is not set
-CONFIG_VIDEO_HELPER_CHIPS_AUTO=y
-CONFIG_VIDEO_IR_I2C=y
-# CONFIG_VIDEO_SH_VOU is not set
-# CONFIG_VIDEO_SAA5246A is not set
-# CONFIG_VIDEO_SAA5249 is not set
-# CONFIG_SOC_CAMERA is not set
-CONFIG_V4L_USB_DRIVERS=y
-# CONFIG_USB_VIDEO_CLASS is not set
-CONFIG_USB_VIDEO_CLASS_INPUT_EVDEV=y
-CONFIG_USB_GSPCA=y
-# CONFIG_USB_M5602 is not set
-# CONFIG_USB_STV06XX is not set
-# CONFIG_USB_GL860 is not set
-# CONFIG_USB_GSPCA_BENQ is not set
-# CONFIG_USB_GSPCA_CONEX is not set
-# CONFIG_USB_GSPCA_CPIA1 is not set
-# CONFIG_USB_GSPCA_ETOMS is not set
-# CONFIG_USB_GSPCA_FINEPIX is not set
-# CONFIG_USB_GSPCA_JEILINJ is not set
-# CONFIG_USB_GSPCA_MARS is not set
-# CONFIG_USB_GSPCA_MR97310A is not set
-# CONFIG_USB_GSPCA_OV519 is not set
-# CONFIG_USB_GSPCA_OV534 is not set
-# CONFIG_USB_GSPCA_OV534_9 is not set
-# CONFIG_USB_GSPCA_PAC207 is not set
-# CONFIG_USB_GSPCA_PAC7302 is not set
-# CONFIG_USB_GSPCA_PAC7311 is not set
-# CONFIG_USB_GSPCA_SN9C2028 is not set
-# CONFIG_USB_GSPCA_SN9C20X is not set
-# CONFIG_USB_GSPCA_SONIXB is not set
-# CONFIG_USB_GSPCA_SONIXJ is not set
-# CONFIG_USB_GSPCA_SPCA500 is not set
-# CONFIG_USB_GSPCA_SPCA501 is not set
-# CONFIG_USB_GSPCA_SPCA505 is not set
-# CONFIG_USB_GSPCA_SPCA506 is not set
-# CONFIG_USB_GSPCA_SPCA508 is not set
-# CONFIG_USB_GSPCA_SPCA561 is not set
-# CONFIG_USB_GSPCA_SQ905 is not set
-# CONFIG_USB_GSPCA_SQ905C is not set
-# CONFIG_USB_GSPCA_STK014 is not set
-# CONFIG_USB_GSPCA_STV0680 is not set
-# CONFIG_USB_GSPCA_SUNPLUS is not set
-# CONFIG_USB_GSPCA_T613 is not set
-# CONFIG_USB_GSPCA_TV8532 is not set
-# CONFIG_USB_GSPCA_VC032X is not set
-# CONFIG_USB_GSPCA_ZC3XX is not set
-# CONFIG_VIDEO_PVRUSB2 is not set
-# CONFIG_VIDEO_HDPVR is not set
-# CONFIG_VIDEO_EM28XX is not set
-# CONFIG_VIDEO_CX231XX is not set
-# CONFIG_VIDEO_USBVISION is not set
-# CONFIG_USB_ET61X251 is not set
-# CONFIG_USB_SN9C102 is not set
-# CONFIG_USB_ZC0301 is not set
-# CONFIG_USB_ZR364XX is not set
-# CONFIG_USB_STKWEBCAM is not set
-# CONFIG_USB_S2255 is not set
-# CONFIG_V4L_MEM2MEM_DRIVERS is not set
-# CONFIG_RADIO_ADAPTERS is not set
-# CONFIG_DAB is not set
-
-#
-# Graphics support
-#
-# CONFIG_VGASTATE is not set
-# CONFIG_VIDEO_OUTPUT_CONTROL is not set
-CONFIG_FB=y
-# CONFIG_FIRMWARE_EDID is not set
-# CONFIG_FB_DDC is not set
-# CONFIG_FB_BOOT_VESA_SUPPORT is not set
-# CONFIG_FB_CFB_FILLRECT is not set
-# CONFIG_FB_CFB_COPYAREA is not set
-# CONFIG_FB_CFB_IMAGEBLIT is not set
-# CONFIG_FB_CFB_REV_PIXELS_IN_BYTE is not set
-CONFIG_FB_SYS_FILLRECT=y
-CONFIG_FB_SYS_COPYAREA=y
-CONFIG_FB_SYS_IMAGEBLIT=y
-# CONFIG_FB_FOREIGN_ENDIAN is not set
-CONFIG_FB_SYS_FOPS=y
-CONFIG_FB_DEFERRED_IO=y
-# CONFIG_FB_SVGALIB is not set
-# CONFIG_FB_MACMODES is not set
-# CONFIG_FB_BACKLIGHT is not set
-# CONFIG_FB_MODE_HELPERS is not set
-# CONFIG_FB_TILEBLITTING is not set
-
-#
-# Frame buffer hardware drivers
-#
-# CONFIG_FB_S1D13XXX is not set
-CONFIG_SH_MIPI_DSI=y
-CONFIG_SH_LCD_MIPI_DSI=y
-CONFIG_FB_SH_MOBILE_LCDC=y
-# CONFIG_FB_TMIO is not set
-# CONFIG_FB_VIRTUAL is not set
-# CONFIG_FB_METRONOME is not set
-# CONFIG_FB_MB862XX is not set
-# CONFIG_FB_BROADSHEET is not set
-# CONFIG_BACKLIGHT_LCD_SUPPORT is not set
-
-#
-# Display device support
-#
-# CONFIG_DISPLAY_SUPPORT is not set
-
-#
-# Console display driver support
-#
-# CONFIG_VGA_CONSOLE is not set
-CONFIG_DUMMY_CONSOLE=y
-# CONFIG_FRAMEBUFFER_CONSOLE is not set
-CONFIG_LOGO=y
-CONFIG_LOGO_LINUX_MONO=y
-CONFIG_LOGO_LINUX_VGA16=y
-CONFIG_LOGO_LINUX_CLUT224=y
-CONFIG_SOUND=y
-# CONFIG_SOUND_OSS_CORE is not set
-CONFIG_SND=y
-CONFIG_SND_TIMER=y
-CONFIG_SND_PCM=y
-CONFIG_SND_JACK=y
-# CONFIG_SND_SEQUENCER is not set
-# CONFIG_SND_MIXER_OSS is not set
-# CONFIG_SND_PCM_OSS is not set
-# CONFIG_SND_DYNAMIC_MINORS is not set
-CONFIG_SND_SUPPORT_OLD_API=y
-CONFIG_SND_VERBOSE_PROCFS=y
-# CONFIG_SND_VERBOSE_PRINTK is not set
-# CONFIG_SND_DEBUG is not set
-# CONFIG_SND_RAWMIDI_SEQ is not set
-# CONFIG_SND_OPL3_LIB_SEQ is not set
-# CONFIG_SND_OPL4_LIB_SEQ is not set
-# CONFIG_SND_SBAWE_SEQ is not set
-# CONFIG_SND_EMU10K1_SEQ is not set
-CONFIG_SND_DRIVERS=y
-# CONFIG_SND_DUMMY is not set
-# CONFIG_SND_MTPAV is not set
-# CONFIG_SND_SERIAL_U16550 is not set
-# CONFIG_SND_MPU401 is not set
-CONFIG_SND_ARM=y
-CONFIG_SND_USB=y
-# CONFIG_SND_USB_AUDIO is not set
-# CONFIG_SND_USB_UA101 is not set
-# CONFIG_SND_USB_CAIAQ is not set
-CONFIG_SND_SOC=y
-
-#
-# SoC Audio support for SuperH
-#
-CONFIG_SND_SOC_SH4_FSI=y
-CONFIG_SND_FSI_AK4642=y
-CONFIG_SND_FSI_DA7210=y
-CONFIG_SND_SOC_I2C_AND_SPI=y
-# CONFIG_SND_SOC_ALL_CODECS is not set
-CONFIG_SND_SOC_AK4642=y
-CONFIG_SND_SOC_DA7210=y
-# CONFIG_SOUND_PRIME is not set
-# CONFIG_HID_SUPPORT is not set
-CONFIG_USB_SUPPORT=y
-CONFIG_USB_ARCH_HAS_HCD=y
-# CONFIG_USB_ARCH_HAS_OHCI is not set
-# CONFIG_USB_ARCH_HAS_EHCI is not set
-CONFIG_USB=y
-# CONFIG_USB_DEBUG is not set
-# CONFIG_USB_ANNOUNCE_NEW_DEVICES is not set
-
-#
-# Miscellaneous USB options
-#
-# CONFIG_USB_DEVICEFS is not set
-CONFIG_USB_DEVICE_CLASS=y
-# CONFIG_USB_DYNAMIC_MINORS is not set
-# CONFIG_USB_MON is not set
-# CONFIG_USB_WUSB is not set
-# CONFIG_USB_WUSB_CBAF is not set
-
-#
-# USB Host Controller Drivers
-#
-# CONFIG_USB_C67X00_HCD is not set
-# CONFIG_USB_OXU210HP_HCD is not set
-# CONFIG_USB_ISP116X_HCD is not set
-# CONFIG_USB_ISP1760_HCD is not set
-# CONFIG_USB_ISP1362_HCD is not set
-# CONFIG_USB_SL811_HCD is not set
-CONFIG_USB_R8A66597_HCD=y
-# CONFIG_USB_HWA_HCD is not set
-# CONFIG_USB_MUSB_HDRC is not set
-
-#
-# USB Device Class drivers
-#
-# CONFIG_USB_ACM is not set
-# CONFIG_USB_PRINTER is not set
-# CONFIG_USB_WDM is not set
-# CONFIG_USB_TMC is not set
-
-#
-# NOTE: USB_STORAGE depends on SCSI but BLK_DEV_SD may
-#
-
-#
-# also be needed; see USB_STORAGE Help for more info
-#
-# CONFIG_USB_LIBUSUAL is not set
-
-#
-# USB Imaging devices
-#
-# CONFIG_USB_MDC800 is not set
-
-#
-# USB port drivers
-#
-# CONFIG_USB_SERIAL is not set
-
-#
-# USB Miscellaneous drivers
-#
-# CONFIG_USB_EMI62 is not set
-# CONFIG_USB_EMI26 is not set
-# CONFIG_USB_ADUTUX is not set
-# CONFIG_USB_SEVSEG is not set
-# CONFIG_USB_RIO500 is not set
-# CONFIG_USB_LEGOTOWER is not set
-# CONFIG_USB_LCD is not set
-# CONFIG_USB_LED is not set
-# CONFIG_USB_CYPRESS_CY7C63 is not set
-# CONFIG_USB_CYTHERM is not set
-# CONFIG_USB_IDMOUSE is not set
-# CONFIG_USB_FTDI_ELAN is not set
-# CONFIG_USB_APPLEDISPLAY is not set
-# CONFIG_USB_LD is not set
-# CONFIG_USB_TRANCEVIBRATOR is not set
-# CONFIG_USB_IOWARRIOR is not set
-# CONFIG_USB_TEST is not set
-# CONFIG_USB_ISIGHTFW is not set
-# CONFIG_USB_GADGET is not set
-
-#
-# OTG and related infrastructure
-#
-# CONFIG_USB_GPIO_VBUS is not set
-# CONFIG_USB_ULPI is not set
-# CONFIG_NOP_USB_XCEIV is not set
-CONFIG_MMC=y
-# CONFIG_MMC_DEBUG is not set
-# CONFIG_MMC_UNSAFE_RESUME is not set
-
-#
-# MMC/SD/SDIO Card Drivers
-#
-CONFIG_MMC_BLOCK=y
-CONFIG_MMC_BLOCK_BOUNCE=y
-# CONFIG_SDIO_UART is not set
-# CONFIG_MMC_TEST is not set
-
-#
-# MMC/SD/SDIO Host Controller Drivers
-#
-# CONFIG_MMC_SDHCI is not set
-CONFIG_MMC_TMIO=y
-CONFIG_MMC_SH_MMCIF=y
-# CONFIG_MEMSTICK is not set
-# CONFIG_NEW_LEDS is not set
-# CONFIG_ACCESSIBILITY is not set
-CONFIG_RTC_LIB=y
-CONFIG_RTC_CLASS=y
-CONFIG_RTC_HCTOSYS=y
-CONFIG_RTC_HCTOSYS_DEVICE="rtc0"
-# CONFIG_RTC_DEBUG is not set
-
-#
-# RTC interfaces
-#
-CONFIG_RTC_INTF_SYSFS=y
-CONFIG_RTC_INTF_PROC=y
-CONFIG_RTC_INTF_DEV=y
-# CONFIG_RTC_INTF_DEV_UIE_EMUL is not set
-# CONFIG_RTC_DRV_TEST is not set
-
-#
-# I2C RTC drivers
-#
-# CONFIG_RTC_DRV_DS1307 is not set
-# CONFIG_RTC_DRV_DS1374 is not set
-# CONFIG_RTC_DRV_DS1672 is not set
-# CONFIG_RTC_DRV_MAX6900 is not set
-CONFIG_RTC_DRV_RS5C372=y
-# CONFIG_RTC_DRV_ISL1208 is not set
-# CONFIG_RTC_DRV_X1205 is not set
-# CONFIG_RTC_DRV_PCF8563 is not set
-# CONFIG_RTC_DRV_PCF8583 is not set
-# CONFIG_RTC_DRV_M41T80 is not set
-# CONFIG_RTC_DRV_BQ32K is not set
-# CONFIG_RTC_DRV_S35390A is not set
-# CONFIG_RTC_DRV_FM3130 is not set
-# CONFIG_RTC_DRV_RX8581 is not set
-# CONFIG_RTC_DRV_RX8025 is not set
-
-#
-# SPI RTC drivers
-#
-
-#
-# Platform RTC drivers
-#
-# CONFIG_RTC_DRV_CMOS is not set
-# CONFIG_RTC_DRV_DS1286 is not set
-# CONFIG_RTC_DRV_DS1511 is not set
-# CONFIG_RTC_DRV_DS1553 is not set
-# CONFIG_RTC_DRV_DS1742 is not set
-# CONFIG_RTC_DRV_STK17TA8 is not set
-# CONFIG_RTC_DRV_M48T86 is not set
-# CONFIG_RTC_DRV_M48T35 is not set
-# CONFIG_RTC_DRV_M48T59 is not set
-# CONFIG_RTC_DRV_MSM6242 is not set
-# CONFIG_RTC_DRV_BQ4802 is not set
-# CONFIG_RTC_DRV_RP5C01 is not set
-# CONFIG_RTC_DRV_V3020 is not set
-
-#
-# on-CPU RTC drivers
-#
-CONFIG_DMADEVICES=y
-# CONFIG_DMADEVICES_DEBUG is not set
-
-#
-# DMA Devices
-#
-CONFIG_SH_DMAE=y
-# CONFIG_TIMB_DMA is not set
-CONFIG_DMA_ENGINE=y
-
-#
-# DMA Clients
-#
-# CONFIG_ASYNC_TX_DMA is not set
-# CONFIG_DMATEST is not set
-# CONFIG_AUXDISPLAY is not set
-# CONFIG_UIO is not set
-# CONFIG_STAGING is not set
-
-#
-# File systems
-#
-# CONFIG_EXT2_FS is not set
-# CONFIG_EXT3_FS is not set
-# CONFIG_EXT4_FS is not set
-# CONFIG_REISERFS_FS is not set
-# CONFIG_JFS_FS is not set
-# CONFIG_FS_POSIX_ACL is not set
-# CONFIG_XFS_FS is not set
-# CONFIG_GFS2_FS is not set
-# CONFIG_BTRFS_FS is not set
-# CONFIG_NILFS2_FS is not set
-CONFIG_FILE_LOCKING=y
-# CONFIG_FSNOTIFY is not set
-=======
 # CONFIG_HWMON is not set
 # CONFIG_VGA_CONSOLE is not set
 # CONFIG_HID_SUPPORT is not set
 # CONFIG_USB_SUPPORT is not set
->>>>>>> 3a09b1be
 # CONFIG_DNOTIFY is not set
 # CONFIG_INOTIFY_USER is not set
 CONFIG_TMPFS=y
 # CONFIG_MISC_FILESYSTEMS is not set
-<<<<<<< HEAD
-
-#
-# Partition Types
-#
-# CONFIG_PARTITION_ADVANCED is not set
-CONFIG_MSDOS_PARTITION=y
-CONFIG_NLS=y
-CONFIG_NLS_DEFAULT="iso8859-1"
-# CONFIG_NLS_CODEPAGE_437 is not set
-# CONFIG_NLS_CODEPAGE_737 is not set
-# CONFIG_NLS_CODEPAGE_775 is not set
-# CONFIG_NLS_CODEPAGE_850 is not set
-# CONFIG_NLS_CODEPAGE_852 is not set
-# CONFIG_NLS_CODEPAGE_855 is not set
-# CONFIG_NLS_CODEPAGE_857 is not set
-# CONFIG_NLS_CODEPAGE_860 is not set
-# CONFIG_NLS_CODEPAGE_861 is not set
-# CONFIG_NLS_CODEPAGE_862 is not set
-# CONFIG_NLS_CODEPAGE_863 is not set
-# CONFIG_NLS_CODEPAGE_864 is not set
-# CONFIG_NLS_CODEPAGE_865 is not set
-# CONFIG_NLS_CODEPAGE_866 is not set
-# CONFIG_NLS_CODEPAGE_869 is not set
-# CONFIG_NLS_CODEPAGE_936 is not set
-# CONFIG_NLS_CODEPAGE_950 is not set
-# CONFIG_NLS_CODEPAGE_932 is not set
-# CONFIG_NLS_CODEPAGE_949 is not set
-# CONFIG_NLS_CODEPAGE_874 is not set
-# CONFIG_NLS_ISO8859_8 is not set
-# CONFIG_NLS_CODEPAGE_1250 is not set
-# CONFIG_NLS_CODEPAGE_1251 is not set
-# CONFIG_NLS_ASCII is not set
-# CONFIG_NLS_ISO8859_1 is not set
-# CONFIG_NLS_ISO8859_2 is not set
-# CONFIG_NLS_ISO8859_3 is not set
-# CONFIG_NLS_ISO8859_4 is not set
-# CONFIG_NLS_ISO8859_5 is not set
-# CONFIG_NLS_ISO8859_6 is not set
-# CONFIG_NLS_ISO8859_7 is not set
-# CONFIG_NLS_ISO8859_9 is not set
-# CONFIG_NLS_ISO8859_13 is not set
-# CONFIG_NLS_ISO8859_14 is not set
-# CONFIG_NLS_ISO8859_15 is not set
-# CONFIG_NLS_KOI8_R is not set
-# CONFIG_NLS_KOI8_U is not set
-# CONFIG_NLS_UTF8 is not set
-
-#
-# Kernel hacking
-#
-# CONFIG_PRINTK_TIME is not set
-CONFIG_ENABLE_WARN_DEPRECATED=y
-CONFIG_ENABLE_MUST_CHECK=y
-CONFIG_FRAME_WARN=1024
-=======
->>>>>>> 3a09b1be
 CONFIG_MAGIC_SYSRQ=y
 CONFIG_DEBUG_KERNEL=y
 # CONFIG_DETECT_SOFTLOCKUP is not set
 # CONFIG_RCU_CPU_STALL_DETECTOR is not set
 # CONFIG_FTRACE is not set
-<<<<<<< HEAD
-# CONFIG_ATOMIC64_SELFTEST is not set
-# CONFIG_SAMPLES is not set
-CONFIG_HAVE_ARCH_KGDB=y
-# CONFIG_KGDB is not set
-CONFIG_ARM_UNWIND=y
-# CONFIG_DEBUG_USER is not set
-# CONFIG_DEBUG_ERRORS is not set
-# CONFIG_DEBUG_STACK_USAGE is not set
-# CONFIG_DEBUG_LL is not set
-# CONFIG_OC_ETM is not set
-
-#
-# Security options
-#
-# CONFIG_KEYS is not set
-# CONFIG_SECURITY is not set
-# CONFIG_SECURITYFS is not set
-# CONFIG_DEFAULT_SECURITY_SELINUX is not set
-# CONFIG_DEFAULT_SECURITY_SMACK is not set
-# CONFIG_DEFAULT_SECURITY_TOMOYO is not set
-CONFIG_DEFAULT_SECURITY_DAC=y
-CONFIG_DEFAULT_SECURITY=""
-# CONFIG_CRYPTO is not set
-# CONFIG_BINARY_PRINTF is not set
-
-#
-# Library routines
-#
-CONFIG_BITREVERSE=y
-CONFIG_GENERIC_FIND_LAST_BIT=y
-# CONFIG_CRC_CCITT is not set
-# CONFIG_CRC16 is not set
-# CONFIG_CRC_T10DIF is not set
-# CONFIG_CRC_ITU_T is not set
-CONFIG_CRC32=y
-# CONFIG_CRC7 is not set
-# CONFIG_LIBCRC32C is not set
-CONFIG_ZLIB_INFLATE=y
-CONFIG_LZO_DECOMPRESS=y
-CONFIG_DECOMPRESS_GZIP=y
-CONFIG_DECOMPRESS_BZIP2=y
-CONFIG_DECOMPRESS_LZMA=y
-CONFIG_DECOMPRESS_LZO=y
-CONFIG_HAS_IOMEM=y
-CONFIG_HAS_IOPORT=y
-CONFIG_HAS_DMA=y
-=======
-# CONFIG_CRC32 is not set
->>>>>>> 3a09b1be
+# CONFIG_CRC32 is not set