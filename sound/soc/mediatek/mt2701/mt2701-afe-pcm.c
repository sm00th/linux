/*
 * Mediatek ALSA SoC AFE platform driver for 2701
 *
 * Copyright (c) 2016 MediaTek Inc.
 * Author: Garlic Tseng <garlic.tseng@mediatek.com>
 *             Ir Lian <ir.lian@mediatek.com>
 *
 * This program is free software; you can redistribute it and/or modify
 * it under the terms of the GNU General Public License version 2 and
 * only version 2 as published by the Free Software Foundation.
 *
 * This program is distributed in the hope that it will be useful,
 * but WITHOUT ANY WARRANTY; without even the implied warranty of
 * MERCHANTABILITY or FITNESS FOR A PARTICULAR PURPOSE.  See the
 * GNU General Public License for more details.
 */

#include <linux/delay.h>
#include <linux/module.h>
#include <linux/mfd/syscon.h>
#include <linux/of.h>
#include <linux/of_address.h>
#include <linux/pm_runtime.h>

#include "mt2701-afe-common.h"
#include "mt2701-afe-clock-ctrl.h"
#include "../common/mtk-afe-platform-driver.h"
#include "../common/mtk-afe-fe-dai.h"

static const struct snd_pcm_hardware mt2701_afe_hardware = {
	.info = SNDRV_PCM_INFO_MMAP | SNDRV_PCM_INFO_INTERLEAVED
		| SNDRV_PCM_INFO_RESUME | SNDRV_PCM_INFO_MMAP_VALID,
	.formats = SNDRV_PCM_FMTBIT_S16_LE | SNDRV_PCM_FMTBIT_S24_LE
		   | SNDRV_PCM_FMTBIT_S32_LE,
	.period_bytes_min = 1024,
	.period_bytes_max = 1024 * 256,
	.periods_min = 4,
	.periods_max = 1024,
	.buffer_bytes_max = 1024 * 1024 * 16,
	.fifo_size = 0,
};

struct mt2701_afe_rate {
	unsigned int rate;
	unsigned int regvalue;
};

static const struct mt2701_afe_rate mt2701_afe_i2s_rates[] = {
	{ .rate = 8000, .regvalue = 0 },
	{ .rate = 12000, .regvalue = 1 },
	{ .rate = 16000, .regvalue = 2 },
	{ .rate = 24000, .regvalue = 3 },
	{ .rate = 32000, .regvalue = 4 },
	{ .rate = 48000, .regvalue = 5 },
	{ .rate = 96000, .regvalue = 6 },
	{ .rate = 192000, .regvalue = 7 },
	{ .rate = 384000, .regvalue = 8 },
	{ .rate = 7350, .regvalue = 16 },
	{ .rate = 11025, .regvalue = 17 },
	{ .rate = 14700, .regvalue = 18 },
	{ .rate = 22050, .regvalue = 19 },
	{ .rate = 29400, .regvalue = 20 },
	{ .rate = 44100, .regvalue = 21 },
	{ .rate = 88200, .regvalue = 22 },
	{ .rate = 176400, .regvalue = 23 },
	{ .rate = 352800, .regvalue = 24 },
};

static int mt2701_dai_num_to_i2s(struct mtk_base_afe *afe, int num)
{
	int val = num - MT2701_IO_I2S;

	if (val < 0 || val >= MT2701_I2S_NUM) {
		dev_err(afe->dev, "%s, num not available, num %d, val %d\n",
			__func__, num, val);
		return -EINVAL;
	}
	return val;
}

static int mt2701_afe_i2s_fs(unsigned int sample_rate)
{
	int i;

	for (i = 0; i < ARRAY_SIZE(mt2701_afe_i2s_rates); i++)
		if (mt2701_afe_i2s_rates[i].rate == sample_rate)
			return mt2701_afe_i2s_rates[i].regvalue;

	return -EINVAL;
}

static int mt2701_afe_i2s_startup(struct snd_pcm_substream *substream,
				  struct snd_soc_dai *dai)
{
	struct snd_soc_pcm_runtime *rtd = substream->private_data;
<<<<<<< HEAD
	struct mtk_base_afe *afe = snd_soc_platform_get_drvdata(rtd->platform);
=======
	struct snd_soc_component *component = snd_soc_rtdcom_lookup(rtd, AFE_PCM_NAME);
	struct mtk_base_afe *afe = snd_soc_component_get_drvdata(component);
>>>>>>> 03a0dded
	int i2s_num = mt2701_dai_num_to_i2s(afe, dai->id);

	if (i2s_num < 0)
		return i2s_num;

	return mt2701_afe_enable_mclk(afe, i2s_num);
}

static int mt2701_afe_i2s_path_shutdown(struct snd_pcm_substream *substream,
					struct snd_soc_dai *dai,
					int i2s_num,
					int dir_invert)
{
	struct snd_soc_pcm_runtime *rtd = substream->private_data;
	struct snd_soc_component *component = snd_soc_rtdcom_lookup(rtd, AFE_PCM_NAME);
	struct mtk_base_afe *afe = snd_soc_component_get_drvdata(component);
	struct mt2701_afe_private *afe_priv = afe->platform_priv;
	struct mt2701_i2s_path *i2s_path = &afe_priv->i2s_path[i2s_num];
	const struct mt2701_i2s_data *i2s_data;
	int stream_dir = substream->stream;

	if (dir_invert)	{
		if (stream_dir == SNDRV_PCM_STREAM_PLAYBACK)
			stream_dir = SNDRV_PCM_STREAM_CAPTURE;
		else
			stream_dir = SNDRV_PCM_STREAM_PLAYBACK;
	}
	i2s_data = i2s_path->i2s_data[stream_dir];

	i2s_path->on[stream_dir]--;
	if (i2s_path->on[stream_dir] < 0) {
		dev_warn(afe->dev, "i2s_path->on: %d, dir: %d\n",
			 i2s_path->on[stream_dir], stream_dir);
		i2s_path->on[stream_dir] = 0;
	}
	if (i2s_path->on[stream_dir])
		return 0;

	/* disable i2s */
	regmap_update_bits(afe->regmap, i2s_data->i2s_ctrl_reg,
			   ASYS_I2S_CON_I2S_EN, 0);

	mt2701_afe_disable_i2s(afe, i2s_num, stream_dir);

	return 0;
}

static void mt2701_afe_i2s_shutdown(struct snd_pcm_substream *substream,
				    struct snd_soc_dai *dai)
{
	struct snd_soc_pcm_runtime *rtd = substream->private_data;
	struct snd_soc_component *component = snd_soc_rtdcom_lookup(rtd, AFE_PCM_NAME);
	struct mtk_base_afe *afe = snd_soc_component_get_drvdata(component);
	struct mt2701_afe_private *afe_priv = afe->platform_priv;
	int i2s_num = mt2701_dai_num_to_i2s(afe, dai->id);
	struct mt2701_i2s_path *i2s_path;

	if (i2s_num < 0)
		return;

	i2s_path = &afe_priv->i2s_path[i2s_num];

	if (i2s_path->occupied[substream->stream])
		i2s_path->occupied[substream->stream] = 0;
	else
		goto I2S_UNSTART;

	mt2701_afe_i2s_path_shutdown(substream, dai, i2s_num, 0);

	/* need to disable i2s-out path when disable i2s-in */
	if (substream->stream == SNDRV_PCM_STREAM_CAPTURE)
		mt2701_afe_i2s_path_shutdown(substream, dai, i2s_num, 1);

I2S_UNSTART:
	/* disable mclk */
	mt2701_afe_disable_mclk(afe, i2s_num);
}

static int mt2701_i2s_path_prepare_enable(struct snd_pcm_substream *substream,
					  struct snd_soc_dai *dai,
					  int i2s_num,
					  int dir_invert)
{
	struct snd_soc_pcm_runtime *rtd = substream->private_data;
	struct snd_soc_component *component = snd_soc_rtdcom_lookup(rtd, AFE_PCM_NAME);
	struct mtk_base_afe *afe = snd_soc_component_get_drvdata(component);
	struct mt2701_afe_private *afe_priv = afe->platform_priv;
	struct mt2701_i2s_path *i2s_path = &afe_priv->i2s_path[i2s_num];
	const struct mt2701_i2s_data *i2s_data;
	struct snd_pcm_runtime * const runtime = substream->runtime;
	int reg, fs, w_len = 1; /* now we support bck 64bits only */
	int stream_dir = substream->stream;
	unsigned int mask = 0, val = 0;

	if (dir_invert) {
		if (stream_dir == SNDRV_PCM_STREAM_PLAYBACK)
			stream_dir = SNDRV_PCM_STREAM_CAPTURE;
		else
			stream_dir = SNDRV_PCM_STREAM_PLAYBACK;
	}
	i2s_data = i2s_path->i2s_data[stream_dir];

	/* no need to enable if already done */
	i2s_path->on[stream_dir]++;

	if (i2s_path->on[stream_dir] != 1)
		return 0;

	fs = mt2701_afe_i2s_fs(runtime->rate);

	mask = ASYS_I2S_CON_FS |
	       ASYS_I2S_CON_I2S_COUPLE_MODE | /* 0 */
	       ASYS_I2S_CON_I2S_MODE |
	       ASYS_I2S_CON_WIDE_MODE;

	val = ASYS_I2S_CON_FS_SET(fs) |
	      ASYS_I2S_CON_I2S_MODE |
	      ASYS_I2S_CON_WIDE_MODE_SET(w_len);

	if (stream_dir == SNDRV_PCM_STREAM_CAPTURE) {
		mask |= ASYS_I2S_IN_PHASE_FIX;
		val |= ASYS_I2S_IN_PHASE_FIX;
	}

	regmap_update_bits(afe->regmap, i2s_data->i2s_ctrl_reg, mask, val);

	if (stream_dir == SNDRV_PCM_STREAM_PLAYBACK)
		reg = ASMO_TIMING_CON1;
	else
		reg = ASMI_TIMING_CON1;

	regmap_update_bits(afe->regmap, reg,
			   i2s_data->i2s_asrc_fs_mask
			   << i2s_data->i2s_asrc_fs_shift,
			   fs << i2s_data->i2s_asrc_fs_shift);

	/* enable i2s */
	mt2701_afe_enable_i2s(afe, i2s_num, stream_dir);

	/* reset i2s hw status before enable */
	regmap_update_bits(afe->regmap, i2s_data->i2s_ctrl_reg,
			   ASYS_I2S_CON_RESET, ASYS_I2S_CON_RESET);
	udelay(1);
	regmap_update_bits(afe->regmap, i2s_data->i2s_ctrl_reg,
			   ASYS_I2S_CON_RESET, 0);
	udelay(1);
	regmap_update_bits(afe->regmap, i2s_data->i2s_ctrl_reg,
			   ASYS_I2S_CON_I2S_EN, ASYS_I2S_CON_I2S_EN);
	return 0;
}

static int mt2701_afe_i2s_prepare(struct snd_pcm_substream *substream,
				  struct snd_soc_dai *dai)
{
	int clk_domain;
	struct snd_soc_pcm_runtime *rtd = substream->private_data;
	struct snd_soc_component *component = snd_soc_rtdcom_lookup(rtd, AFE_PCM_NAME);
	struct mtk_base_afe *afe = snd_soc_component_get_drvdata(component);
	struct mt2701_afe_private *afe_priv = afe->platform_priv;
	int i2s_num = mt2701_dai_num_to_i2s(afe, dai->id);
	struct mt2701_i2s_path *i2s_path;
	int mclk_rate;

	if (i2s_num < 0)
		return i2s_num;

	i2s_path = &afe_priv->i2s_path[i2s_num];
	mclk_rate = i2s_path->mclk_rate;

	if (i2s_path->occupied[substream->stream])
		return -EBUSY;
	i2s_path->occupied[substream->stream] = 1;

	if (MT2701_PLL_DOMAIN_0_RATE % mclk_rate == 0) {
		clk_domain = 0;
	} else if (MT2701_PLL_DOMAIN_1_RATE % mclk_rate == 0) {
		clk_domain = 1;
	} else {
		dev_err(dai->dev, "%s() bad mclk rate %d\n",
			__func__, mclk_rate);
		return -EINVAL;
	}
	mt2701_mclk_configuration(afe, i2s_num, clk_domain, mclk_rate);

	if (substream->stream == SNDRV_PCM_STREAM_PLAYBACK) {
		mt2701_i2s_path_prepare_enable(substream, dai, i2s_num, 0);
	} else {
		/* need to enable i2s-out path when enable i2s-in */
		/* prepare for another direction "out" */
		mt2701_i2s_path_prepare_enable(substream, dai, i2s_num, 1);
		/* prepare for "in" */
		mt2701_i2s_path_prepare_enable(substream, dai, i2s_num, 0);
	}

	return 0;
}

static int mt2701_afe_i2s_set_sysclk(struct snd_soc_dai *dai, int clk_id,
				     unsigned int freq, int dir)
{
	struct mtk_base_afe *afe = dev_get_drvdata(dai->dev);
	struct mt2701_afe_private *afe_priv = afe->platform_priv;
	int i2s_num = mt2701_dai_num_to_i2s(afe, dai->id);

	if (i2s_num < 0)
		return i2s_num;

	/* mclk */
	if (dir == SND_SOC_CLOCK_IN) {
		dev_warn(dai->dev,
			 "%s() warning: mt2701 doesn't support mclk input\n",
			__func__);
		return -EINVAL;
	}
	afe_priv->i2s_path[i2s_num].mclk_rate = freq;
	return 0;
}

static int mt2701_btmrg_startup(struct snd_pcm_substream *substream,
				struct snd_soc_dai *dai)
{
	struct snd_soc_pcm_runtime *rtd = substream->private_data;
	struct snd_soc_component *component = snd_soc_rtdcom_lookup(rtd, AFE_PCM_NAME);
	struct mtk_base_afe *afe = snd_soc_component_get_drvdata(component);
	struct mt2701_afe_private *afe_priv = afe->platform_priv;
	int ret;

	ret = mt2701_enable_btmrg_clk(afe);
	if (ret)
		return ret;

	afe_priv->mrg_enable[substream->stream] = 1;
	return 0;
}

static int mt2701_btmrg_hw_params(struct snd_pcm_substream *substream,
				  struct snd_pcm_hw_params *params,
				  struct snd_soc_dai *dai)
{
	struct snd_soc_pcm_runtime *rtd = substream->private_data;
	struct snd_soc_component *component = snd_soc_rtdcom_lookup(rtd, AFE_PCM_NAME);
	struct mtk_base_afe *afe = snd_soc_component_get_drvdata(component);
	int stream_fs;
	u32 val, msk;

	stream_fs = params_rate(params);

	if ((stream_fs != 8000) && (stream_fs != 16000)) {
		dev_err(afe->dev, "%s() btmgr not supprt this stream_fs %d\n",
			__func__, stream_fs);
		return -EINVAL;
	}

	regmap_update_bits(afe->regmap, AFE_MRGIF_CON,
			   AFE_MRGIF_CON_I2S_MODE_MASK,
			   AFE_MRGIF_CON_I2S_MODE_32K);

	val = AFE_DAIBT_CON0_BT_FUNC_EN | AFE_DAIBT_CON0_BT_FUNC_RDY
	      | AFE_DAIBT_CON0_MRG_USE;
	msk = val;

	if (stream_fs == 16000)
		val |= AFE_DAIBT_CON0_BT_WIDE_MODE_EN;

	msk |= AFE_DAIBT_CON0_BT_WIDE_MODE_EN;

	regmap_update_bits(afe->regmap, AFE_DAIBT_CON0, msk, val);

	regmap_update_bits(afe->regmap, AFE_DAIBT_CON0,
			   AFE_DAIBT_CON0_DAIBT_EN,
			   AFE_DAIBT_CON0_DAIBT_EN);
	regmap_update_bits(afe->regmap, AFE_MRGIF_CON,
			   AFE_MRGIF_CON_MRG_I2S_EN,
			   AFE_MRGIF_CON_MRG_I2S_EN);
	regmap_update_bits(afe->regmap, AFE_MRGIF_CON,
			   AFE_MRGIF_CON_MRG_EN,
			   AFE_MRGIF_CON_MRG_EN);
	return 0;
}

static void mt2701_btmrg_shutdown(struct snd_pcm_substream *substream,
				  struct snd_soc_dai *dai)
{
	struct snd_soc_pcm_runtime *rtd = substream->private_data;
	struct snd_soc_component *component = snd_soc_rtdcom_lookup(rtd, AFE_PCM_NAME);
	struct mtk_base_afe *afe = snd_soc_component_get_drvdata(component);
	struct mt2701_afe_private *afe_priv = afe->platform_priv;

	/* if the other direction stream is not occupied */
	if (!afe_priv->mrg_enable[!substream->stream]) {
		regmap_update_bits(afe->regmap, AFE_DAIBT_CON0,
				   AFE_DAIBT_CON0_DAIBT_EN, 0);
		regmap_update_bits(afe->regmap, AFE_MRGIF_CON,
				   AFE_MRGIF_CON_MRG_EN, 0);
		regmap_update_bits(afe->regmap, AFE_MRGIF_CON,
				   AFE_MRGIF_CON_MRG_I2S_EN, 0);
		mt2701_disable_btmrg_clk(afe);
	}
	afe_priv->mrg_enable[substream->stream] = 0;
}

static int mt2701_simple_fe_startup(struct snd_pcm_substream *substream,
				    struct snd_soc_dai *dai)
{
	struct snd_soc_pcm_runtime *rtd = substream->private_data;
	struct snd_soc_component *component = snd_soc_rtdcom_lookup(rtd, AFE_PCM_NAME);
	struct mtk_base_afe *afe = snd_soc_component_get_drvdata(component);
	int stream_dir = substream->stream;
	int memif_num = rtd->cpu_dai->id;
	struct mtk_base_afe_memif *memif_tmp;

	/* can't run single DL & DLM at the same time */
	if (stream_dir == SNDRV_PCM_STREAM_PLAYBACK) {
		memif_tmp = &afe->memif[MT2701_MEMIF_DLM];
		if (memif_tmp->substream) {
			dev_warn(afe->dev, "%s memif is not available, stream_dir %d, memif_num %d\n",
				 __func__, stream_dir, memif_num);
			return -EBUSY;
		}
	}
	return mtk_afe_fe_startup(substream, dai);
}

static int mt2701_simple_fe_hw_params(struct snd_pcm_substream *substream,
				      struct snd_pcm_hw_params *params,
				      struct snd_soc_dai *dai)
{
	struct snd_soc_pcm_runtime *rtd = substream->private_data;
	struct snd_soc_component *component = snd_soc_rtdcom_lookup(rtd, AFE_PCM_NAME);
	struct mtk_base_afe *afe = snd_soc_component_get_drvdata(component);
	int stream_dir = substream->stream;

	/* single DL use PAIR_INTERLEAVE */
	if (stream_dir == SNDRV_PCM_STREAM_PLAYBACK) {
		regmap_update_bits(afe->regmap,
				   AFE_MEMIF_PBUF_SIZE,
				   AFE_MEMIF_PBUF_SIZE_DLM_MASK,
				   AFE_MEMIF_PBUF_SIZE_PAIR_INTERLEAVE);
	}
	return mtk_afe_fe_hw_params(substream, params, dai);
}

static int mt2701_dlm_fe_startup(struct snd_pcm_substream *substream,
				 struct snd_soc_dai *dai)
{
	struct snd_soc_pcm_runtime *rtd = substream->private_data;
	struct snd_soc_component *component = snd_soc_rtdcom_lookup(rtd, AFE_PCM_NAME);
	struct mtk_base_afe *afe = snd_soc_component_get_drvdata(component);
	struct mtk_base_afe_memif *memif_tmp;
	const struct mtk_base_memif_data *memif_data;
	int i;

	for (i = MT2701_MEMIF_DL1; i < MT2701_MEMIF_DL_SINGLE_NUM; ++i) {
		memif_tmp = &afe->memif[i];
		if (memif_tmp->substream)
			return -EBUSY;
	}

	/* enable agent for all signal DL (due to hw design) */
	for (i = MT2701_MEMIF_DL1; i < MT2701_MEMIF_DL_SINGLE_NUM; ++i) {
		memif_data = afe->memif[i].data;
		regmap_update_bits(afe->regmap,
				   memif_data->agent_disable_reg,
				   1 << memif_data->agent_disable_shift,
				   0 << memif_data->agent_disable_shift);
	}

	return mtk_afe_fe_startup(substream, dai);
}

static void mt2701_dlm_fe_shutdown(struct snd_pcm_substream *substream,
				   struct snd_soc_dai *dai)
{
	struct snd_soc_pcm_runtime *rtd = substream->private_data;
	struct snd_soc_component *component = snd_soc_rtdcom_lookup(rtd, AFE_PCM_NAME);
	struct mtk_base_afe *afe = snd_soc_component_get_drvdata(component);
	const struct mtk_base_memif_data *memif_data;
	int i;

	for (i = MT2701_MEMIF_DL1; i < MT2701_MEMIF_DL_SINGLE_NUM; ++i) {
		memif_data = afe->memif[i].data;
		regmap_update_bits(afe->regmap,
				   memif_data->agent_disable_reg,
				   1 << memif_data->agent_disable_shift,
				   1 << memif_data->agent_disable_shift);
	}
	return mtk_afe_fe_shutdown(substream, dai);
}

static int mt2701_dlm_fe_hw_params(struct snd_pcm_substream *substream,
				   struct snd_pcm_hw_params *params,
				   struct snd_soc_dai *dai)
{
	struct snd_soc_pcm_runtime *rtd = substream->private_data;
	struct snd_soc_component *component = snd_soc_rtdcom_lookup(rtd, AFE_PCM_NAME);
	struct mtk_base_afe *afe = snd_soc_component_get_drvdata(component);
	int channels = params_channels(params);

	regmap_update_bits(afe->regmap,
			   AFE_MEMIF_PBUF_SIZE,
			   AFE_MEMIF_PBUF_SIZE_DLM_MASK,
			   AFE_MEMIF_PBUF_SIZE_FULL_INTERLEAVE);
	regmap_update_bits(afe->regmap,
			   AFE_MEMIF_PBUF_SIZE,
			   AFE_MEMIF_PBUF_SIZE_DLM_BYTE_MASK,
			   AFE_MEMIF_PBUF_SIZE_DLM_32BYTES);
	regmap_update_bits(afe->regmap,
			   AFE_MEMIF_PBUF_SIZE,
			   AFE_MEMIF_PBUF_SIZE_DLM_CH_MASK,
			   AFE_MEMIF_PBUF_SIZE_DLM_CH(channels));

	return mtk_afe_fe_hw_params(substream, params, dai);
}

static int mt2701_dlm_fe_trigger(struct snd_pcm_substream *substream,
				 int cmd, struct snd_soc_dai *dai)
{
	struct snd_soc_pcm_runtime *rtd = substream->private_data;
	struct snd_soc_component *component = snd_soc_rtdcom_lookup(rtd, AFE_PCM_NAME);
	struct mtk_base_afe *afe = snd_soc_component_get_drvdata(component);
	struct mtk_base_afe_memif *memif_tmp = &afe->memif[MT2701_MEMIF_DL1];

	switch (cmd) {
	case SNDRV_PCM_TRIGGER_START:
	case SNDRV_PCM_TRIGGER_RESUME:
		regmap_update_bits(afe->regmap, memif_tmp->data->enable_reg,
				   1 << memif_tmp->data->enable_shift,
				   1 << memif_tmp->data->enable_shift);
		mtk_afe_fe_trigger(substream, cmd, dai);
		return 0;
	case SNDRV_PCM_TRIGGER_STOP:
	case SNDRV_PCM_TRIGGER_SUSPEND:
		mtk_afe_fe_trigger(substream, cmd, dai);
		regmap_update_bits(afe->regmap, memif_tmp->data->enable_reg,
				   1 << memif_tmp->data->enable_shift, 0);

		return 0;
	default:
		return -EINVAL;
	}
}

static int mt2701_memif_fs(struct snd_pcm_substream *substream,
			   unsigned int rate)
{
	struct snd_soc_pcm_runtime *rtd = substream->private_data;
	int fs;

	if (rtd->cpu_dai->id != MT2701_MEMIF_ULBT)
		fs = mt2701_afe_i2s_fs(rate);
	else
		fs = (rate == 16000 ? 1 : 0);
	return fs;
}

static int mt2701_irq_fs(struct snd_pcm_substream *substream, unsigned int rate)
{
	return mt2701_afe_i2s_fs(rate);
}

/* FE DAIs */
static const struct snd_soc_dai_ops mt2701_single_memif_dai_ops = {
	.startup	= mt2701_simple_fe_startup,
	.shutdown	= mtk_afe_fe_shutdown,
	.hw_params	= mt2701_simple_fe_hw_params,
	.hw_free	= mtk_afe_fe_hw_free,
	.prepare	= mtk_afe_fe_prepare,
	.trigger	= mtk_afe_fe_trigger,
};

static const struct snd_soc_dai_ops mt2701_dlm_memif_dai_ops = {
	.startup	= mt2701_dlm_fe_startup,
	.shutdown	= mt2701_dlm_fe_shutdown,
	.hw_params	= mt2701_dlm_fe_hw_params,
	.hw_free	= mtk_afe_fe_hw_free,
	.prepare	= mtk_afe_fe_prepare,
	.trigger	= mt2701_dlm_fe_trigger,
};

/* I2S BE DAIs */
static const struct snd_soc_dai_ops mt2701_afe_i2s_ops = {
	.startup	= mt2701_afe_i2s_startup,
	.shutdown	= mt2701_afe_i2s_shutdown,
	.prepare	= mt2701_afe_i2s_prepare,
	.set_sysclk	= mt2701_afe_i2s_set_sysclk,
};

/* MRG BE DAIs */
static const struct snd_soc_dai_ops mt2701_btmrg_ops = {
	.startup = mt2701_btmrg_startup,
	.shutdown = mt2701_btmrg_shutdown,
	.hw_params = mt2701_btmrg_hw_params,
};

static struct snd_soc_dai_driver mt2701_afe_pcm_dais[] = {
	/* FE DAIs: memory intefaces to CPU */
	{
		.name = "PCMO0",
		.id = MT2701_MEMIF_DL1,
		.suspend = mtk_afe_dai_suspend,
		.resume = mtk_afe_dai_resume,
		.playback = {
			.stream_name = "DL1",
			.channels_min = 1,
			.channels_max = 2,
			.rates = SNDRV_PCM_RATE_8000_192000,
			.formats = (SNDRV_PCM_FMTBIT_S16_LE
				| SNDRV_PCM_FMTBIT_S24_LE
				| SNDRV_PCM_FMTBIT_S32_LE)
		},
		.ops = &mt2701_single_memif_dai_ops,
	},
	{
		.name = "PCM_multi",
		.id = MT2701_MEMIF_DLM,
		.suspend = mtk_afe_dai_suspend,
		.resume = mtk_afe_dai_resume,
		.playback = {
			.stream_name = "DLM",
			.channels_min = 1,
			.channels_max = 8,
			.rates = SNDRV_PCM_RATE_8000_192000,
			.formats = (SNDRV_PCM_FMTBIT_S16_LE
				| SNDRV_PCM_FMTBIT_S24_LE
				| SNDRV_PCM_FMTBIT_S32_LE)

		},
		.ops = &mt2701_dlm_memif_dai_ops,
	},
	{
		.name = "PCM0",
		.id = MT2701_MEMIF_UL1,
		.suspend = mtk_afe_dai_suspend,
		.resume = mtk_afe_dai_resume,
		.capture = {
			.stream_name = "UL1",
			.channels_min = 1,
			.channels_max = 2,
			.rates = SNDRV_PCM_RATE_8000_48000,
			.formats = (SNDRV_PCM_FMTBIT_S16_LE
				| SNDRV_PCM_FMTBIT_S24_LE
				| SNDRV_PCM_FMTBIT_S32_LE)
		},
		.ops = &mt2701_single_memif_dai_ops,
	},
	{
		.name = "PCM1",
		.id = MT2701_MEMIF_UL2,
		.suspend = mtk_afe_dai_suspend,
		.resume = mtk_afe_dai_resume,
		.capture = {
			.stream_name = "UL2",
			.channels_min = 1,
			.channels_max = 2,
			.rates = SNDRV_PCM_RATE_8000_192000,
			.formats = (SNDRV_PCM_FMTBIT_S16_LE
				| SNDRV_PCM_FMTBIT_S24_LE
				| SNDRV_PCM_FMTBIT_S32_LE)

		},
		.ops = &mt2701_single_memif_dai_ops,
	},
	{
		.name = "PCM_BT_DL",
		.id = MT2701_MEMIF_DLBT,
		.suspend = mtk_afe_dai_suspend,
		.resume = mtk_afe_dai_resume,
		.playback = {
			.stream_name = "DLBT",
			.channels_min = 1,
			.channels_max = 1,
			.rates = (SNDRV_PCM_RATE_8000
				| SNDRV_PCM_RATE_16000),
			.formats = SNDRV_PCM_FMTBIT_S16_LE,
		},
		.ops = &mt2701_single_memif_dai_ops,
	},
	{
		.name = "PCM_BT_UL",
		.id = MT2701_MEMIF_ULBT,
		.suspend = mtk_afe_dai_suspend,
		.resume = mtk_afe_dai_resume,
		.capture = {
			.stream_name = "ULBT",
			.channels_min = 1,
			.channels_max = 1,
			.rates = (SNDRV_PCM_RATE_8000
				| SNDRV_PCM_RATE_16000),
			.formats = SNDRV_PCM_FMTBIT_S16_LE,
		},
		.ops = &mt2701_single_memif_dai_ops,
	},
	/* BE DAIs */
	{
		.name = "I2S0",
		.id = MT2701_IO_I2S,
		.playback = {
			.stream_name = "I2S0 Playback",
			.channels_min = 1,
			.channels_max = 2,
			.rates = SNDRV_PCM_RATE_8000_192000,
			.formats = (SNDRV_PCM_FMTBIT_S16_LE
				| SNDRV_PCM_FMTBIT_S24_LE
				| SNDRV_PCM_FMTBIT_S32_LE)

		},
		.capture = {
			.stream_name = "I2S0 Capture",
			.channels_min = 1,
			.channels_max = 2,
			.rates = SNDRV_PCM_RATE_8000_192000,
			.formats = (SNDRV_PCM_FMTBIT_S16_LE
				| SNDRV_PCM_FMTBIT_S24_LE
				| SNDRV_PCM_FMTBIT_S32_LE)

		},
		.ops = &mt2701_afe_i2s_ops,
		.symmetric_rates = 1,
	},
	{
		.name = "I2S1",
		.id = MT2701_IO_2ND_I2S,
		.playback = {
			.stream_name = "I2S1 Playback",
			.channels_min = 1,
			.channels_max = 2,
			.rates = SNDRV_PCM_RATE_8000_192000,
			.formats = (SNDRV_PCM_FMTBIT_S16_LE
				| SNDRV_PCM_FMTBIT_S24_LE
				| SNDRV_PCM_FMTBIT_S32_LE)
			},
		.capture = {
			.stream_name = "I2S1 Capture",
			.channels_min = 1,
			.channels_max = 2,
			.rates = SNDRV_PCM_RATE_8000_192000,
			.formats = (SNDRV_PCM_FMTBIT_S16_LE
				| SNDRV_PCM_FMTBIT_S24_LE
				| SNDRV_PCM_FMTBIT_S32_LE)
			},
		.ops = &mt2701_afe_i2s_ops,
		.symmetric_rates = 1,
	},
	{
		.name = "I2S2",
		.id = MT2701_IO_3RD_I2S,
		.playback = {
			.stream_name = "I2S2 Playback",
			.channels_min = 1,
			.channels_max = 2,
			.rates = SNDRV_PCM_RATE_8000_192000,
			.formats = (SNDRV_PCM_FMTBIT_S16_LE
				| SNDRV_PCM_FMTBIT_S24_LE
				| SNDRV_PCM_FMTBIT_S32_LE)
			},
		.capture = {
			.stream_name = "I2S2 Capture",
			.channels_min = 1,
			.channels_max = 2,
			.rates = SNDRV_PCM_RATE_8000_192000,
			.formats = (SNDRV_PCM_FMTBIT_S16_LE
				| SNDRV_PCM_FMTBIT_S24_LE
				| SNDRV_PCM_FMTBIT_S32_LE)
			},
		.ops = &mt2701_afe_i2s_ops,
		.symmetric_rates = 1,
	},
	{
		.name = "I2S3",
		.id = MT2701_IO_4TH_I2S,
		.playback = {
			.stream_name = "I2S3 Playback",
			.channels_min = 1,
			.channels_max = 2,
			.rates = SNDRV_PCM_RATE_8000_192000,
			.formats = (SNDRV_PCM_FMTBIT_S16_LE
				| SNDRV_PCM_FMTBIT_S24_LE
				| SNDRV_PCM_FMTBIT_S32_LE)
			},
		.capture = {
			.stream_name = "I2S3 Capture",
			.channels_min = 1,
			.channels_max = 2,
			.rates = SNDRV_PCM_RATE_8000_192000,
			.formats = (SNDRV_PCM_FMTBIT_S16_LE
				| SNDRV_PCM_FMTBIT_S24_LE
				| SNDRV_PCM_FMTBIT_S32_LE)
			},
		.ops = &mt2701_afe_i2s_ops,
		.symmetric_rates = 1,
	},
	{
		.name = "MRG BT",
		.id = MT2701_IO_MRG,
		.playback = {
			.stream_name = "BT Playback",
			.channels_min = 1,
			.channels_max = 1,
			.rates = (SNDRV_PCM_RATE_8000
				| SNDRV_PCM_RATE_16000),
			.formats = SNDRV_PCM_FMTBIT_S16_LE,
		},
		.capture = {
			.stream_name = "BT Capture",
			.channels_min = 1,
			.channels_max = 1,
			.rates = (SNDRV_PCM_RATE_8000
				| SNDRV_PCM_RATE_16000),
			.formats = SNDRV_PCM_FMTBIT_S16_LE,
		},
		.ops = &mt2701_btmrg_ops,
		.symmetric_rates = 1,
	}
};

static const struct snd_kcontrol_new mt2701_afe_o00_mix[] = {
	SOC_DAPM_SINGLE_AUTODISABLE("I00 Switch", AFE_CONN0, 0, 1, 0),
};

static const struct snd_kcontrol_new mt2701_afe_o01_mix[] = {
	SOC_DAPM_SINGLE_AUTODISABLE("I01 Switch", AFE_CONN1, 1, 1, 0),
};

static const struct snd_kcontrol_new mt2701_afe_o02_mix[] = {
	SOC_DAPM_SINGLE_AUTODISABLE("I02 Switch", AFE_CONN2, 2, 1, 0),
};

static const struct snd_kcontrol_new mt2701_afe_o03_mix[] = {
	SOC_DAPM_SINGLE_AUTODISABLE("I03 Switch", AFE_CONN3, 3, 1, 0),
};

static const struct snd_kcontrol_new mt2701_afe_o14_mix[] = {
	SOC_DAPM_SINGLE_AUTODISABLE("I26 Switch", AFE_CONN14, 26, 1, 0),
};

static const struct snd_kcontrol_new mt2701_afe_o15_mix[] = {
	SOC_DAPM_SINGLE_AUTODISABLE("I12 Switch", AFE_CONN15, 12, 1, 0),
};

static const struct snd_kcontrol_new mt2701_afe_o16_mix[] = {
	SOC_DAPM_SINGLE_AUTODISABLE("I13 Switch", AFE_CONN16, 13, 1, 0),
};

static const struct snd_kcontrol_new mt2701_afe_o17_mix[] = {
	SOC_DAPM_SINGLE_AUTODISABLE("I14 Switch", AFE_CONN17, 14, 1, 0),
};

static const struct snd_kcontrol_new mt2701_afe_o18_mix[] = {
	SOC_DAPM_SINGLE_AUTODISABLE("I15 Switch", AFE_CONN18, 15, 1, 0),
};

static const struct snd_kcontrol_new mt2701_afe_o19_mix[] = {
	SOC_DAPM_SINGLE_AUTODISABLE("I16 Switch", AFE_CONN19, 16, 1, 0),
};

static const struct snd_kcontrol_new mt2701_afe_o20_mix[] = {
	SOC_DAPM_SINGLE_AUTODISABLE("I17 Switch", AFE_CONN20, 17, 1, 0),
};

static const struct snd_kcontrol_new mt2701_afe_o21_mix[] = {
	SOC_DAPM_SINGLE_AUTODISABLE("I18 Switch", AFE_CONN21, 18, 1, 0),
};

static const struct snd_kcontrol_new mt2701_afe_o22_mix[] = {
	SOC_DAPM_SINGLE_AUTODISABLE("I19 Switch", AFE_CONN22, 19, 1, 0),
};

static const struct snd_kcontrol_new mt2701_afe_o23_mix[] = {
	SOC_DAPM_SINGLE_AUTODISABLE("I20 Switch", AFE_CONN23, 20, 1, 0),
};

static const struct snd_kcontrol_new mt2701_afe_o24_mix[] = {
	SOC_DAPM_SINGLE_AUTODISABLE("I21 Switch", AFE_CONN24, 21, 1, 0),
};

static const struct snd_kcontrol_new mt2701_afe_o31_mix[] = {
	SOC_DAPM_SINGLE_AUTODISABLE("I35 Switch", AFE_CONN41, 9, 1, 0),
};

static const struct snd_kcontrol_new mt2701_afe_i02_mix[] = {
	SOC_DAPM_SINGLE("I2S0 Switch", SND_SOC_NOPM, 0, 1, 0),
};

static const struct snd_kcontrol_new mt2701_afe_multi_ch_out_i2s0[] = {
	SOC_DAPM_SINGLE_AUTODISABLE("Multich I2S0 Out Switch",
				    ASYS_I2SO1_CON, 26, 1, 0),
};

static const struct snd_kcontrol_new mt2701_afe_multi_ch_out_i2s1[] = {
	SOC_DAPM_SINGLE_AUTODISABLE("Multich I2S1 Out Switch",
				    ASYS_I2SO2_CON, 26, 1, 0),
};

static const struct snd_kcontrol_new mt2701_afe_multi_ch_out_i2s2[] = {
	SOC_DAPM_SINGLE_AUTODISABLE("Multich I2S2 Out Switch",
				    PWR2_TOP_CON, 17, 1, 0),
};

static const struct snd_kcontrol_new mt2701_afe_multi_ch_out_i2s3[] = {
	SOC_DAPM_SINGLE_AUTODISABLE("Multich I2S3 Out Switch",
				    PWR2_TOP_CON, 18, 1, 0),
};

static const struct snd_kcontrol_new mt2701_afe_multi_ch_out_i2s4[] = {
	SOC_DAPM_SINGLE_AUTODISABLE("Multich I2S4 Out Switch",
				    PWR2_TOP_CON, 19, 1, 0),
};

static const struct snd_soc_dapm_widget mt2701_afe_pcm_widgets[] = {
	/* inter-connections */
	SND_SOC_DAPM_MIXER("I00", SND_SOC_NOPM, 0, 0, NULL, 0),
	SND_SOC_DAPM_MIXER("I01", SND_SOC_NOPM, 0, 0, NULL, 0),
	SND_SOC_DAPM_MIXER("I02", SND_SOC_NOPM, 0, 0, mt2701_afe_i02_mix,
			   ARRAY_SIZE(mt2701_afe_i02_mix)),
	SND_SOC_DAPM_MIXER("I03", SND_SOC_NOPM, 0, 0, NULL, 0),
	SND_SOC_DAPM_MIXER("I12", SND_SOC_NOPM, 0, 0, NULL, 0),
	SND_SOC_DAPM_MIXER("I13", SND_SOC_NOPM, 0, 0, NULL, 0),
	SND_SOC_DAPM_MIXER("I14", SND_SOC_NOPM, 0, 0, NULL, 0),
	SND_SOC_DAPM_MIXER("I15", SND_SOC_NOPM, 0, 0, NULL, 0),
	SND_SOC_DAPM_MIXER("I16", SND_SOC_NOPM, 0, 0, NULL, 0),
	SND_SOC_DAPM_MIXER("I17", SND_SOC_NOPM, 0, 0, NULL, 0),
	SND_SOC_DAPM_MIXER("I18", SND_SOC_NOPM, 0, 0, NULL, 0),
	SND_SOC_DAPM_MIXER("I19", SND_SOC_NOPM, 0, 0, NULL, 0),
	SND_SOC_DAPM_MIXER("I26", SND_SOC_NOPM, 0, 0, NULL, 0),
	SND_SOC_DAPM_MIXER("I35", SND_SOC_NOPM, 0, 0, NULL, 0),

	SND_SOC_DAPM_MIXER("O00", SND_SOC_NOPM, 0, 0, mt2701_afe_o00_mix,
			   ARRAY_SIZE(mt2701_afe_o00_mix)),
	SND_SOC_DAPM_MIXER("O01", SND_SOC_NOPM, 0, 0, mt2701_afe_o01_mix,
			   ARRAY_SIZE(mt2701_afe_o01_mix)),
	SND_SOC_DAPM_MIXER("O02", SND_SOC_NOPM, 0, 0, mt2701_afe_o02_mix,
			   ARRAY_SIZE(mt2701_afe_o02_mix)),
	SND_SOC_DAPM_MIXER("O03", SND_SOC_NOPM, 0, 0, mt2701_afe_o03_mix,
			   ARRAY_SIZE(mt2701_afe_o03_mix)),
	SND_SOC_DAPM_MIXER("O14", SND_SOC_NOPM, 0, 0, mt2701_afe_o14_mix,
			   ARRAY_SIZE(mt2701_afe_o14_mix)),
	SND_SOC_DAPM_MIXER("O15", SND_SOC_NOPM, 0, 0, mt2701_afe_o15_mix,
			   ARRAY_SIZE(mt2701_afe_o15_mix)),
	SND_SOC_DAPM_MIXER("O16", SND_SOC_NOPM, 0, 0, mt2701_afe_o16_mix,
			   ARRAY_SIZE(mt2701_afe_o16_mix)),
	SND_SOC_DAPM_MIXER("O17", SND_SOC_NOPM, 0, 0, mt2701_afe_o17_mix,
			   ARRAY_SIZE(mt2701_afe_o17_mix)),
	SND_SOC_DAPM_MIXER("O18", SND_SOC_NOPM, 0, 0, mt2701_afe_o18_mix,
			   ARRAY_SIZE(mt2701_afe_o18_mix)),
	SND_SOC_DAPM_MIXER("O19", SND_SOC_NOPM, 0, 0, mt2701_afe_o19_mix,
			   ARRAY_SIZE(mt2701_afe_o19_mix)),
	SND_SOC_DAPM_MIXER("O20", SND_SOC_NOPM, 0, 0, mt2701_afe_o20_mix,
			   ARRAY_SIZE(mt2701_afe_o20_mix)),
	SND_SOC_DAPM_MIXER("O21", SND_SOC_NOPM, 0, 0, mt2701_afe_o21_mix,
			   ARRAY_SIZE(mt2701_afe_o21_mix)),
	SND_SOC_DAPM_MIXER("O22", SND_SOC_NOPM, 0, 0, mt2701_afe_o22_mix,
			   ARRAY_SIZE(mt2701_afe_o22_mix)),
	SND_SOC_DAPM_MIXER("O31", SND_SOC_NOPM, 0, 0, mt2701_afe_o31_mix,
			   ARRAY_SIZE(mt2701_afe_o31_mix)),

	SND_SOC_DAPM_MIXER("I12I13", SND_SOC_NOPM, 0, 0,
			   mt2701_afe_multi_ch_out_i2s0,
			   ARRAY_SIZE(mt2701_afe_multi_ch_out_i2s0)),
	SND_SOC_DAPM_MIXER("I14I15", SND_SOC_NOPM, 0, 0,
			   mt2701_afe_multi_ch_out_i2s1,
			   ARRAY_SIZE(mt2701_afe_multi_ch_out_i2s1)),
	SND_SOC_DAPM_MIXER("I16I17", SND_SOC_NOPM, 0, 0,
			   mt2701_afe_multi_ch_out_i2s2,
			   ARRAY_SIZE(mt2701_afe_multi_ch_out_i2s2)),
	SND_SOC_DAPM_MIXER("I18I19", SND_SOC_NOPM, 0, 0,
			   mt2701_afe_multi_ch_out_i2s3,
			   ARRAY_SIZE(mt2701_afe_multi_ch_out_i2s3)),
};

static const struct snd_soc_dapm_route mt2701_afe_pcm_routes[] = {
	{"I12", NULL, "DL1"},
	{"I13", NULL, "DL1"},
	{"I35", NULL, "DLBT"},

	{"I2S0 Playback", NULL, "O15"},
	{"I2S0 Playback", NULL, "O16"},
	{"I2S1 Playback", NULL, "O17"},
	{"I2S1 Playback", NULL, "O18"},
	{"I2S2 Playback", NULL, "O19"},
	{"I2S2 Playback", NULL, "O20"},
	{"I2S3 Playback", NULL, "O21"},
	{"I2S3 Playback", NULL, "O22"},
	{"BT Playback", NULL, "O31"},

	{"UL1", NULL, "O00"},
	{"UL1", NULL, "O01"},
	{"UL2", NULL, "O02"},
	{"UL2", NULL, "O03"},
	{"ULBT", NULL, "O14"},

	{"I00", NULL, "I2S0 Capture"},
	{"I01", NULL, "I2S0 Capture"},
	{"I02", NULL, "I2S1 Capture"},
	{"I03", NULL, "I2S1 Capture"},
	/* I02,03 link to UL2, also need to open I2S0 */
	{"I02", "I2S0 Switch", "I2S0 Capture"},

	{"I26", NULL, "BT Capture"},

	{"I12I13", "Multich I2S0 Out Switch", "DLM"},
	{"I14I15", "Multich I2S1 Out Switch", "DLM"},
	{"I16I17", "Multich I2S2 Out Switch", "DLM"},
	{"I18I19", "Multich I2S3 Out Switch", "DLM"},

	{ "I12", NULL, "I12I13" },
	{ "I13", NULL, "I12I13" },
	{ "I14", NULL, "I14I15" },
	{ "I15", NULL, "I14I15" },
	{ "I16", NULL, "I16I17" },
	{ "I17", NULL, "I16I17" },
	{ "I18", NULL, "I18I19" },
	{ "I19", NULL, "I18I19" },

	{ "O00", "I00 Switch", "I00" },
	{ "O01", "I01 Switch", "I01" },
	{ "O02", "I02 Switch", "I02" },
	{ "O03", "I03 Switch", "I03" },
	{ "O14", "I26 Switch", "I26" },
	{ "O15", "I12 Switch", "I12" },
	{ "O16", "I13 Switch", "I13" },
	{ "O17", "I14 Switch", "I14" },
	{ "O18", "I15 Switch", "I15" },
	{ "O19", "I16 Switch", "I16" },
	{ "O20", "I17 Switch", "I17" },
	{ "O21", "I18 Switch", "I18" },
	{ "O22", "I19 Switch", "I19" },
	{ "O31", "I35 Switch", "I35" },
};

static const struct snd_soc_component_driver mt2701_afe_pcm_dai_component = {
	.name = "mt2701-afe-pcm-dai",
	.dapm_widgets = mt2701_afe_pcm_widgets,
	.num_dapm_widgets = ARRAY_SIZE(mt2701_afe_pcm_widgets),
	.dapm_routes = mt2701_afe_pcm_routes,
	.num_dapm_routes = ARRAY_SIZE(mt2701_afe_pcm_routes),
};

static const struct mtk_base_memif_data memif_data[MT2701_MEMIF_NUM] = {
	{
		.name = "DL1",
		.id = MT2701_MEMIF_DL1,
		.reg_ofs_base = AFE_DL1_BASE,
		.reg_ofs_cur = AFE_DL1_CUR,
		.fs_reg = AFE_DAC_CON1,
		.fs_shift = 0,
		.fs_maskbit = 0x1f,
		.mono_reg = AFE_DAC_CON3,
		.mono_shift = 16,
		.enable_reg = AFE_DAC_CON0,
		.enable_shift = 1,
		.hd_reg = AFE_MEMIF_HD_CON0,
		.hd_shift = 0,
		.agent_disable_reg = AUDIO_TOP_CON5,
		.agent_disable_shift = 6,
		.msb_reg = -1,
		.msb_shift = -1,
	},
	{
		.name = "DL2",
		.id = MT2701_MEMIF_DL2,
		.reg_ofs_base = AFE_DL2_BASE,
		.reg_ofs_cur = AFE_DL2_CUR,
		.fs_reg = AFE_DAC_CON1,
		.fs_shift = 5,
		.fs_maskbit = 0x1f,
		.mono_reg = AFE_DAC_CON3,
		.mono_shift = 17,
		.enable_reg = AFE_DAC_CON0,
		.enable_shift = 2,
		.hd_reg = AFE_MEMIF_HD_CON0,
		.hd_shift = 2,
		.agent_disable_reg = AUDIO_TOP_CON5,
		.agent_disable_shift = 7,
		.msb_reg = -1,
		.msb_shift = -1,
	},
	{
		.name = "DL3",
		.id = MT2701_MEMIF_DL3,
		.reg_ofs_base = AFE_DL3_BASE,
		.reg_ofs_cur = AFE_DL3_CUR,
		.fs_reg = AFE_DAC_CON1,
		.fs_shift = 10,
		.fs_maskbit = 0x1f,
		.mono_reg = AFE_DAC_CON3,
		.mono_shift = 18,
		.enable_reg = AFE_DAC_CON0,
		.enable_shift = 3,
		.hd_reg = AFE_MEMIF_HD_CON0,
		.hd_shift = 4,
		.agent_disable_reg = AUDIO_TOP_CON5,
		.agent_disable_shift = 8,
		.msb_reg = -1,
		.msb_shift = -1,
	},
	{
		.name = "DL4",
		.id = MT2701_MEMIF_DL4,
		.reg_ofs_base = AFE_DL4_BASE,
		.reg_ofs_cur = AFE_DL4_CUR,
		.fs_reg = AFE_DAC_CON1,
		.fs_shift = 15,
		.fs_maskbit = 0x1f,
		.mono_reg = AFE_DAC_CON3,
		.mono_shift = 19,
		.enable_reg = AFE_DAC_CON0,
		.enable_shift = 4,
		.hd_reg = AFE_MEMIF_HD_CON0,
		.hd_shift = 6,
		.agent_disable_reg = AUDIO_TOP_CON5,
		.agent_disable_shift = 9,
		.msb_reg = -1,
		.msb_shift = -1,
	},
	{
		.name = "DL5",
		.id = MT2701_MEMIF_DL5,
		.reg_ofs_base = AFE_DL5_BASE,
		.reg_ofs_cur = AFE_DL5_CUR,
		.fs_reg = AFE_DAC_CON1,
		.fs_shift = 20,
		.fs_maskbit = 0x1f,
		.mono_reg = AFE_DAC_CON3,
		.mono_shift = 20,
		.enable_reg = AFE_DAC_CON0,
		.enable_shift = 5,
		.hd_reg = AFE_MEMIF_HD_CON0,
		.hd_shift = 8,
		.agent_disable_reg = AUDIO_TOP_CON5,
		.agent_disable_shift = 10,
		.msb_reg = -1,
		.msb_shift = -1,
	},
	{
		.name = "DLM",
		.id = MT2701_MEMIF_DLM,
		.reg_ofs_base = AFE_DLMCH_BASE,
		.reg_ofs_cur = AFE_DLMCH_CUR,
		.fs_reg = AFE_DAC_CON1,
		.fs_shift = 0,
		.fs_maskbit = 0x1f,
		.mono_reg = -1,
		.mono_shift = -1,
		.enable_reg = AFE_DAC_CON0,
		.enable_shift = 7,
		.hd_reg = AFE_MEMIF_PBUF_SIZE,
		.hd_shift = 28,
		.agent_disable_reg = AUDIO_TOP_CON5,
		.agent_disable_shift = 12,
		.msb_reg = -1,
		.msb_shift = -1,
	},
	{
		.name = "UL1",
		.id = MT2701_MEMIF_UL1,
		.reg_ofs_base = AFE_VUL_BASE,
		.reg_ofs_cur = AFE_VUL_CUR,
		.fs_reg = AFE_DAC_CON2,
		.fs_shift = 0,
		.fs_maskbit = 0x1f,
		.mono_reg = AFE_DAC_CON4,
		.mono_shift = 0,
		.enable_reg = AFE_DAC_CON0,
		.enable_shift = 10,
		.hd_reg = AFE_MEMIF_HD_CON1,
		.hd_shift = 0,
		.agent_disable_reg = AUDIO_TOP_CON5,
		.agent_disable_shift = 0,
		.msb_reg = -1,
		.msb_shift = -1,
	},
	{
		.name = "UL2",
		.id = MT2701_MEMIF_UL2,
		.reg_ofs_base = AFE_UL2_BASE,
		.reg_ofs_cur = AFE_UL2_CUR,
		.fs_reg = AFE_DAC_CON2,
		.fs_shift = 5,
		.fs_maskbit = 0x1f,
		.mono_reg = AFE_DAC_CON4,
		.mono_shift = 2,
		.enable_reg = AFE_DAC_CON0,
		.enable_shift = 11,
		.hd_reg = AFE_MEMIF_HD_CON1,
		.hd_shift = 2,
		.agent_disable_reg = AUDIO_TOP_CON5,
		.agent_disable_shift = 1,
		.msb_reg = -1,
		.msb_shift = -1,
	},
	{
		.name = "UL3",
		.id = MT2701_MEMIF_UL3,
		.reg_ofs_base = AFE_UL3_BASE,
		.reg_ofs_cur = AFE_UL3_CUR,
		.fs_reg = AFE_DAC_CON2,
		.fs_shift = 10,
		.fs_maskbit = 0x1f,
		.mono_reg = AFE_DAC_CON4,
		.mono_shift = 4,
		.enable_reg = AFE_DAC_CON0,
		.enable_shift = 12,
		.hd_reg = AFE_MEMIF_HD_CON0,
		.hd_shift = 0,
		.agent_disable_reg = AUDIO_TOP_CON5,
		.agent_disable_shift = 2,
		.msb_reg = -1,
		.msb_shift = -1,
	},
	{
		.name = "UL4",
		.id = MT2701_MEMIF_UL4,
		.reg_ofs_base = AFE_UL4_BASE,
		.reg_ofs_cur = AFE_UL4_CUR,
		.fs_reg = AFE_DAC_CON2,
		.fs_shift = 15,
		.fs_maskbit = 0x1f,
		.mono_reg = AFE_DAC_CON4,
		.mono_shift = 6,
		.enable_reg = AFE_DAC_CON0,
		.enable_shift = 13,
		.hd_reg = AFE_MEMIF_HD_CON0,
		.hd_shift = 6,
		.agent_disable_reg = AUDIO_TOP_CON5,
		.agent_disable_shift = 3,
		.msb_reg = -1,
		.msb_shift = -1,
	},
	{
		.name = "UL5",
		.id = MT2701_MEMIF_UL5,
		.reg_ofs_base = AFE_UL5_BASE,
		.reg_ofs_cur = AFE_UL5_CUR,
		.fs_reg = AFE_DAC_CON2,
		.fs_shift = 20,
		.mono_reg = AFE_DAC_CON4,
		.mono_shift = 8,
		.fs_maskbit = 0x1f,
		.enable_reg = AFE_DAC_CON0,
		.enable_shift = 14,
		.hd_reg = AFE_MEMIF_HD_CON0,
		.hd_shift = 8,
		.agent_disable_reg = AUDIO_TOP_CON5,
		.agent_disable_shift = 4,
		.msb_reg = -1,
		.msb_shift = -1,
	},
	{
		.name = "DLBT",
		.id = MT2701_MEMIF_DLBT,
		.reg_ofs_base = AFE_ARB1_BASE,
		.reg_ofs_cur = AFE_ARB1_CUR,
		.fs_reg = AFE_DAC_CON3,
		.fs_shift = 10,
		.fs_maskbit = 0x1f,
		.mono_reg = AFE_DAC_CON3,
		.mono_shift = 22,
		.enable_reg = AFE_DAC_CON0,
		.enable_shift = 8,
		.hd_reg = AFE_MEMIF_HD_CON0,
		.hd_shift = 14,
		.agent_disable_reg = AUDIO_TOP_CON5,
		.agent_disable_shift = 13,
		.msb_reg = -1,
		.msb_shift = -1,
	},
	{
		.name = "ULBT",
		.id = MT2701_MEMIF_ULBT,
		.reg_ofs_base = AFE_DAI_BASE,
		.reg_ofs_cur = AFE_DAI_CUR,
		.fs_reg = AFE_DAC_CON2,
		.fs_shift = 30,
		.fs_maskbit = 0x1,
		.mono_reg = -1,
		.mono_shift = -1,
		.enable_reg = AFE_DAC_CON0,
		.enable_shift = 17,
		.hd_reg = AFE_MEMIF_HD_CON1,
		.hd_shift = 20,
		.agent_disable_reg = AUDIO_TOP_CON5,
		.agent_disable_shift = 16,
		.msb_reg = -1,
		.msb_shift = -1,
	},
};

static const struct mtk_base_irq_data irq_data[MT2701_IRQ_ASYS_END] = {
	{
		.id = MT2701_IRQ_ASYS_IRQ1,
		.irq_cnt_reg = ASYS_IRQ1_CON,
		.irq_cnt_shift = 0,
		.irq_cnt_maskbit = 0xffffff,
		.irq_fs_reg = ASYS_IRQ1_CON,
		.irq_fs_shift = 24,
		.irq_fs_maskbit = 0x1f,
		.irq_en_reg = ASYS_IRQ1_CON,
		.irq_en_shift = 31,
		.irq_clr_reg = ASYS_IRQ_CLR,
		.irq_clr_shift = 0,
	},
	{
		.id = MT2701_IRQ_ASYS_IRQ2,
		.irq_cnt_reg = ASYS_IRQ2_CON,
		.irq_cnt_shift = 0,
		.irq_cnt_maskbit = 0xffffff,
		.irq_fs_reg = ASYS_IRQ2_CON,
		.irq_fs_shift = 24,
		.irq_fs_maskbit = 0x1f,
		.irq_en_reg = ASYS_IRQ2_CON,
		.irq_en_shift = 31,
		.irq_clr_reg = ASYS_IRQ_CLR,
		.irq_clr_shift = 1,
	},
	{
		.id = MT2701_IRQ_ASYS_IRQ3,
		.irq_cnt_reg = ASYS_IRQ3_CON,
		.irq_cnt_shift = 0,
		.irq_cnt_maskbit = 0xffffff,
		.irq_fs_reg = ASYS_IRQ3_CON,
		.irq_fs_shift = 24,
		.irq_fs_maskbit = 0x1f,
		.irq_en_reg = ASYS_IRQ3_CON,
		.irq_en_shift = 31,
		.irq_clr_reg = ASYS_IRQ_CLR,
		.irq_clr_shift = 2,
	}
};

static const struct mt2701_i2s_data mt2701_i2s_data[MT2701_I2S_NUM][2] = {
	{
		{
			.i2s_ctrl_reg = ASYS_I2SO1_CON,
			.i2s_asrc_fs_shift = 0,
			.i2s_asrc_fs_mask = 0x1f,

		},
		{
			.i2s_ctrl_reg = ASYS_I2SIN1_CON,
			.i2s_asrc_fs_shift = 0,
			.i2s_asrc_fs_mask = 0x1f,

		},
	},
	{
		{
			.i2s_ctrl_reg = ASYS_I2SO2_CON,
			.i2s_asrc_fs_shift = 5,
			.i2s_asrc_fs_mask = 0x1f,

		},
		{
			.i2s_ctrl_reg = ASYS_I2SIN2_CON,
			.i2s_asrc_fs_shift = 5,
			.i2s_asrc_fs_mask = 0x1f,

		},
	},
	{
		{
			.i2s_ctrl_reg = ASYS_I2SO3_CON,
			.i2s_asrc_fs_shift = 10,
			.i2s_asrc_fs_mask = 0x1f,

		},
		{
			.i2s_ctrl_reg = ASYS_I2SIN3_CON,
			.i2s_asrc_fs_shift = 10,
			.i2s_asrc_fs_mask = 0x1f,

		},
	},
	{
		{
			.i2s_ctrl_reg = ASYS_I2SO4_CON,
			.i2s_asrc_fs_shift = 15,
			.i2s_asrc_fs_mask = 0x1f,

		},
		{
			.i2s_ctrl_reg = ASYS_I2SIN4_CON,
			.i2s_asrc_fs_shift = 15,
			.i2s_asrc_fs_mask = 0x1f,

		},
	},
};

static irqreturn_t mt2701_asys_isr(int irq_id, void *dev)
{
	int id;
	struct mtk_base_afe *afe = dev;
	struct mtk_base_afe_memif *memif;
	struct mtk_base_afe_irq *irq;
	u32 status;

	regmap_read(afe->regmap, ASYS_IRQ_STATUS, &status);
	regmap_write(afe->regmap, ASYS_IRQ_CLR, status);

	for (id = 0; id < MT2701_MEMIF_NUM; ++id) {
		memif = &afe->memif[id];
		if (memif->irq_usage < 0)
			continue;
		irq = &afe->irqs[memif->irq_usage];
		if (status & 1 << (irq->irq_data->irq_clr_shift))
			snd_pcm_period_elapsed(memif->substream);
	}
	return IRQ_HANDLED;
}

static int mt2701_afe_runtime_suspend(struct device *dev)
{
	struct mtk_base_afe *afe = dev_get_drvdata(dev);

	return mt2701_afe_disable_clock(afe);
}

static int mt2701_afe_runtime_resume(struct device *dev)
{
	struct mtk_base_afe *afe = dev_get_drvdata(dev);

	return mt2701_afe_enable_clock(afe);
}

static int mt2701_afe_add_component(struct mtk_base_afe *afe)
{
	struct snd_soc_component *component;

	component = kzalloc(sizeof(*component), GFP_KERNEL);
	if (!component)
		return -ENOMEM;

	component->regmap = afe->regmap;

	return snd_soc_add_component(afe->dev, component,
				     &mt2701_afe_pcm_dai_component,
				     mt2701_afe_pcm_dais,
				     ARRAY_SIZE(mt2701_afe_pcm_dais));
}

static int mt2701_afe_pcm_dev_probe(struct platform_device *pdev)
{
	struct mtk_base_afe *afe;
	struct mt2701_afe_private *afe_priv;
	struct device *dev;
	int i, irq_id, ret;

	afe = devm_kzalloc(&pdev->dev, sizeof(*afe), GFP_KERNEL);
	if (!afe)
		return -ENOMEM;

	afe->platform_priv = devm_kzalloc(&pdev->dev, sizeof(*afe_priv),
					  GFP_KERNEL);
	if (!afe->platform_priv)
		return -ENOMEM;

	afe_priv = afe->platform_priv;
	afe->dev = &pdev->dev;
	dev = afe->dev;

	irq_id = platform_get_irq_byname(pdev, "asys");
	if (irq_id < 0) {
		dev_err(dev, "unable to get ASYS IRQ\n");
		return irq_id;
	}

	ret = devm_request_irq(dev, irq_id, mt2701_asys_isr,
			       IRQF_TRIGGER_NONE, "asys-isr", (void *)afe);
	if (ret) {
		dev_err(dev, "could not request_irq for asys-isr\n");
		return ret;
	}

	afe->regmap = syscon_node_to_regmap(dev->parent->of_node);
	if (IS_ERR(afe->regmap)) {
		dev_err(dev, "could not get regmap from parent\n");
		return PTR_ERR(afe->regmap);
	}

	mutex_init(&afe->irq_alloc_lock);

	/* memif initialize */
	afe->memif_size = MT2701_MEMIF_NUM;
	afe->memif = devm_kcalloc(dev, afe->memif_size, sizeof(*afe->memif),
				  GFP_KERNEL);
	if (!afe->memif)
		return -ENOMEM;

	for (i = 0; i < afe->memif_size; i++) {
		afe->memif[i].data = &memif_data[i];
		afe->memif[i].irq_usage = -1;
	}

	/* irq initialize */
	afe->irqs_size = MT2701_IRQ_ASYS_END;
	afe->irqs = devm_kcalloc(dev, afe->irqs_size, sizeof(*afe->irqs),
				 GFP_KERNEL);
	if (!afe->irqs)
		return -ENOMEM;

	for (i = 0; i < afe->irqs_size; i++)
		afe->irqs[i].irq_data = &irq_data[i];

	/* I2S initialize */
	for (i = 0; i < MT2701_I2S_NUM; i++) {
		afe_priv->i2s_path[i].i2s_data[I2S_OUT]
			= &mt2701_i2s_data[i][I2S_OUT];
		afe_priv->i2s_path[i].i2s_data[I2S_IN]
			= &mt2701_i2s_data[i][I2S_IN];
	}

	afe->mtk_afe_hardware = &mt2701_afe_hardware;
	afe->memif_fs = mt2701_memif_fs;
	afe->irq_fs = mt2701_irq_fs;
	afe->reg_back_up_list = mt2701_afe_backup_list;
	afe->reg_back_up_list_num = ARRAY_SIZE(mt2701_afe_backup_list);
	afe->runtime_resume = mt2701_afe_runtime_resume;
	afe->runtime_suspend = mt2701_afe_runtime_suspend;

	/* initial audio related clock */
	ret = mt2701_init_clock(afe);
	if (ret) {
		dev_err(dev, "init clock error\n");
		return ret;
	}

	platform_set_drvdata(pdev, afe);

	pm_runtime_enable(dev);
	if (!pm_runtime_enabled(dev)) {
		ret = mt2701_afe_runtime_resume(dev);
		if (ret)
			goto err_pm_disable;
	}
	pm_runtime_get_sync(dev);

<<<<<<< HEAD
	ret = snd_soc_register_platform(dev, &mtk_afe_pcm_platform);
=======
	ret = devm_snd_soc_register_component(&pdev->dev, &mtk_afe_pcm_platform,
					      NULL, 0);
>>>>>>> 03a0dded
	if (ret) {
		dev_warn(dev, "err_platform\n");
		goto err_platform;
	}

	ret = mt2701_afe_add_component(afe);
	if (ret) {
		dev_warn(dev, "err_dai_component\n");
		goto err_platform;
	}

	return 0;

<<<<<<< HEAD
err_dai_component:
	snd_soc_unregister_platform(dev);
=======
>>>>>>> 03a0dded
err_platform:
	pm_runtime_put_sync(dev);
err_pm_disable:
	pm_runtime_disable(dev);

	return ret;
}

static int mt2701_afe_pcm_dev_remove(struct platform_device *pdev)
{
	pm_runtime_put_sync(&pdev->dev);
	pm_runtime_disable(&pdev->dev);
	if (!pm_runtime_status_suspended(&pdev->dev))
		mt2701_afe_runtime_suspend(&pdev->dev);

	snd_soc_unregister_component(&pdev->dev);
<<<<<<< HEAD
	snd_soc_unregister_platform(&pdev->dev);
=======
>>>>>>> 03a0dded

	return 0;
}

static const struct of_device_id mt2701_afe_pcm_dt_match[] = {
	{ .compatible = "mediatek,mt2701-audio", },
	{},
};
MODULE_DEVICE_TABLE(of, mt2701_afe_pcm_dt_match);

static const struct dev_pm_ops mt2701_afe_pm_ops = {
	SET_RUNTIME_PM_OPS(mt2701_afe_runtime_suspend,
			   mt2701_afe_runtime_resume, NULL)
};

static struct platform_driver mt2701_afe_pcm_driver = {
	.driver = {
		   .name = "mt2701-audio",
		   .of_match_table = mt2701_afe_pcm_dt_match,
#ifdef CONFIG_PM
		   .pm = &mt2701_afe_pm_ops,
#endif
	},
	.probe = mt2701_afe_pcm_dev_probe,
	.remove = mt2701_afe_pcm_dev_remove,
};

module_platform_driver(mt2701_afe_pcm_driver);

MODULE_DESCRIPTION("Mediatek ALSA SoC AFE platform driver for 2701");
MODULE_AUTHOR("Garlic Tseng <garlic.tseng@mediatek.com>");
MODULE_LICENSE("GPL v2");<|MERGE_RESOLUTION|>--- conflicted
+++ resolved
@@ -93,12 +93,8 @@
 				  struct snd_soc_dai *dai)
 {
 	struct snd_soc_pcm_runtime *rtd = substream->private_data;
-<<<<<<< HEAD
-	struct mtk_base_afe *afe = snd_soc_platform_get_drvdata(rtd->platform);
-=======
 	struct snd_soc_component *component = snd_soc_rtdcom_lookup(rtd, AFE_PCM_NAME);
 	struct mtk_base_afe *afe = snd_soc_component_get_drvdata(component);
->>>>>>> 03a0dded
 	int i2s_num = mt2701_dai_num_to_i2s(afe, dai->id);
 
 	if (i2s_num < 0)
@@ -1535,12 +1531,8 @@
 	}
 	pm_runtime_get_sync(dev);
 
-<<<<<<< HEAD
-	ret = snd_soc_register_platform(dev, &mtk_afe_pcm_platform);
-=======
 	ret = devm_snd_soc_register_component(&pdev->dev, &mtk_afe_pcm_platform,
 					      NULL, 0);
->>>>>>> 03a0dded
 	if (ret) {
 		dev_warn(dev, "err_platform\n");
 		goto err_platform;
@@ -1554,11 +1546,6 @@
 
 	return 0;
 
-<<<<<<< HEAD
-err_dai_component:
-	snd_soc_unregister_platform(dev);
-=======
->>>>>>> 03a0dded
 err_platform:
 	pm_runtime_put_sync(dev);
 err_pm_disable:
@@ -1575,10 +1562,6 @@
 		mt2701_afe_runtime_suspend(&pdev->dev);
 
 	snd_soc_unregister_component(&pdev->dev);
-<<<<<<< HEAD
-	snd_soc_unregister_platform(&pdev->dev);
-=======
->>>>>>> 03a0dded
 
 	return 0;
 }
