/*
 * Copyright © 2008-2015 Intel Corporation
 *
 * Permission is hereby granted, free of charge, to any person obtaining a
 * copy of this software and associated documentation files (the "Software"),
 * to deal in the Software without restriction, including without limitation
 * the rights to use, copy, modify, merge, publish, distribute, sublicense,
 * and/or sell copies of the Software, and to permit persons to whom the
 * Software is furnished to do so, subject to the following conditions:
 *
 * The above copyright notice and this permission notice (including the next
 * paragraph) shall be included in all copies or substantial portions of the
 * Software.
 *
 * THE SOFTWARE IS PROVIDED "AS IS", WITHOUT WARRANTY OF ANY KIND, EXPRESS OR
 * IMPLIED, INCLUDING BUT NOT LIMITED TO THE WARRANTIES OF MERCHANTABILITY,
 * FITNESS FOR A PARTICULAR PURPOSE AND NONINFRINGEMENT.  IN NO EVENT SHALL
 * THE AUTHORS OR COPYRIGHT HOLDERS BE LIABLE FOR ANY CLAIM, DAMAGES OR OTHER
 * LIABILITY, WHETHER IN AN ACTION OF CONTRACT, TORT OR OTHERWISE, ARISING
 * FROM, OUT OF OR IN CONNECTION WITH THE SOFTWARE OR THE USE OR OTHER DEALINGS
 * IN THE SOFTWARE.
 *
 */

#include <linux/oom.h>
#include <linux/shmem_fs.h>
#include <linux/slab.h>
#include <linux/swap.h>
#include <linux/pci.h>
#include <linux/dma-buf.h>
#include <linux/vmalloc.h>
#include <drm/drmP.h>
#include <drm/i915_drm.h>

#include "i915_drv.h"
#include "i915_trace.h"

static bool shrinker_lock(struct drm_i915_private *i915, bool *unlock)
{
	switch (mutex_trylock_recursive(&i915->drm.struct_mutex)) {
	case MUTEX_TRYLOCK_RECURSIVE:
		*unlock = false;
		return true;

	case MUTEX_TRYLOCK_FAILED:
		*unlock = false;
		preempt_disable();
		do {
			cpu_relax();
			if (mutex_trylock(&i915->drm.struct_mutex)) {
				*unlock = true;
				break;
			}
		} while (!need_resched());
		preempt_enable();
		return *unlock;

	case MUTEX_TRYLOCK_SUCCESS:
		*unlock = true;
		return true;
	}

	BUG();
}

static void shrinker_unlock(struct drm_i915_private *i915, bool unlock)
{
	if (!unlock)
		return;

<<<<<<< HEAD
	mutex_unlock(&dev_priv->drm.struct_mutex);
=======
	mutex_unlock(&i915->drm.struct_mutex);
>>>>>>> 661e50bc
}

static bool swap_available(void)
{
	return get_nr_swap_pages() > 0;
}

static bool can_release_pages(struct drm_i915_gem_object *obj)
{
	/* Consider only shrinkable ojects. */
	if (!i915_gem_object_is_shrinkable(obj))
		return false;

	/* Only report true if by unbinding the object and putting its pages
	 * we can actually make forward progress towards freeing physical
	 * pages.
	 *
	 * If the pages are pinned for any other reason than being bound
	 * to the GPU, simply unbinding from the GPU is not going to succeed
	 * in releasing our pin count on the pages themselves.
	 */
	if (atomic_read(&obj->mm.pages_pin_count) > obj->bind_count)
		return false;

	/* If any vma are "permanently" pinned, it will prevent us from
	 * reclaiming the obj->mm.pages. We only allow scanout objects to claim
	 * a permanent pin, along with a few others like the context objects.
	 * To simplify the scan, and to avoid walking the list of vma under the
	 * object, we just check the count of its permanently pinned.
	 */
	if (READ_ONCE(obj->pin_global))
		return false;

	/* We can only return physical pages to the system if we can either
	 * discard the contents (because the user has marked them as being
	 * purgeable) or if we can move their contents out to swap.
	 */
	return swap_available() || obj->mm.madv == I915_MADV_DONTNEED;
}

static bool unsafe_drop_pages(struct drm_i915_gem_object *obj)
{
	if (i915_gem_object_unbind(obj) == 0)
		__i915_gem_object_put_pages(obj, I915_MM_SHRINKER);
	return !i915_gem_object_has_pages(obj);
}

/**
 * i915_gem_shrink - Shrink buffer object caches
 * @i915: i915 device
 * @target: amount of memory to make available, in pages
 * @nr_scanned: optional output for number of pages scanned (incremental)
 * @flags: control flags for selecting cache types
 *
 * This function is the main interface to the shrinker. It will try to release
 * up to @target pages of main memory backing storage from buffer objects.
 * Selection of the specific caches can be done with @flags. This is e.g. useful
 * when purgeable objects should be removed from caches preferentially.
 *
 * Note that it's not guaranteed that released amount is actually available as
 * free system memory - the pages might still be in-used to due to other reasons
 * (like cpu mmaps) or the mm core has reused them before we could grab them.
 * Therefore code that needs to explicitly shrink buffer objects caches (e.g. to
 * avoid deadlocks in memory reclaim) must fall back to i915_gem_shrink_all().
 *
 * Also note that any kind of pinning (both per-vma address space pins and
 * backing storage pins at the buffer object level) result in the shrinker code
 * having to skip the object.
 *
 * Returns:
 * The number of pages of backing storage actually released.
 */
unsigned long
i915_gem_shrink(struct drm_i915_private *i915,
		unsigned long target,
		unsigned long *nr_scanned,
		unsigned flags)
{
	const struct {
		struct list_head *list;
		unsigned int bit;
	} phases[] = {
		{ &i915->mm.unbound_list, I915_SHRINK_UNBOUND },
		{ &i915->mm.bound_list, I915_SHRINK_BOUND },
		{ NULL, 0 },
	}, *phase;
	unsigned long count = 0;
	unsigned long scanned = 0;
	bool unlock;

	if (!shrinker_lock(i915, &unlock))
		return 0;

	/*
	 * When shrinking the active list, also consider active contexts.
	 * Active contexts are pinned until they are retired, and so can
	 * not be simply unbound to retire and unpin their pages. To shrink
	 * the contexts, we must wait until the gpu is idle.
	 *
	 * We don't care about errors here; if we cannot wait upon the GPU,
	 * we will free as much as we can and hope to get a second chance.
	 */
	if (flags & I915_SHRINK_ACTIVE)
<<<<<<< HEAD
		i915_gem_wait_for_idle(dev_priv, I915_WAIT_LOCKED);

	trace_i915_gem_shrink(dev_priv, target, flags);
	i915_gem_retire_requests(dev_priv);
=======
		i915_gem_wait_for_idle(i915, I915_WAIT_LOCKED);

	trace_i915_gem_shrink(i915, target, flags);
	i915_gem_retire_requests(i915);
>>>>>>> 661e50bc

	/*
	 * Unbinding of objects will require HW access; Let us not wake the
	 * device just to recover a little memory. If absolutely necessary,
	 * we will force the wake during oom-notifier.
	 */
	if ((flags & I915_SHRINK_BOUND) &&
	    !intel_runtime_pm_get_if_in_use(i915))
		flags &= ~I915_SHRINK_BOUND;

	/*
	 * As we may completely rewrite the (un)bound list whilst unbinding
	 * (due to retiring requests) we have to strictly process only
	 * one element of the list at the time, and recheck the list
	 * on every iteration.
	 *
	 * In particular, we must hold a reference whilst removing the
	 * object as we may end up waiting for and/or retiring the objects.
	 * This might release the final reference (held by the active list)
	 * and result in the object being freed from under us. This is
	 * similar to the precautions the eviction code must take whilst
	 * removing objects.
	 *
	 * Also note that although these lists do not hold a reference to
	 * the object we can safely grab one here: The final object
	 * unreferencing and the bound_list are both protected by the
	 * dev->struct_mutex and so we won't ever be able to observe an
	 * object on the bound_list with a reference count equals 0.
	 */
	for (phase = phases; phase->list; phase++) {
		struct list_head still_in_list;
		struct drm_i915_gem_object *obj;

		if ((flags & phase->bit) == 0)
			continue;

		INIT_LIST_HEAD(&still_in_list);

		/*
		 * We serialize our access to unreferenced objects through
		 * the use of the struct_mutex. While the objects are not
		 * yet freed (due to RCU then a workqueue) we still want
		 * to be able to shrink their pages, so they remain on
		 * the unbound/bound list until actually freed.
		 */
<<<<<<< HEAD
		spin_lock(&dev_priv->mm.obj_lock);
=======
		spin_lock(&i915->mm.obj_lock);
>>>>>>> 661e50bc
		while (count < target &&
		       (obj = list_first_entry_or_null(phase->list,
						       typeof(*obj),
						       mm.link))) {
			list_move_tail(&obj->mm.link, &still_in_list);

			if (flags & I915_SHRINK_PURGEABLE &&
			    obj->mm.madv != I915_MADV_DONTNEED)
				continue;

			if (flags & I915_SHRINK_VMAPS &&
			    !is_vmalloc_addr(obj->mm.mapping))
				continue;

			if (!(flags & I915_SHRINK_ACTIVE) &&
			    (i915_gem_object_is_active(obj) ||
			     i915_gem_object_is_framebuffer(obj)))
				continue;

			if (!can_release_pages(obj))
				continue;

<<<<<<< HEAD
			spin_unlock(&dev_priv->mm.obj_lock);
=======
			spin_unlock(&i915->mm.obj_lock);
>>>>>>> 661e50bc

			if (unsafe_drop_pages(obj)) {
				/* May arrive from get_pages on another bo */
				mutex_lock_nested(&obj->mm.lock,
						  I915_MM_SHRINKER);
				if (!i915_gem_object_has_pages(obj)) {
					__i915_gem_object_invalidate(obj);
					count += obj->base.size >> PAGE_SHIFT;
				}
				mutex_unlock(&obj->mm.lock);
			}
			scanned += obj->base.size >> PAGE_SHIFT;

<<<<<<< HEAD
			spin_lock(&dev_priv->mm.obj_lock);
		}
		list_splice_tail(&still_in_list, phase->list);
		spin_unlock(&dev_priv->mm.obj_lock);
=======
			spin_lock(&i915->mm.obj_lock);
		}
		list_splice_tail(&still_in_list, phase->list);
		spin_unlock(&i915->mm.obj_lock);
>>>>>>> 661e50bc
	}

	if (flags & I915_SHRINK_BOUND)
		intel_runtime_pm_put(i915);

	i915_gem_retire_requests(i915);

	shrinker_unlock(i915, unlock);

	if (nr_scanned)
		*nr_scanned += scanned;
	return count;
}

/**
 * i915_gem_shrink_all - Shrink buffer object caches completely
 * @i915: i915 device
 *
 * This is a simple wraper around i915_gem_shrink() to aggressively shrink all
 * caches completely. It also first waits for and retires all outstanding
 * requests to also be able to release backing storage for active objects.
 *
 * This should only be used in code to intentionally quiescent the gpu or as a
 * last-ditch effort when memory seems to have run out.
 *
 * Returns:
 * The number of pages of backing storage actually released.
 */
unsigned long i915_gem_shrink_all(struct drm_i915_private *i915)
{
	unsigned long freed;

	intel_runtime_pm_get(i915);
	freed = i915_gem_shrink(i915, -1UL, NULL,
				I915_SHRINK_BOUND |
				I915_SHRINK_UNBOUND |
				I915_SHRINK_ACTIVE);
	intel_runtime_pm_put(i915);

	return freed;
}

static unsigned long
i915_gem_shrinker_count(struct shrinker *shrinker, struct shrink_control *sc)
{
	struct drm_i915_private *i915 =
		container_of(shrinker, struct drm_i915_private, mm.shrinker);
	struct drm_i915_gem_object *obj;
	unsigned long num_objects = 0;
	unsigned long count = 0;

	spin_lock(&i915->mm.obj_lock);
	list_for_each_entry(obj, &i915->mm.unbound_list, mm.link)
		if (can_release_pages(obj)) {
			count += obj->base.size >> PAGE_SHIFT;
			num_objects++;
		}

	list_for_each_entry(obj, &i915->mm.bound_list, mm.link)
		if (!i915_gem_object_is_active(obj) && can_release_pages(obj)) {
			count += obj->base.size >> PAGE_SHIFT;
			num_objects++;
		}
	spin_unlock(&i915->mm.obj_lock);
<<<<<<< HEAD

	/* Update our preferred vmscan batch size for the next pass.
	 * Our rough guess for an effective batch size is roughly 2
	 * available GEM objects worth of pages. That is we don't want
	 * the shrinker to fire, until it is worth the cost of freeing an
	 * entire GEM object.
	 */
	if (num_objects) {
		unsigned long avg = 2 * count / num_objects;

=======

	/* Update our preferred vmscan batch size for the next pass.
	 * Our rough guess for an effective batch size is roughly 2
	 * available GEM objects worth of pages. That is we don't want
	 * the shrinker to fire, until it is worth the cost of freeing an
	 * entire GEM object.
	 */
	if (num_objects) {
		unsigned long avg = 2 * count / num_objects;

>>>>>>> 661e50bc
		i915->mm.shrinker.batch =
			max((i915->mm.shrinker.batch + avg) >> 1,
			    128ul /* default SHRINK_BATCH */);
	}

	return count;
}

static unsigned long
i915_gem_shrinker_scan(struct shrinker *shrinker, struct shrink_control *sc)
{
	struct drm_i915_private *i915 =
		container_of(shrinker, struct drm_i915_private, mm.shrinker);
	unsigned long freed;
	bool unlock;

	sc->nr_scanned = 0;

	if (!shrinker_lock(i915, &unlock))
		return SHRINK_STOP;

	freed = i915_gem_shrink(i915,
				sc->nr_to_scan,
				&sc->nr_scanned,
				I915_SHRINK_BOUND |
				I915_SHRINK_UNBOUND |
				I915_SHRINK_PURGEABLE);
	if (sc->nr_scanned < sc->nr_to_scan)
		freed += i915_gem_shrink(i915,
					 sc->nr_to_scan - sc->nr_scanned,
					 &sc->nr_scanned,
					 I915_SHRINK_BOUND |
					 I915_SHRINK_UNBOUND);
	if (sc->nr_scanned < sc->nr_to_scan && current_is_kswapd()) {
		intel_runtime_pm_get(i915);
		freed += i915_gem_shrink(i915,
					 sc->nr_to_scan - sc->nr_scanned,
					 &sc->nr_scanned,
					 I915_SHRINK_ACTIVE |
					 I915_SHRINK_BOUND |
					 I915_SHRINK_UNBOUND);
		intel_runtime_pm_put(i915);
	}

	shrinker_unlock(i915, unlock);

	return sc->nr_scanned ? freed : SHRINK_STOP;
}

static bool
shrinker_lock_uninterruptible(struct drm_i915_private *i915, bool *unlock,
			      int timeout_ms)
{
	unsigned long timeout = jiffies + msecs_to_jiffies_timeout(timeout_ms);

	do {
		if (i915_gem_wait_for_idle(i915, 0) == 0 &&
		    shrinker_lock(i915, unlock))
			break;

		schedule_timeout_killable(1);
		if (fatal_signal_pending(current))
			return false;

		if (time_after(jiffies, timeout)) {
			pr_err("Unable to lock GPU to purge memory.\n");
			return false;
		}
	} while (1);

	return true;
}

static int
i915_gem_shrinker_oom(struct notifier_block *nb, unsigned long event, void *ptr)
{
	struct drm_i915_private *i915 =
		container_of(nb, struct drm_i915_private, mm.oom_notifier);
	struct drm_i915_gem_object *obj;
	unsigned long unevictable, bound, unbound, freed_pages;

	freed_pages = i915_gem_shrink_all(i915);

	/* Because we may be allocating inside our own driver, we cannot
	 * assert that there are no objects with pinned pages that are not
	 * being pointed to by hardware.
	 */
	unbound = bound = unevictable = 0;
<<<<<<< HEAD
	spin_lock(&dev_priv->mm.obj_lock);
	list_for_each_entry(obj, &dev_priv->mm.unbound_list, mm.link) {
=======
	spin_lock(&i915->mm.obj_lock);
	list_for_each_entry(obj, &i915->mm.unbound_list, mm.link) {
>>>>>>> 661e50bc
		if (!can_release_pages(obj))
			unevictable += obj->base.size >> PAGE_SHIFT;
		else
			unbound += obj->base.size >> PAGE_SHIFT;
	}
<<<<<<< HEAD
	list_for_each_entry(obj, &dev_priv->mm.bound_list, mm.link) {
=======
	list_for_each_entry(obj, &i915->mm.bound_list, mm.link) {
>>>>>>> 661e50bc
		if (!can_release_pages(obj))
			unevictable += obj->base.size >> PAGE_SHIFT;
		else
			bound += obj->base.size >> PAGE_SHIFT;
	}
<<<<<<< HEAD
	spin_unlock(&dev_priv->mm.obj_lock);
=======
	spin_unlock(&i915->mm.obj_lock);
>>>>>>> 661e50bc

	if (freed_pages || unbound || bound)
		pr_info("Purging GPU memory, %lu pages freed, "
			"%lu pages still pinned.\n",
			freed_pages, unevictable);
	if (unbound || bound)
		pr_err("%lu and %lu pages still available in the "
		       "bound and unbound GPU page lists.\n",
		       bound, unbound);

	*(unsigned long *)ptr += freed_pages;
	return NOTIFY_DONE;
}

static int
i915_gem_shrinker_vmap(struct notifier_block *nb, unsigned long event, void *ptr)
{
	struct drm_i915_private *i915 =
		container_of(nb, struct drm_i915_private, mm.vmap_notifier);
	struct i915_vma *vma, *next;
	unsigned long freed_pages = 0;
	bool unlock;
	int ret;

	if (!shrinker_lock_uninterruptible(i915, &unlock, 5000))
		return NOTIFY_DONE;

	/* Force everything onto the inactive lists */
	ret = i915_gem_wait_for_idle(i915, I915_WAIT_LOCKED);
	if (ret)
		goto out;

	intel_runtime_pm_get(i915);
	freed_pages += i915_gem_shrink(i915, -1UL, NULL,
				       I915_SHRINK_BOUND |
				       I915_SHRINK_UNBOUND |
				       I915_SHRINK_ACTIVE |
				       I915_SHRINK_VMAPS);
	intel_runtime_pm_put(i915);

	/* We also want to clear any cached iomaps as they wrap vmap */
	list_for_each_entry_safe(vma, next,
				 &i915->ggtt.base.inactive_list, vm_link) {
		unsigned long count = vma->node.size >> PAGE_SHIFT;
		if (vma->iomap && i915_vma_unbind(vma) == 0)
			freed_pages += count;
	}

out:
	shrinker_unlock(i915, unlock);

	*(unsigned long *)ptr += freed_pages;
	return NOTIFY_DONE;
}

/**
 * i915_gem_shrinker_register - Register the i915 shrinker
 * @i915: i915 device
 *
 * This function registers and sets up the i915 shrinker and OOM handler.
 */
void i915_gem_shrinker_register(struct drm_i915_private *i915)
{
<<<<<<< HEAD
	dev_priv->mm.shrinker.scan_objects = i915_gem_shrinker_scan;
	dev_priv->mm.shrinker.count_objects = i915_gem_shrinker_count;
	dev_priv->mm.shrinker.seeks = DEFAULT_SEEKS;
	dev_priv->mm.shrinker.batch = 4096;
	WARN_ON(register_shrinker(&dev_priv->mm.shrinker));
=======
	i915->mm.shrinker.scan_objects = i915_gem_shrinker_scan;
	i915->mm.shrinker.count_objects = i915_gem_shrinker_count;
	i915->mm.shrinker.seeks = DEFAULT_SEEKS;
	i915->mm.shrinker.batch = 4096;
	WARN_ON(register_shrinker(&i915->mm.shrinker));
>>>>>>> 661e50bc

	i915->mm.oom_notifier.notifier_call = i915_gem_shrinker_oom;
	WARN_ON(register_oom_notifier(&i915->mm.oom_notifier));

	i915->mm.vmap_notifier.notifier_call = i915_gem_shrinker_vmap;
	WARN_ON(register_vmap_purge_notifier(&i915->mm.vmap_notifier));
}

/**
 * i915_gem_shrinker_unregister - Unregisters the i915 shrinker
 * @i915: i915 device
 *
 * This function unregisters the i915 shrinker and OOM handler.
 */
void i915_gem_shrinker_unregister(struct drm_i915_private *i915)
{
	WARN_ON(unregister_vmap_purge_notifier(&i915->mm.vmap_notifier));
	WARN_ON(unregister_oom_notifier(&i915->mm.oom_notifier));
	unregister_shrinker(&i915->mm.shrinker);
}<|MERGE_RESOLUTION|>--- conflicted
+++ resolved
@@ -68,11 +68,7 @@
 	if (!unlock)
 		return;
 
-<<<<<<< HEAD
-	mutex_unlock(&dev_priv->drm.struct_mutex);
-=======
 	mutex_unlock(&i915->drm.struct_mutex);
->>>>>>> 661e50bc
 }
 
 static bool swap_available(void)
@@ -176,17 +172,10 @@
 	 * we will free as much as we can and hope to get a second chance.
 	 */
 	if (flags & I915_SHRINK_ACTIVE)
-<<<<<<< HEAD
-		i915_gem_wait_for_idle(dev_priv, I915_WAIT_LOCKED);
-
-	trace_i915_gem_shrink(dev_priv, target, flags);
-	i915_gem_retire_requests(dev_priv);
-=======
 		i915_gem_wait_for_idle(i915, I915_WAIT_LOCKED);
 
 	trace_i915_gem_shrink(i915, target, flags);
 	i915_gem_retire_requests(i915);
->>>>>>> 661e50bc
 
 	/*
 	 * Unbinding of objects will require HW access; Let us not wake the
@@ -232,11 +221,7 @@
 		 * to be able to shrink their pages, so they remain on
 		 * the unbound/bound list until actually freed.
 		 */
-<<<<<<< HEAD
-		spin_lock(&dev_priv->mm.obj_lock);
-=======
 		spin_lock(&i915->mm.obj_lock);
->>>>>>> 661e50bc
 		while (count < target &&
 		       (obj = list_first_entry_or_null(phase->list,
 						       typeof(*obj),
@@ -259,11 +244,7 @@
 			if (!can_release_pages(obj))
 				continue;
 
-<<<<<<< HEAD
-			spin_unlock(&dev_priv->mm.obj_lock);
-=======
 			spin_unlock(&i915->mm.obj_lock);
->>>>>>> 661e50bc
 
 			if (unsafe_drop_pages(obj)) {
 				/* May arrive from get_pages on another bo */
@@ -277,17 +258,10 @@
 			}
 			scanned += obj->base.size >> PAGE_SHIFT;
 
-<<<<<<< HEAD
-			spin_lock(&dev_priv->mm.obj_lock);
-		}
-		list_splice_tail(&still_in_list, phase->list);
-		spin_unlock(&dev_priv->mm.obj_lock);
-=======
 			spin_lock(&i915->mm.obj_lock);
 		}
 		list_splice_tail(&still_in_list, phase->list);
 		spin_unlock(&i915->mm.obj_lock);
->>>>>>> 661e50bc
 	}
 
 	if (flags & I915_SHRINK_BOUND)
@@ -352,7 +326,6 @@
 			num_objects++;
 		}
 	spin_unlock(&i915->mm.obj_lock);
-<<<<<<< HEAD
 
 	/* Update our preferred vmscan batch size for the next pass.
 	 * Our rough guess for an effective batch size is roughly 2
@@ -363,18 +336,6 @@
 	if (num_objects) {
 		unsigned long avg = 2 * count / num_objects;
 
-=======
-
-	/* Update our preferred vmscan batch size for the next pass.
-	 * Our rough guess for an effective batch size is roughly 2
-	 * available GEM objects worth of pages. That is we don't want
-	 * the shrinker to fire, until it is worth the cost of freeing an
-	 * entire GEM object.
-	 */
-	if (num_objects) {
-		unsigned long avg = 2 * count / num_objects;
-
->>>>>>> 661e50bc
 		i915->mm.shrinker.batch =
 			max((i915->mm.shrinker.batch + avg) >> 1,
 			    128ul /* default SHRINK_BATCH */);
@@ -463,33 +424,20 @@
 	 * being pointed to by hardware.
 	 */
 	unbound = bound = unevictable = 0;
-<<<<<<< HEAD
-	spin_lock(&dev_priv->mm.obj_lock);
-	list_for_each_entry(obj, &dev_priv->mm.unbound_list, mm.link) {
-=======
 	spin_lock(&i915->mm.obj_lock);
 	list_for_each_entry(obj, &i915->mm.unbound_list, mm.link) {
->>>>>>> 661e50bc
 		if (!can_release_pages(obj))
 			unevictable += obj->base.size >> PAGE_SHIFT;
 		else
 			unbound += obj->base.size >> PAGE_SHIFT;
 	}
-<<<<<<< HEAD
-	list_for_each_entry(obj, &dev_priv->mm.bound_list, mm.link) {
-=======
 	list_for_each_entry(obj, &i915->mm.bound_list, mm.link) {
->>>>>>> 661e50bc
 		if (!can_release_pages(obj))
 			unevictable += obj->base.size >> PAGE_SHIFT;
 		else
 			bound += obj->base.size >> PAGE_SHIFT;
 	}
-<<<<<<< HEAD
-	spin_unlock(&dev_priv->mm.obj_lock);
-=======
 	spin_unlock(&i915->mm.obj_lock);
->>>>>>> 661e50bc
 
 	if (freed_pages || unbound || bound)
 		pr_info("Purging GPU memory, %lu pages freed, "
@@ -553,19 +501,11 @@
  */
 void i915_gem_shrinker_register(struct drm_i915_private *i915)
 {
-<<<<<<< HEAD
-	dev_priv->mm.shrinker.scan_objects = i915_gem_shrinker_scan;
-	dev_priv->mm.shrinker.count_objects = i915_gem_shrinker_count;
-	dev_priv->mm.shrinker.seeks = DEFAULT_SEEKS;
-	dev_priv->mm.shrinker.batch = 4096;
-	WARN_ON(register_shrinker(&dev_priv->mm.shrinker));
-=======
 	i915->mm.shrinker.scan_objects = i915_gem_shrinker_scan;
 	i915->mm.shrinker.count_objects = i915_gem_shrinker_count;
 	i915->mm.shrinker.seeks = DEFAULT_SEEKS;
 	i915->mm.shrinker.batch = 4096;
 	WARN_ON(register_shrinker(&i915->mm.shrinker));
->>>>>>> 661e50bc
 
 	i915->mm.oom_notifier.notifier_call = i915_gem_shrinker_oom;
 	WARN_ON(register_oom_notifier(&i915->mm.oom_notifier));
