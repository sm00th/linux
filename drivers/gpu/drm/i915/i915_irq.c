/* i915_irq.c -- IRQ support for the I915 -*- linux-c -*-
 */
/*
 * Copyright 2003 Tungsten Graphics, Inc., Cedar Park, Texas.
 * All Rights Reserved.
 *
 * Permission is hereby granted, free of charge, to any person obtaining a
 * copy of this software and associated documentation files (the
 * "Software"), to deal in the Software without restriction, including
 * without limitation the rights to use, copy, modify, merge, publish,
 * distribute, sub license, and/or sell copies of the Software, and to
 * permit persons to whom the Software is furnished to do so, subject to
 * the following conditions:
 *
 * The above copyright notice and this permission notice (including the
 * next paragraph) shall be included in all copies or substantial portions
 * of the Software.
 *
 * THE SOFTWARE IS PROVIDED "AS IS", WITHOUT WARRANTY OF ANY KIND, EXPRESS
 * OR IMPLIED, INCLUDING BUT NOT LIMITED TO THE WARRANTIES OF
 * MERCHANTABILITY, FITNESS FOR A PARTICULAR PURPOSE AND NON-INFRINGEMENT.
 * IN NO EVENT SHALL TUNGSTEN GRAPHICS AND/OR ITS SUPPLIERS BE LIABLE FOR
 * ANY CLAIM, DAMAGES OR OTHER LIABILITY, WHETHER IN AN ACTION OF CONTRACT,
 * TORT OR OTHERWISE, ARISING FROM, OUT OF OR IN CONNECTION WITH THE
 * SOFTWARE OR THE USE OR OTHER DEALINGS IN THE SOFTWARE.
 *
 */

#define pr_fmt(fmt) KBUILD_MODNAME ": " fmt

#include <linux/sysrq.h>
#include <linux/slab.h>
#include <linux/circ_buf.h>
#include <drm/drmP.h>
#include <drm/i915_drm.h>
#include "i915_drv.h"
#include "i915_trace.h"
#include "intel_drv.h"

/**
 * DOC: interrupt handling
 *
 * These functions provide the basic support for enabling and disabling the
 * interrupt handling support. There's a lot more functionality in i915_irq.c
 * and related files, but that will be described in separate chapters.
 */

static const u32 hpd_ilk[HPD_NUM_PINS] = {
	[HPD_PORT_A] = DE_DP_A_HOTPLUG,
};

static const u32 hpd_ivb[HPD_NUM_PINS] = {
	[HPD_PORT_A] = DE_DP_A_HOTPLUG_IVB,
};

static const u32 hpd_bdw[HPD_NUM_PINS] = {
	[HPD_PORT_A] = GEN8_PORT_DP_A_HOTPLUG,
};

static const u32 hpd_ibx[HPD_NUM_PINS] = {
	[HPD_CRT] = SDE_CRT_HOTPLUG,
	[HPD_SDVO_B] = SDE_SDVOB_HOTPLUG,
	[HPD_PORT_B] = SDE_PORTB_HOTPLUG,
	[HPD_PORT_C] = SDE_PORTC_HOTPLUG,
	[HPD_PORT_D] = SDE_PORTD_HOTPLUG
};

static const u32 hpd_cpt[HPD_NUM_PINS] = {
	[HPD_CRT] = SDE_CRT_HOTPLUG_CPT,
	[HPD_SDVO_B] = SDE_SDVOB_HOTPLUG_CPT,
	[HPD_PORT_B] = SDE_PORTB_HOTPLUG_CPT,
	[HPD_PORT_C] = SDE_PORTC_HOTPLUG_CPT,
	[HPD_PORT_D] = SDE_PORTD_HOTPLUG_CPT
};

static const u32 hpd_spt[HPD_NUM_PINS] = {
	[HPD_PORT_A] = SDE_PORTA_HOTPLUG_SPT,
	[HPD_PORT_B] = SDE_PORTB_HOTPLUG_CPT,
	[HPD_PORT_C] = SDE_PORTC_HOTPLUG_CPT,
	[HPD_PORT_D] = SDE_PORTD_HOTPLUG_CPT,
	[HPD_PORT_E] = SDE_PORTE_HOTPLUG_SPT
};

static const u32 hpd_mask_i915[HPD_NUM_PINS] = {
	[HPD_CRT] = CRT_HOTPLUG_INT_EN,
	[HPD_SDVO_B] = SDVOB_HOTPLUG_INT_EN,
	[HPD_SDVO_C] = SDVOC_HOTPLUG_INT_EN,
	[HPD_PORT_B] = PORTB_HOTPLUG_INT_EN,
	[HPD_PORT_C] = PORTC_HOTPLUG_INT_EN,
	[HPD_PORT_D] = PORTD_HOTPLUG_INT_EN
};

static const u32 hpd_status_g4x[HPD_NUM_PINS] = {
	[HPD_CRT] = CRT_HOTPLUG_INT_STATUS,
	[HPD_SDVO_B] = SDVOB_HOTPLUG_INT_STATUS_G4X,
	[HPD_SDVO_C] = SDVOC_HOTPLUG_INT_STATUS_G4X,
	[HPD_PORT_B] = PORTB_HOTPLUG_INT_STATUS,
	[HPD_PORT_C] = PORTC_HOTPLUG_INT_STATUS,
	[HPD_PORT_D] = PORTD_HOTPLUG_INT_STATUS
};

static const u32 hpd_status_i915[HPD_NUM_PINS] = {
	[HPD_CRT] = CRT_HOTPLUG_INT_STATUS,
	[HPD_SDVO_B] = SDVOB_HOTPLUG_INT_STATUS_I915,
	[HPD_SDVO_C] = SDVOC_HOTPLUG_INT_STATUS_I915,
	[HPD_PORT_B] = PORTB_HOTPLUG_INT_STATUS,
	[HPD_PORT_C] = PORTC_HOTPLUG_INT_STATUS,
	[HPD_PORT_D] = PORTD_HOTPLUG_INT_STATUS
};

/* BXT hpd list */
static const u32 hpd_bxt[HPD_NUM_PINS] = {
	[HPD_PORT_A] = BXT_DE_PORT_HP_DDIA,
	[HPD_PORT_B] = BXT_DE_PORT_HP_DDIB,
	[HPD_PORT_C] = BXT_DE_PORT_HP_DDIC
};

/* IIR can theoretically queue up two events. Be paranoid. */
#define GEN8_IRQ_RESET_NDX(type, which) do { \
	I915_WRITE(GEN8_##type##_IMR(which), 0xffffffff); \
	POSTING_READ(GEN8_##type##_IMR(which)); \
	I915_WRITE(GEN8_##type##_IER(which), 0); \
	I915_WRITE(GEN8_##type##_IIR(which), 0xffffffff); \
	POSTING_READ(GEN8_##type##_IIR(which)); \
	I915_WRITE(GEN8_##type##_IIR(which), 0xffffffff); \
	POSTING_READ(GEN8_##type##_IIR(which)); \
} while (0)

#define GEN5_IRQ_RESET(type) do { \
	I915_WRITE(type##IMR, 0xffffffff); \
	POSTING_READ(type##IMR); \
	I915_WRITE(type##IER, 0); \
	I915_WRITE(type##IIR, 0xffffffff); \
	POSTING_READ(type##IIR); \
	I915_WRITE(type##IIR, 0xffffffff); \
	POSTING_READ(type##IIR); \
} while (0)

/*
 * We should clear IMR at preinstall/uninstall, and just check at postinstall.
 */
static void gen5_assert_iir_is_zero(struct drm_i915_private *dev_priv, u32 reg)
{
	u32 val = I915_READ(reg);

	if (val == 0)
		return;

	WARN(1, "Interrupt register 0x%x is not zero: 0x%08x\n",
	     reg, val);
	I915_WRITE(reg, 0xffffffff);
	POSTING_READ(reg);
	I915_WRITE(reg, 0xffffffff);
	POSTING_READ(reg);
}

#define GEN8_IRQ_INIT_NDX(type, which, imr_val, ier_val) do { \
	gen5_assert_iir_is_zero(dev_priv, GEN8_##type##_IIR(which)); \
	I915_WRITE(GEN8_##type##_IER(which), (ier_val)); \
	I915_WRITE(GEN8_##type##_IMR(which), (imr_val)); \
	POSTING_READ(GEN8_##type##_IMR(which)); \
} while (0)

#define GEN5_IRQ_INIT(type, imr_val, ier_val) do { \
	gen5_assert_iir_is_zero(dev_priv, type##IIR); \
	I915_WRITE(type##IER, (ier_val)); \
	I915_WRITE(type##IMR, (imr_val)); \
	POSTING_READ(type##IMR); \
} while (0)

static void gen6_rps_irq_handler(struct drm_i915_private *dev_priv, u32 pm_iir);

/* For display hotplug interrupt */
static inline void
i915_hotplug_interrupt_update_locked(struct drm_i915_private *dev_priv,
				     uint32_t mask,
				     uint32_t bits)
{
	uint32_t val;

	assert_spin_locked(&dev_priv->irq_lock);
	WARN_ON(bits & ~mask);

	val = I915_READ(PORT_HOTPLUG_EN);
	val &= ~mask;
	val |= bits;
	I915_WRITE(PORT_HOTPLUG_EN, val);
}

/**
 * i915_hotplug_interrupt_update - update hotplug interrupt enable
 * @dev_priv: driver private
 * @mask: bits to update
 * @bits: bits to enable
 * NOTE: the HPD enable bits are modified both inside and outside
 * of an interrupt context. To avoid that read-modify-write cycles
 * interfer, these bits are protected by a spinlock. Since this
 * function is usually not called from a context where the lock is
 * held already, this function acquires the lock itself. A non-locking
 * version is also available.
 */
void i915_hotplug_interrupt_update(struct drm_i915_private *dev_priv,
				   uint32_t mask,
				   uint32_t bits)
{
	spin_lock_irq(&dev_priv->irq_lock);
	i915_hotplug_interrupt_update_locked(dev_priv, mask, bits);
	spin_unlock_irq(&dev_priv->irq_lock);
}

/**
 * ilk_update_display_irq - update DEIMR
 * @dev_priv: driver private
 * @interrupt_mask: mask of interrupt bits to update
 * @enabled_irq_mask: mask of interrupt bits to enable
 */
static void ilk_update_display_irq(struct drm_i915_private *dev_priv,
				   uint32_t interrupt_mask,
				   uint32_t enabled_irq_mask)
{
	uint32_t new_val;

	assert_spin_locked(&dev_priv->irq_lock);

	WARN_ON(enabled_irq_mask & ~interrupt_mask);

	if (WARN_ON(!intel_irqs_enabled(dev_priv)))
		return;

	new_val = dev_priv->irq_mask;
	new_val &= ~interrupt_mask;
	new_val |= (~enabled_irq_mask & interrupt_mask);

	if (new_val != dev_priv->irq_mask) {
		dev_priv->irq_mask = new_val;
		I915_WRITE(DEIMR, dev_priv->irq_mask);
		POSTING_READ(DEIMR);
	}
}

void
ironlake_enable_display_irq(struct drm_i915_private *dev_priv, u32 mask)
{
	ilk_update_display_irq(dev_priv, mask, mask);
}

void
ironlake_disable_display_irq(struct drm_i915_private *dev_priv, u32 mask)
{
	ilk_update_display_irq(dev_priv, mask, 0);
}

/**
 * ilk_update_gt_irq - update GTIMR
 * @dev_priv: driver private
 * @interrupt_mask: mask of interrupt bits to update
 * @enabled_irq_mask: mask of interrupt bits to enable
 */
static void ilk_update_gt_irq(struct drm_i915_private *dev_priv,
			      uint32_t interrupt_mask,
			      uint32_t enabled_irq_mask)
{
	assert_spin_locked(&dev_priv->irq_lock);

	WARN_ON(enabled_irq_mask & ~interrupt_mask);

	if (WARN_ON(!intel_irqs_enabled(dev_priv)))
		return;

	dev_priv->gt_irq_mask &= ~interrupt_mask;
	dev_priv->gt_irq_mask |= (~enabled_irq_mask & interrupt_mask);
	I915_WRITE(GTIMR, dev_priv->gt_irq_mask);
	POSTING_READ(GTIMR);
}

void gen5_enable_gt_irq(struct drm_i915_private *dev_priv, uint32_t mask)
{
	ilk_update_gt_irq(dev_priv, mask, mask);
}

void gen5_disable_gt_irq(struct drm_i915_private *dev_priv, uint32_t mask)
{
	ilk_update_gt_irq(dev_priv, mask, 0);
}

static u32 gen6_pm_iir(struct drm_i915_private *dev_priv)
{
	return INTEL_INFO(dev_priv)->gen >= 8 ? GEN8_GT_IIR(2) : GEN6_PMIIR;
}

static u32 gen6_pm_imr(struct drm_i915_private *dev_priv)
{
	return INTEL_INFO(dev_priv)->gen >= 8 ? GEN8_GT_IMR(2) : GEN6_PMIMR;
}

static u32 gen6_pm_ier(struct drm_i915_private *dev_priv)
{
	return INTEL_INFO(dev_priv)->gen >= 8 ? GEN8_GT_IER(2) : GEN6_PMIER;
}

/**
  * snb_update_pm_irq - update GEN6_PMIMR
  * @dev_priv: driver private
  * @interrupt_mask: mask of interrupt bits to update
  * @enabled_irq_mask: mask of interrupt bits to enable
  */
static void snb_update_pm_irq(struct drm_i915_private *dev_priv,
			      uint32_t interrupt_mask,
			      uint32_t enabled_irq_mask)
{
	uint32_t new_val;

	WARN_ON(enabled_irq_mask & ~interrupt_mask);

	assert_spin_locked(&dev_priv->irq_lock);

	new_val = dev_priv->pm_irq_mask;
	new_val &= ~interrupt_mask;
	new_val |= (~enabled_irq_mask & interrupt_mask);

	if (new_val != dev_priv->pm_irq_mask) {
		dev_priv->pm_irq_mask = new_val;
		I915_WRITE(gen6_pm_imr(dev_priv), dev_priv->pm_irq_mask);
		POSTING_READ(gen6_pm_imr(dev_priv));
	}
}

void gen6_enable_pm_irq(struct drm_i915_private *dev_priv, uint32_t mask)
{
	if (WARN_ON(!intel_irqs_enabled(dev_priv)))
		return;

	snb_update_pm_irq(dev_priv, mask, mask);
}

static void __gen6_disable_pm_irq(struct drm_i915_private *dev_priv,
				  uint32_t mask)
{
	snb_update_pm_irq(dev_priv, mask, 0);
}

void gen6_disable_pm_irq(struct drm_i915_private *dev_priv, uint32_t mask)
{
	if (WARN_ON(!intel_irqs_enabled(dev_priv)))
		return;

	__gen6_disable_pm_irq(dev_priv, mask);
}

void gen6_reset_rps_interrupts(struct drm_device *dev)
{
	struct drm_i915_private *dev_priv = dev->dev_private;
	uint32_t reg = gen6_pm_iir(dev_priv);

	spin_lock_irq(&dev_priv->irq_lock);
	I915_WRITE(reg, dev_priv->pm_rps_events);
	I915_WRITE(reg, dev_priv->pm_rps_events);
	POSTING_READ(reg);
	dev_priv->rps.pm_iir = 0;
	spin_unlock_irq(&dev_priv->irq_lock);
}

void gen6_enable_rps_interrupts(struct drm_device *dev)
{
	struct drm_i915_private *dev_priv = dev->dev_private;

	spin_lock_irq(&dev_priv->irq_lock);

	WARN_ON(dev_priv->rps.pm_iir);
	WARN_ON(I915_READ(gen6_pm_iir(dev_priv)) & dev_priv->pm_rps_events);
	dev_priv->rps.interrupts_enabled = true;
	I915_WRITE(gen6_pm_ier(dev_priv), I915_READ(gen6_pm_ier(dev_priv)) |
				dev_priv->pm_rps_events);
	gen6_enable_pm_irq(dev_priv, dev_priv->pm_rps_events);

	spin_unlock_irq(&dev_priv->irq_lock);
}

u32 gen6_sanitize_rps_pm_mask(struct drm_i915_private *dev_priv, u32 mask)
{
	/*
	 * SNB,IVB can while VLV,CHV may hard hang on looping batchbuffer
	 * if GEN6_PM_UP_EI_EXPIRED is masked.
	 *
	 * TODO: verify if this can be reproduced on VLV,CHV.
	 */
	if (INTEL_INFO(dev_priv)->gen <= 7 && !IS_HASWELL(dev_priv))
		mask &= ~GEN6_PM_RP_UP_EI_EXPIRED;

	if (INTEL_INFO(dev_priv)->gen >= 8)
		mask &= ~GEN8_PMINTR_REDIRECT_TO_NON_DISP;

	return mask;
}

void gen6_disable_rps_interrupts(struct drm_device *dev)
{
	struct drm_i915_private *dev_priv = dev->dev_private;

	spin_lock_irq(&dev_priv->irq_lock);
	dev_priv->rps.interrupts_enabled = false;
	spin_unlock_irq(&dev_priv->irq_lock);

	cancel_work_sync(&dev_priv->rps.work);

	spin_lock_irq(&dev_priv->irq_lock);

	I915_WRITE(GEN6_PMINTRMSK, gen6_sanitize_rps_pm_mask(dev_priv, ~0));

	__gen6_disable_pm_irq(dev_priv, dev_priv->pm_rps_events);
	I915_WRITE(gen6_pm_ier(dev_priv), I915_READ(gen6_pm_ier(dev_priv)) &
				~dev_priv->pm_rps_events);

	spin_unlock_irq(&dev_priv->irq_lock);

	synchronize_irq(dev->irq);
}

/**
  * bdw_update_port_irq - update DE port interrupt
  * @dev_priv: driver private
  * @interrupt_mask: mask of interrupt bits to update
  * @enabled_irq_mask: mask of interrupt bits to enable
  */
static void bdw_update_port_irq(struct drm_i915_private *dev_priv,
				uint32_t interrupt_mask,
				uint32_t enabled_irq_mask)
{
	uint32_t new_val;
	uint32_t old_val;

	assert_spin_locked(&dev_priv->irq_lock);

	WARN_ON(enabled_irq_mask & ~interrupt_mask);

	if (WARN_ON(!intel_irqs_enabled(dev_priv)))
		return;

	old_val = I915_READ(GEN8_DE_PORT_IMR);

	new_val = old_val;
	new_val &= ~interrupt_mask;
	new_val |= (~enabled_irq_mask & interrupt_mask);

	if (new_val != old_val) {
		I915_WRITE(GEN8_DE_PORT_IMR, new_val);
		POSTING_READ(GEN8_DE_PORT_IMR);
	}
}

/**
 * ibx_display_interrupt_update - update SDEIMR
 * @dev_priv: driver private
 * @interrupt_mask: mask of interrupt bits to update
 * @enabled_irq_mask: mask of interrupt bits to enable
 */
void ibx_display_interrupt_update(struct drm_i915_private *dev_priv,
				  uint32_t interrupt_mask,
				  uint32_t enabled_irq_mask)
{
	uint32_t sdeimr = I915_READ(SDEIMR);
	sdeimr &= ~interrupt_mask;
	sdeimr |= (~enabled_irq_mask & interrupt_mask);

	WARN_ON(enabled_irq_mask & ~interrupt_mask);

	assert_spin_locked(&dev_priv->irq_lock);

	if (WARN_ON(!intel_irqs_enabled(dev_priv)))
		return;

	I915_WRITE(SDEIMR, sdeimr);
	POSTING_READ(SDEIMR);
}

static void
__i915_enable_pipestat(struct drm_i915_private *dev_priv, enum pipe pipe,
		       u32 enable_mask, u32 status_mask)
{
	u32 reg = PIPESTAT(pipe);
	u32 pipestat = I915_READ(reg) & PIPESTAT_INT_ENABLE_MASK;

	assert_spin_locked(&dev_priv->irq_lock);
	WARN_ON(!intel_irqs_enabled(dev_priv));

	if (WARN_ONCE(enable_mask & ~PIPESTAT_INT_ENABLE_MASK ||
		      status_mask & ~PIPESTAT_INT_STATUS_MASK,
		      "pipe %c: enable_mask=0x%x, status_mask=0x%x\n",
		      pipe_name(pipe), enable_mask, status_mask))
		return;

	if ((pipestat & enable_mask) == enable_mask)
		return;

	dev_priv->pipestat_irq_mask[pipe] |= status_mask;

	/* Enable the interrupt, clear any pending status */
	pipestat |= enable_mask | status_mask;
	I915_WRITE(reg, pipestat);
	POSTING_READ(reg);
}

static void
__i915_disable_pipestat(struct drm_i915_private *dev_priv, enum pipe pipe,
		        u32 enable_mask, u32 status_mask)
{
	u32 reg = PIPESTAT(pipe);
	u32 pipestat = I915_READ(reg) & PIPESTAT_INT_ENABLE_MASK;

	assert_spin_locked(&dev_priv->irq_lock);
	WARN_ON(!intel_irqs_enabled(dev_priv));

	if (WARN_ONCE(enable_mask & ~PIPESTAT_INT_ENABLE_MASK ||
		      status_mask & ~PIPESTAT_INT_STATUS_MASK,
		      "pipe %c: enable_mask=0x%x, status_mask=0x%x\n",
		      pipe_name(pipe), enable_mask, status_mask))
		return;

	if ((pipestat & enable_mask) == 0)
		return;

	dev_priv->pipestat_irq_mask[pipe] &= ~status_mask;

	pipestat &= ~enable_mask;
	I915_WRITE(reg, pipestat);
	POSTING_READ(reg);
}

static u32 vlv_get_pipestat_enable_mask(struct drm_device *dev, u32 status_mask)
{
	u32 enable_mask = status_mask << 16;

	/*
	 * On pipe A we don't support the PSR interrupt yet,
	 * on pipe B and C the same bit MBZ.
	 */
	if (WARN_ON_ONCE(status_mask & PIPE_A_PSR_STATUS_VLV))
		return 0;
	/*
	 * On pipe B and C we don't support the PSR interrupt yet, on pipe
	 * A the same bit is for perf counters which we don't use either.
	 */
	if (WARN_ON_ONCE(status_mask & PIPE_B_PSR_STATUS_VLV))
		return 0;

	enable_mask &= ~(PIPE_FIFO_UNDERRUN_STATUS |
			 SPRITE0_FLIP_DONE_INT_EN_VLV |
			 SPRITE1_FLIP_DONE_INT_EN_VLV);
	if (status_mask & SPRITE0_FLIP_DONE_INT_STATUS_VLV)
		enable_mask |= SPRITE0_FLIP_DONE_INT_EN_VLV;
	if (status_mask & SPRITE1_FLIP_DONE_INT_STATUS_VLV)
		enable_mask |= SPRITE1_FLIP_DONE_INT_EN_VLV;

	return enable_mask;
}

void
i915_enable_pipestat(struct drm_i915_private *dev_priv, enum pipe pipe,
		     u32 status_mask)
{
	u32 enable_mask;

	if (IS_VALLEYVIEW(dev_priv->dev))
		enable_mask = vlv_get_pipestat_enable_mask(dev_priv->dev,
							   status_mask);
	else
		enable_mask = status_mask << 16;
	__i915_enable_pipestat(dev_priv, pipe, enable_mask, status_mask);
}

void
i915_disable_pipestat(struct drm_i915_private *dev_priv, enum pipe pipe,
		      u32 status_mask)
{
	u32 enable_mask;

	if (IS_VALLEYVIEW(dev_priv->dev))
		enable_mask = vlv_get_pipestat_enable_mask(dev_priv->dev,
							   status_mask);
	else
		enable_mask = status_mask << 16;
	__i915_disable_pipestat(dev_priv, pipe, enable_mask, status_mask);
}

/**
 * i915_enable_asle_pipestat - enable ASLE pipestat for OpRegion
 * @dev: drm device
 */
static void i915_enable_asle_pipestat(struct drm_device *dev)
{
	struct drm_i915_private *dev_priv = dev->dev_private;

	if (!dev_priv->opregion.asle || !IS_MOBILE(dev))
		return;

	spin_lock_irq(&dev_priv->irq_lock);

	i915_enable_pipestat(dev_priv, PIPE_B, PIPE_LEGACY_BLC_EVENT_STATUS);
	if (INTEL_INFO(dev)->gen >= 4)
		i915_enable_pipestat(dev_priv, PIPE_A,
				     PIPE_LEGACY_BLC_EVENT_STATUS);

	spin_unlock_irq(&dev_priv->irq_lock);
}

/*
 * This timing diagram depicts the video signal in and
 * around the vertical blanking period.
 *
 * Assumptions about the fictitious mode used in this example:
 *  vblank_start >= 3
 *  vsync_start = vblank_start + 1
 *  vsync_end = vblank_start + 2
 *  vtotal = vblank_start + 3
 *
 *           start of vblank:
 *           latch double buffered registers
 *           increment frame counter (ctg+)
 *           generate start of vblank interrupt (gen4+)
 *           |
 *           |          frame start:
 *           |          generate frame start interrupt (aka. vblank interrupt) (gmch)
 *           |          may be shifted forward 1-3 extra lines via PIPECONF
 *           |          |
 *           |          |  start of vsync:
 *           |          |  generate vsync interrupt
 *           |          |  |
 * ___xxxx___    ___xxxx___    ___xxxx___    ___xxxx___    ___xxxx___    ___xxxx
 *       .   \hs/   .      \hs/          \hs/          \hs/   .      \hs/
 * ----va---> <-----------------vb--------------------> <--------va-------------
 *       |          |       <----vs----->                     |
 * -vbs-----> <---vbs+1---> <---vbs+2---> <-----0-----> <-----1-----> <-----2--- (scanline counter gen2)
 * -vbs-2---> <---vbs-1---> <---vbs-----> <---vbs+1---> <---vbs+2---> <-----0--- (scanline counter gen3+)
 * -vbs-2---> <---vbs-2---> <---vbs-1---> <---vbs-----> <---vbs+1---> <---vbs+2- (scanline counter hsw+ hdmi)
 *       |          |                                         |
 *       last visible pixel                                   first visible pixel
 *                  |                                         increment frame counter (gen3/4)
 *                  pixel counter = vblank_start * htotal     pixel counter = 0 (gen3/4)
 *
 * x  = horizontal active
 * _  = horizontal blanking
 * hs = horizontal sync
 * va = vertical active
 * vb = vertical blanking
 * vs = vertical sync
 * vbs = vblank_start (number)
 *
 * Summary:
 * - most events happen at the start of horizontal sync
 * - frame start happens at the start of horizontal blank, 1-4 lines
 *   (depending on PIPECONF settings) after the start of vblank
 * - gen3/4 pixel and frame counter are synchronized with the start
 *   of horizontal active on the first line of vertical active
 */

static u32 i8xx_get_vblank_counter(struct drm_device *dev, unsigned int pipe)
{
	/* Gen2 doesn't have a hardware frame counter */
	return 0;
}

/* Called from drm generic code, passed a 'crtc', which
 * we use as a pipe index
 */
static u32 i915_get_vblank_counter(struct drm_device *dev, unsigned int pipe)
{
	struct drm_i915_private *dev_priv = dev->dev_private;
	unsigned long high_frame;
	unsigned long low_frame;
	u32 high1, high2, low, pixel, vbl_start, hsync_start, htotal;
	struct intel_crtc *intel_crtc =
		to_intel_crtc(dev_priv->pipe_to_crtc_mapping[pipe]);
	const struct drm_display_mode *mode = &intel_crtc->base.hwmode;

	htotal = mode->crtc_htotal;
	hsync_start = mode->crtc_hsync_start;
	vbl_start = mode->crtc_vblank_start;
	if (mode->flags & DRM_MODE_FLAG_INTERLACE)
		vbl_start = DIV_ROUND_UP(vbl_start, 2);

	/* Convert to pixel count */
	vbl_start *= htotal;

	/* Start of vblank event occurs at start of hsync */
	vbl_start -= htotal - hsync_start;

	high_frame = PIPEFRAME(pipe);
	low_frame = PIPEFRAMEPIXEL(pipe);

	/*
	 * High & low register fields aren't synchronized, so make sure
	 * we get a low value that's stable across two reads of the high
	 * register.
	 */
	do {
		high1 = I915_READ(high_frame) & PIPE_FRAME_HIGH_MASK;
		low   = I915_READ(low_frame);
		high2 = I915_READ(high_frame) & PIPE_FRAME_HIGH_MASK;
	} while (high1 != high2);

	high1 >>= PIPE_FRAME_HIGH_SHIFT;
	pixel = low & PIPE_PIXEL_MASK;
	low >>= PIPE_FRAME_LOW_SHIFT;

	/*
	 * The frame counter increments at beginning of active.
	 * Cook up a vblank counter by also checking the pixel
	 * counter against vblank start.
	 */
	return (((high1 << 8) | low) + (pixel >= vbl_start)) & 0xffffff;
}

<<<<<<< HEAD
static u32 gm45_get_vblank_counter(struct drm_device *dev, unsigned int pipe)
=======
static u32 g4x_get_vblank_counter(struct drm_device *dev, int pipe)
>>>>>>> 606bb5e0
{
	struct drm_i915_private *dev_priv = dev->dev_private;

	return I915_READ(PIPE_FRMCOUNT_G4X(pipe));
}

/* raw reads, only for fast reads of display block, no need for forcewake etc. */
#define __raw_i915_read32(dev_priv__, reg__) readl((dev_priv__)->regs + (reg__))

static int __intel_get_crtc_scanline(struct intel_crtc *crtc)
{
	struct drm_device *dev = crtc->base.dev;
	struct drm_i915_private *dev_priv = dev->dev_private;
	const struct drm_display_mode *mode = &crtc->base.hwmode;
	enum pipe pipe = crtc->pipe;
	int position, vtotal;

	vtotal = mode->crtc_vtotal;
	if (mode->flags & DRM_MODE_FLAG_INTERLACE)
		vtotal /= 2;

	if (IS_GEN2(dev))
		position = __raw_i915_read32(dev_priv, PIPEDSL(pipe)) & DSL_LINEMASK_GEN2;
	else
		position = __raw_i915_read32(dev_priv, PIPEDSL(pipe)) & DSL_LINEMASK_GEN3;

	/*
	 * On HSW, the DSL reg (0x70000) appears to return 0 if we
	 * read it just before the start of vblank.  So try it again
	 * so we don't accidentally end up spanning a vblank frame
	 * increment, causing the pipe_update_end() code to squak at us.
	 *
	 * The nature of this problem means we can't simply check the ISR
	 * bit and return the vblank start value; nor can we use the scanline
	 * debug register in the transcoder as it appears to have the same
	 * problem.  We may need to extend this to include other platforms,
	 * but so far testing only shows the problem on HSW.
	 */
	if (IS_HASWELL(dev) && !position) {
		int i, temp;

		for (i = 0; i < 100; i++) {
			udelay(1);
			temp = __raw_i915_read32(dev_priv, PIPEDSL(pipe)) &
				DSL_LINEMASK_GEN3;
			if (temp != position) {
				position = temp;
				break;
			}
		}
	}

	/*
	 * See update_scanline_offset() for the details on the
	 * scanline_offset adjustment.
	 */
	return (position + crtc->scanline_offset) % vtotal;
}

static int i915_get_crtc_scanoutpos(struct drm_device *dev, unsigned int pipe,
				    unsigned int flags, int *vpos, int *hpos,
				    ktime_t *stime, ktime_t *etime,
				    const struct drm_display_mode *mode)
{
	struct drm_i915_private *dev_priv = dev->dev_private;
	struct drm_crtc *crtc = dev_priv->pipe_to_crtc_mapping[pipe];
	struct intel_crtc *intel_crtc = to_intel_crtc(crtc);
	int position;
	int vbl_start, vbl_end, hsync_start, htotal, vtotal;
	bool in_vbl = true;
	int ret = 0;
	unsigned long irqflags;

	if (WARN_ON(!mode->crtc_clock)) {
		DRM_DEBUG_DRIVER("trying to get scanoutpos for disabled "
				 "pipe %c\n", pipe_name(pipe));
		return 0;
	}

	htotal = mode->crtc_htotal;
	hsync_start = mode->crtc_hsync_start;
	vtotal = mode->crtc_vtotal;
	vbl_start = mode->crtc_vblank_start;
	vbl_end = mode->crtc_vblank_end;

	if (mode->flags & DRM_MODE_FLAG_INTERLACE) {
		vbl_start = DIV_ROUND_UP(vbl_start, 2);
		vbl_end /= 2;
		vtotal /= 2;
	}

	ret |= DRM_SCANOUTPOS_VALID | DRM_SCANOUTPOS_ACCURATE;

	/*
	 * Lock uncore.lock, as we will do multiple timing critical raw
	 * register reads, potentially with preemption disabled, so the
	 * following code must not block on uncore.lock.
	 */
	spin_lock_irqsave(&dev_priv->uncore.lock, irqflags);

	/* preempt_disable_rt() should go right here in PREEMPT_RT patchset. */

	/* Get optional system timestamp before query. */
	if (stime)
		*stime = ktime_get();

	if (IS_GEN2(dev) || IS_G4X(dev) || INTEL_INFO(dev)->gen >= 5) {
		/* No obvious pixelcount register. Only query vertical
		 * scanout position from Display scan line register.
		 */
		position = __intel_get_crtc_scanline(intel_crtc);
	} else {
		/* Have access to pixelcount since start of frame.
		 * We can split this into vertical and horizontal
		 * scanout position.
		 */
		position = (__raw_i915_read32(dev_priv, PIPEFRAMEPIXEL(pipe)) & PIPE_PIXEL_MASK) >> PIPE_PIXEL_SHIFT;

		/* convert to pixel counts */
		vbl_start *= htotal;
		vbl_end *= htotal;
		vtotal *= htotal;

		/*
		 * In interlaced modes, the pixel counter counts all pixels,
		 * so one field will have htotal more pixels. In order to avoid
		 * the reported position from jumping backwards when the pixel
		 * counter is beyond the length of the shorter field, just
		 * clamp the position the length of the shorter field. This
		 * matches how the scanline counter based position works since
		 * the scanline counter doesn't count the two half lines.
		 */
		if (position >= vtotal)
			position = vtotal - 1;

		/*
		 * Start of vblank interrupt is triggered at start of hsync,
		 * just prior to the first active line of vblank. However we
		 * consider lines to start at the leading edge of horizontal
		 * active. So, should we get here before we've crossed into
		 * the horizontal active of the first line in vblank, we would
		 * not set the DRM_SCANOUTPOS_INVBL flag. In order to fix that,
		 * always add htotal-hsync_start to the current pixel position.
		 */
		position = (position + htotal - hsync_start) % vtotal;
	}

	/* Get optional system timestamp after query. */
	if (etime)
		*etime = ktime_get();

	/* preempt_enable_rt() should go right here in PREEMPT_RT patchset. */

	spin_unlock_irqrestore(&dev_priv->uncore.lock, irqflags);

	in_vbl = position >= vbl_start && position < vbl_end;

	/*
	 * While in vblank, position will be negative
	 * counting up towards 0 at vbl_end. And outside
	 * vblank, position will be positive counting
	 * up since vbl_end.
	 */
	if (position >= vbl_start)
		position -= vbl_end;
	else
		position += vtotal - vbl_end;

	if (IS_GEN2(dev) || IS_G4X(dev) || INTEL_INFO(dev)->gen >= 5) {
		*vpos = position;
		*hpos = 0;
	} else {
		*vpos = position / htotal;
		*hpos = position - (*vpos * htotal);
	}

	/* In vblank? */
	if (in_vbl)
		ret |= DRM_SCANOUTPOS_IN_VBLANK;

	return ret;
}

int intel_get_crtc_scanline(struct intel_crtc *crtc)
{
	struct drm_i915_private *dev_priv = crtc->base.dev->dev_private;
	unsigned long irqflags;
	int position;

	spin_lock_irqsave(&dev_priv->uncore.lock, irqflags);
	position = __intel_get_crtc_scanline(crtc);
	spin_unlock_irqrestore(&dev_priv->uncore.lock, irqflags);

	return position;
}

static int i915_get_vblank_timestamp(struct drm_device *dev, unsigned int pipe,
			      int *max_error,
			      struct timeval *vblank_time,
			      unsigned flags)
{
	struct drm_crtc *crtc;

	if (pipe >= INTEL_INFO(dev)->num_pipes) {
		DRM_ERROR("Invalid crtc %u\n", pipe);
		return -EINVAL;
	}

	/* Get drm_crtc to timestamp: */
	crtc = intel_get_crtc_for_pipe(dev, pipe);
	if (crtc == NULL) {
		DRM_ERROR("Invalid crtc %u\n", pipe);
		return -EINVAL;
	}

	if (!crtc->hwmode.crtc_clock) {
		DRM_DEBUG_KMS("crtc %u is disabled\n", pipe);
		return -EBUSY;
	}

	/* Helper routine in DRM core does all the work: */
	return drm_calc_vbltimestamp_from_scanoutpos(dev, pipe, max_error,
						     vblank_time, flags,
						     &crtc->hwmode);
}

static void ironlake_rps_change_irq_handler(struct drm_device *dev)
{
	struct drm_i915_private *dev_priv = dev->dev_private;
	u32 busy_up, busy_down, max_avg, min_avg;
	u8 new_delay;

	spin_lock(&mchdev_lock);

	I915_WRITE16(MEMINTRSTS, I915_READ(MEMINTRSTS));

	new_delay = dev_priv->ips.cur_delay;

	I915_WRITE16(MEMINTRSTS, MEMINT_EVAL_CHG);
	busy_up = I915_READ(RCPREVBSYTUPAVG);
	busy_down = I915_READ(RCPREVBSYTDNAVG);
	max_avg = I915_READ(RCBMAXAVG);
	min_avg = I915_READ(RCBMINAVG);

	/* Handle RCS change request from hw */
	if (busy_up > max_avg) {
		if (dev_priv->ips.cur_delay != dev_priv->ips.max_delay)
			new_delay = dev_priv->ips.cur_delay - 1;
		if (new_delay < dev_priv->ips.max_delay)
			new_delay = dev_priv->ips.max_delay;
	} else if (busy_down < min_avg) {
		if (dev_priv->ips.cur_delay != dev_priv->ips.min_delay)
			new_delay = dev_priv->ips.cur_delay + 1;
		if (new_delay > dev_priv->ips.min_delay)
			new_delay = dev_priv->ips.min_delay;
	}

	if (ironlake_set_drps(dev, new_delay))
		dev_priv->ips.cur_delay = new_delay;

	spin_unlock(&mchdev_lock);

	return;
}

static void notify_ring(struct intel_engine_cs *ring)
{
	if (!intel_ring_initialized(ring))
		return;

	trace_i915_gem_request_notify(ring);

	wake_up_all(&ring->irq_queue);
}

static void vlv_c0_read(struct drm_i915_private *dev_priv,
			struct intel_rps_ei *ei)
{
	ei->cz_clock = vlv_punit_read(dev_priv, PUNIT_REG_CZ_TIMESTAMP);
	ei->render_c0 = I915_READ(VLV_RENDER_C0_COUNT);
	ei->media_c0 = I915_READ(VLV_MEDIA_C0_COUNT);
}

static bool vlv_c0_above(struct drm_i915_private *dev_priv,
			 const struct intel_rps_ei *old,
			 const struct intel_rps_ei *now,
			 int threshold)
{
	u64 time, c0;
	unsigned int mul = 100;

	if (old->cz_clock == 0)
		return false;

	if (I915_READ(VLV_COUNTER_CONTROL) & VLV_COUNT_RANGE_HIGH)
		mul <<= 8;

	time = now->cz_clock - old->cz_clock;
	time *= threshold * dev_priv->czclk_freq;

	/* Workload can be split between render + media, e.g. SwapBuffers
	 * being blitted in X after being rendered in mesa. To account for
	 * this we need to combine both engines into our activity counter.
	 */
	c0 = now->render_c0 - old->render_c0;
	c0 += now->media_c0 - old->media_c0;
	c0 *= mul * VLV_CZ_CLOCK_TO_MILLI_SEC;

	return c0 >= time;
}

void gen6_rps_reset_ei(struct drm_i915_private *dev_priv)
{
	vlv_c0_read(dev_priv, &dev_priv->rps.down_ei);
	dev_priv->rps.up_ei = dev_priv->rps.down_ei;
}

static u32 vlv_wa_c0_ei(struct drm_i915_private *dev_priv, u32 pm_iir)
{
	struct intel_rps_ei now;
	u32 events = 0;

	if ((pm_iir & (GEN6_PM_RP_DOWN_EI_EXPIRED | GEN6_PM_RP_UP_EI_EXPIRED)) == 0)
		return 0;

	vlv_c0_read(dev_priv, &now);
	if (now.cz_clock == 0)
		return 0;

	if (pm_iir & GEN6_PM_RP_DOWN_EI_EXPIRED) {
		if (!vlv_c0_above(dev_priv,
				  &dev_priv->rps.down_ei, &now,
				  dev_priv->rps.down_threshold))
			events |= GEN6_PM_RP_DOWN_THRESHOLD;
		dev_priv->rps.down_ei = now;
	}

	if (pm_iir & GEN6_PM_RP_UP_EI_EXPIRED) {
		if (vlv_c0_above(dev_priv,
				 &dev_priv->rps.up_ei, &now,
				 dev_priv->rps.up_threshold))
			events |= GEN6_PM_RP_UP_THRESHOLD;
		dev_priv->rps.up_ei = now;
	}

	return events;
}

static bool any_waiters(struct drm_i915_private *dev_priv)
{
	struct intel_engine_cs *ring;
	int i;

	for_each_ring(ring, dev_priv, i)
		if (ring->irq_refcount)
			return true;

	return false;
}

static void gen6_pm_rps_work(struct work_struct *work)
{
	struct drm_i915_private *dev_priv =
		container_of(work, struct drm_i915_private, rps.work);
	bool client_boost;
	int new_delay, adj, min, max;
	u32 pm_iir;

	spin_lock_irq(&dev_priv->irq_lock);
	/* Speed up work cancelation during disabling rps interrupts. */
	if (!dev_priv->rps.interrupts_enabled) {
		spin_unlock_irq(&dev_priv->irq_lock);
		return;
	}
	pm_iir = dev_priv->rps.pm_iir;
	dev_priv->rps.pm_iir = 0;
	/* Make sure not to corrupt PMIMR state used by ringbuffer on GEN6 */
	gen6_enable_pm_irq(dev_priv, dev_priv->pm_rps_events);
	client_boost = dev_priv->rps.client_boost;
	dev_priv->rps.client_boost = false;
	spin_unlock_irq(&dev_priv->irq_lock);

	/* Make sure we didn't queue anything we're not going to process. */
	WARN_ON(pm_iir & ~dev_priv->pm_rps_events);

	if ((pm_iir & dev_priv->pm_rps_events) == 0 && !client_boost)
		return;

	mutex_lock(&dev_priv->rps.hw_lock);

	pm_iir |= vlv_wa_c0_ei(dev_priv, pm_iir);

	adj = dev_priv->rps.last_adj;
	new_delay = dev_priv->rps.cur_freq;
	min = dev_priv->rps.min_freq_softlimit;
	max = dev_priv->rps.max_freq_softlimit;

	if (client_boost) {
		new_delay = dev_priv->rps.max_freq_softlimit;
		adj = 0;
	} else if (pm_iir & GEN6_PM_RP_UP_THRESHOLD) {
		if (adj > 0)
			adj *= 2;
		else /* CHV needs even encode values */
			adj = IS_CHERRYVIEW(dev_priv) ? 2 : 1;
		/*
		 * For better performance, jump directly
		 * to RPe if we're below it.
		 */
		if (new_delay < dev_priv->rps.efficient_freq - adj) {
			new_delay = dev_priv->rps.efficient_freq;
			adj = 0;
		}
	} else if (any_waiters(dev_priv)) {
		adj = 0;
	} else if (pm_iir & GEN6_PM_RP_DOWN_TIMEOUT) {
		if (dev_priv->rps.cur_freq > dev_priv->rps.efficient_freq)
			new_delay = dev_priv->rps.efficient_freq;
		else
			new_delay = dev_priv->rps.min_freq_softlimit;
		adj = 0;
	} else if (pm_iir & GEN6_PM_RP_DOWN_THRESHOLD) {
		if (adj < 0)
			adj *= 2;
		else /* CHV needs even encode values */
			adj = IS_CHERRYVIEW(dev_priv) ? -2 : -1;
	} else { /* unknown event */
		adj = 0;
	}

	dev_priv->rps.last_adj = adj;

	/* sysfs frequency interfaces may have snuck in while servicing the
	 * interrupt
	 */
	new_delay += adj;
	new_delay = clamp_t(int, new_delay, min, max);

	intel_set_rps(dev_priv->dev, new_delay);

	mutex_unlock(&dev_priv->rps.hw_lock);
}


/**
 * ivybridge_parity_work - Workqueue called when a parity error interrupt
 * occurred.
 * @work: workqueue struct
 *
 * Doesn't actually do anything except notify userspace. As a consequence of
 * this event, userspace should try to remap the bad rows since statistically
 * it is likely the same row is more likely to go bad again.
 */
static void ivybridge_parity_work(struct work_struct *work)
{
	struct drm_i915_private *dev_priv =
		container_of(work, struct drm_i915_private, l3_parity.error_work);
	u32 error_status, row, bank, subbank;
	char *parity_event[6];
	uint32_t misccpctl;
	uint8_t slice = 0;

	/* We must turn off DOP level clock gating to access the L3 registers.
	 * In order to prevent a get/put style interface, acquire struct mutex
	 * any time we access those registers.
	 */
	mutex_lock(&dev_priv->dev->struct_mutex);

	/* If we've screwed up tracking, just let the interrupt fire again */
	if (WARN_ON(!dev_priv->l3_parity.which_slice))
		goto out;

	misccpctl = I915_READ(GEN7_MISCCPCTL);
	I915_WRITE(GEN7_MISCCPCTL, misccpctl & ~GEN7_DOP_CLOCK_GATE_ENABLE);
	POSTING_READ(GEN7_MISCCPCTL);

	while ((slice = ffs(dev_priv->l3_parity.which_slice)) != 0) {
		u32 reg;

		slice--;
		if (WARN_ON_ONCE(slice >= NUM_L3_SLICES(dev_priv->dev)))
			break;

		dev_priv->l3_parity.which_slice &= ~(1<<slice);

		reg = GEN7_L3CDERRST1 + (slice * 0x200);

		error_status = I915_READ(reg);
		row = GEN7_PARITY_ERROR_ROW(error_status);
		bank = GEN7_PARITY_ERROR_BANK(error_status);
		subbank = GEN7_PARITY_ERROR_SUBBANK(error_status);

		I915_WRITE(reg, GEN7_PARITY_ERROR_VALID | GEN7_L3CDERRST1_ENABLE);
		POSTING_READ(reg);

		parity_event[0] = I915_L3_PARITY_UEVENT "=1";
		parity_event[1] = kasprintf(GFP_KERNEL, "ROW=%d", row);
		parity_event[2] = kasprintf(GFP_KERNEL, "BANK=%d", bank);
		parity_event[3] = kasprintf(GFP_KERNEL, "SUBBANK=%d", subbank);
		parity_event[4] = kasprintf(GFP_KERNEL, "SLICE=%d", slice);
		parity_event[5] = NULL;

		kobject_uevent_env(&dev_priv->dev->primary->kdev->kobj,
				   KOBJ_CHANGE, parity_event);

		DRM_DEBUG("Parity error: Slice = %d, Row = %d, Bank = %d, Sub bank = %d.\n",
			  slice, row, bank, subbank);

		kfree(parity_event[4]);
		kfree(parity_event[3]);
		kfree(parity_event[2]);
		kfree(parity_event[1]);
	}

	I915_WRITE(GEN7_MISCCPCTL, misccpctl);

out:
	WARN_ON(dev_priv->l3_parity.which_slice);
	spin_lock_irq(&dev_priv->irq_lock);
	gen5_enable_gt_irq(dev_priv, GT_PARITY_ERROR(dev_priv->dev));
	spin_unlock_irq(&dev_priv->irq_lock);

	mutex_unlock(&dev_priv->dev->struct_mutex);
}

static void ivybridge_parity_error_irq_handler(struct drm_device *dev, u32 iir)
{
	struct drm_i915_private *dev_priv = dev->dev_private;

	if (!HAS_L3_DPF(dev))
		return;

	spin_lock(&dev_priv->irq_lock);
	gen5_disable_gt_irq(dev_priv, GT_PARITY_ERROR(dev));
	spin_unlock(&dev_priv->irq_lock);

	iir &= GT_PARITY_ERROR(dev);
	if (iir & GT_RENDER_L3_PARITY_ERROR_INTERRUPT_S1)
		dev_priv->l3_parity.which_slice |= 1 << 1;

	if (iir & GT_RENDER_L3_PARITY_ERROR_INTERRUPT)
		dev_priv->l3_parity.which_slice |= 1 << 0;

	queue_work(dev_priv->wq, &dev_priv->l3_parity.error_work);
}

static void ilk_gt_irq_handler(struct drm_device *dev,
			       struct drm_i915_private *dev_priv,
			       u32 gt_iir)
{
	if (gt_iir &
	    (GT_RENDER_USER_INTERRUPT | GT_RENDER_PIPECTL_NOTIFY_INTERRUPT))
		notify_ring(&dev_priv->ring[RCS]);
	if (gt_iir & ILK_BSD_USER_INTERRUPT)
		notify_ring(&dev_priv->ring[VCS]);
}

static void snb_gt_irq_handler(struct drm_device *dev,
			       struct drm_i915_private *dev_priv,
			       u32 gt_iir)
{

	if (gt_iir &
	    (GT_RENDER_USER_INTERRUPT | GT_RENDER_PIPECTL_NOTIFY_INTERRUPT))
		notify_ring(&dev_priv->ring[RCS]);
	if (gt_iir & GT_BSD_USER_INTERRUPT)
		notify_ring(&dev_priv->ring[VCS]);
	if (gt_iir & GT_BLT_USER_INTERRUPT)
		notify_ring(&dev_priv->ring[BCS]);

	if (gt_iir & (GT_BLT_CS_ERROR_INTERRUPT |
		      GT_BSD_CS_ERROR_INTERRUPT |
		      GT_RENDER_CS_MASTER_ERROR_INTERRUPT))
		DRM_DEBUG("Command parser error, gt_iir 0x%08x\n", gt_iir);

	if (gt_iir & GT_PARITY_ERROR(dev))
		ivybridge_parity_error_irq_handler(dev, gt_iir);
}

static irqreturn_t gen8_gt_irq_handler(struct drm_i915_private *dev_priv,
				       u32 master_ctl)
{
	irqreturn_t ret = IRQ_NONE;

	if (master_ctl & (GEN8_GT_RCS_IRQ | GEN8_GT_BCS_IRQ)) {
		u32 tmp = I915_READ_FW(GEN8_GT_IIR(0));
		if (tmp) {
			I915_WRITE_FW(GEN8_GT_IIR(0), tmp);
			ret = IRQ_HANDLED;

			if (tmp & (GT_CONTEXT_SWITCH_INTERRUPT << GEN8_RCS_IRQ_SHIFT))
				intel_lrc_irq_handler(&dev_priv->ring[RCS]);
			if (tmp & (GT_RENDER_USER_INTERRUPT << GEN8_RCS_IRQ_SHIFT))
				notify_ring(&dev_priv->ring[RCS]);

			if (tmp & (GT_CONTEXT_SWITCH_INTERRUPT << GEN8_BCS_IRQ_SHIFT))
				intel_lrc_irq_handler(&dev_priv->ring[BCS]);
			if (tmp & (GT_RENDER_USER_INTERRUPT << GEN8_BCS_IRQ_SHIFT))
				notify_ring(&dev_priv->ring[BCS]);
		} else
			DRM_ERROR("The master control interrupt lied (GT0)!\n");
	}

	if (master_ctl & (GEN8_GT_VCS1_IRQ | GEN8_GT_VCS2_IRQ)) {
		u32 tmp = I915_READ_FW(GEN8_GT_IIR(1));
		if (tmp) {
			I915_WRITE_FW(GEN8_GT_IIR(1), tmp);
			ret = IRQ_HANDLED;

			if (tmp & (GT_CONTEXT_SWITCH_INTERRUPT << GEN8_VCS1_IRQ_SHIFT))
				intel_lrc_irq_handler(&dev_priv->ring[VCS]);
			if (tmp & (GT_RENDER_USER_INTERRUPT << GEN8_VCS1_IRQ_SHIFT))
				notify_ring(&dev_priv->ring[VCS]);

			if (tmp & (GT_CONTEXT_SWITCH_INTERRUPT << GEN8_VCS2_IRQ_SHIFT))
				intel_lrc_irq_handler(&dev_priv->ring[VCS2]);
			if (tmp & (GT_RENDER_USER_INTERRUPT << GEN8_VCS2_IRQ_SHIFT))
				notify_ring(&dev_priv->ring[VCS2]);
		} else
			DRM_ERROR("The master control interrupt lied (GT1)!\n");
	}

	if (master_ctl & GEN8_GT_VECS_IRQ) {
		u32 tmp = I915_READ_FW(GEN8_GT_IIR(3));
		if (tmp) {
			I915_WRITE_FW(GEN8_GT_IIR(3), tmp);
			ret = IRQ_HANDLED;

			if (tmp & (GT_CONTEXT_SWITCH_INTERRUPT << GEN8_VECS_IRQ_SHIFT))
				intel_lrc_irq_handler(&dev_priv->ring[VECS]);
			if (tmp & (GT_RENDER_USER_INTERRUPT << GEN8_VECS_IRQ_SHIFT))
				notify_ring(&dev_priv->ring[VECS]);
		} else
			DRM_ERROR("The master control interrupt lied (GT3)!\n");
	}

	if (master_ctl & GEN8_GT_PM_IRQ) {
		u32 tmp = I915_READ_FW(GEN8_GT_IIR(2));
		if (tmp & dev_priv->pm_rps_events) {
			I915_WRITE_FW(GEN8_GT_IIR(2),
				      tmp & dev_priv->pm_rps_events);
			ret = IRQ_HANDLED;
			gen6_rps_irq_handler(dev_priv, tmp);
		} else
			DRM_ERROR("The master control interrupt lied (PM)!\n");
	}

	return ret;
}

static bool bxt_port_hotplug_long_detect(enum port port, u32 val)
{
	switch (port) {
	case PORT_A:
		return val & PORTA_HOTPLUG_LONG_DETECT;
	case PORT_B:
		return val & PORTB_HOTPLUG_LONG_DETECT;
	case PORT_C:
		return val & PORTC_HOTPLUG_LONG_DETECT;
	default:
		return false;
	}
}

static bool spt_port_hotplug2_long_detect(enum port port, u32 val)
{
	switch (port) {
	case PORT_E:
		return val & PORTE_HOTPLUG_LONG_DETECT;
	default:
		return false;
	}
}

static bool spt_port_hotplug_long_detect(enum port port, u32 val)
{
	switch (port) {
	case PORT_A:
		return val & PORTA_HOTPLUG_LONG_DETECT;
	case PORT_B:
		return val & PORTB_HOTPLUG_LONG_DETECT;
	case PORT_C:
		return val & PORTC_HOTPLUG_LONG_DETECT;
	case PORT_D:
		return val & PORTD_HOTPLUG_LONG_DETECT;
	default:
		return false;
	}
}

static bool ilk_port_hotplug_long_detect(enum port port, u32 val)
{
	switch (port) {
	case PORT_A:
		return val & DIGITAL_PORTA_HOTPLUG_LONG_DETECT;
	default:
		return false;
	}
}

static bool pch_port_hotplug_long_detect(enum port port, u32 val)
{
	switch (port) {
	case PORT_B:
		return val & PORTB_HOTPLUG_LONG_DETECT;
	case PORT_C:
		return val & PORTC_HOTPLUG_LONG_DETECT;
	case PORT_D:
		return val & PORTD_HOTPLUG_LONG_DETECT;
	default:
		return false;
	}
}

static bool i9xx_port_hotplug_long_detect(enum port port, u32 val)
{
	switch (port) {
	case PORT_B:
		return val & PORTB_HOTPLUG_INT_LONG_PULSE;
	case PORT_C:
		return val & PORTC_HOTPLUG_INT_LONG_PULSE;
	case PORT_D:
		return val & PORTD_HOTPLUG_INT_LONG_PULSE;
	default:
		return false;
	}
}

/*
 * Get a bit mask of pins that have triggered, and which ones may be long.
 * This can be called multiple times with the same masks to accumulate
 * hotplug detection results from several registers.
 *
 * Note that the caller is expected to zero out the masks initially.
 */
static void intel_get_hpd_pins(u32 *pin_mask, u32 *long_mask,
			     u32 hotplug_trigger, u32 dig_hotplug_reg,
			     const u32 hpd[HPD_NUM_PINS],
			     bool long_pulse_detect(enum port port, u32 val))
{
	enum port port;
	int i;

	for_each_hpd_pin(i) {
		if ((hpd[i] & hotplug_trigger) == 0)
			continue;

		*pin_mask |= BIT(i);

		if (!intel_hpd_pin_to_port(i, &port))
			continue;

		if (long_pulse_detect(port, dig_hotplug_reg))
			*long_mask |= BIT(i);
	}

	DRM_DEBUG_DRIVER("hotplug event received, stat 0x%08x, dig 0x%08x, pins 0x%08x\n",
			 hotplug_trigger, dig_hotplug_reg, *pin_mask);

}

static void gmbus_irq_handler(struct drm_device *dev)
{
	struct drm_i915_private *dev_priv = dev->dev_private;

	wake_up_all(&dev_priv->gmbus_wait_queue);
}

static void dp_aux_irq_handler(struct drm_device *dev)
{
	struct drm_i915_private *dev_priv = dev->dev_private;

	wake_up_all(&dev_priv->gmbus_wait_queue);
}

#if defined(CONFIG_DEBUG_FS)
static void display_pipe_crc_irq_handler(struct drm_device *dev, enum pipe pipe,
					 uint32_t crc0, uint32_t crc1,
					 uint32_t crc2, uint32_t crc3,
					 uint32_t crc4)
{
	struct drm_i915_private *dev_priv = dev->dev_private;
	struct intel_pipe_crc *pipe_crc = &dev_priv->pipe_crc[pipe];
	struct intel_pipe_crc_entry *entry;
	int head, tail;

	spin_lock(&pipe_crc->lock);

	if (!pipe_crc->entries) {
		spin_unlock(&pipe_crc->lock);
		DRM_DEBUG_KMS("spurious interrupt\n");
		return;
	}

	head = pipe_crc->head;
	tail = pipe_crc->tail;

	if (CIRC_SPACE(head, tail, INTEL_PIPE_CRC_ENTRIES_NR) < 1) {
		spin_unlock(&pipe_crc->lock);
		DRM_ERROR("CRC buffer overflowing\n");
		return;
	}

	entry = &pipe_crc->entries[head];

	entry->frame = dev->driver->get_vblank_counter(dev, pipe);
	entry->crc[0] = crc0;
	entry->crc[1] = crc1;
	entry->crc[2] = crc2;
	entry->crc[3] = crc3;
	entry->crc[4] = crc4;

	head = (head + 1) & (INTEL_PIPE_CRC_ENTRIES_NR - 1);
	pipe_crc->head = head;

	spin_unlock(&pipe_crc->lock);

	wake_up_interruptible(&pipe_crc->wq);
}
#else
static inline void
display_pipe_crc_irq_handler(struct drm_device *dev, enum pipe pipe,
			     uint32_t crc0, uint32_t crc1,
			     uint32_t crc2, uint32_t crc3,
			     uint32_t crc4) {}
#endif


static void hsw_pipe_crc_irq_handler(struct drm_device *dev, enum pipe pipe)
{
	struct drm_i915_private *dev_priv = dev->dev_private;

	display_pipe_crc_irq_handler(dev, pipe,
				     I915_READ(PIPE_CRC_RES_1_IVB(pipe)),
				     0, 0, 0, 0);
}

static void ivb_pipe_crc_irq_handler(struct drm_device *dev, enum pipe pipe)
{
	struct drm_i915_private *dev_priv = dev->dev_private;

	display_pipe_crc_irq_handler(dev, pipe,
				     I915_READ(PIPE_CRC_RES_1_IVB(pipe)),
				     I915_READ(PIPE_CRC_RES_2_IVB(pipe)),
				     I915_READ(PIPE_CRC_RES_3_IVB(pipe)),
				     I915_READ(PIPE_CRC_RES_4_IVB(pipe)),
				     I915_READ(PIPE_CRC_RES_5_IVB(pipe)));
}

static void i9xx_pipe_crc_irq_handler(struct drm_device *dev, enum pipe pipe)
{
	struct drm_i915_private *dev_priv = dev->dev_private;
	uint32_t res1, res2;

	if (INTEL_INFO(dev)->gen >= 3)
		res1 = I915_READ(PIPE_CRC_RES_RES1_I915(pipe));
	else
		res1 = 0;

	if (INTEL_INFO(dev)->gen >= 5 || IS_G4X(dev))
		res2 = I915_READ(PIPE_CRC_RES_RES2_G4X(pipe));
	else
		res2 = 0;

	display_pipe_crc_irq_handler(dev, pipe,
				     I915_READ(PIPE_CRC_RES_RED(pipe)),
				     I915_READ(PIPE_CRC_RES_GREEN(pipe)),
				     I915_READ(PIPE_CRC_RES_BLUE(pipe)),
				     res1, res2);
}

/* The RPS events need forcewake, so we add them to a work queue and mask their
 * IMR bits until the work is done. Other interrupts can be processed without
 * the work queue. */
static void gen6_rps_irq_handler(struct drm_i915_private *dev_priv, u32 pm_iir)
{
	if (pm_iir & dev_priv->pm_rps_events) {
		spin_lock(&dev_priv->irq_lock);
		gen6_disable_pm_irq(dev_priv, pm_iir & dev_priv->pm_rps_events);
		if (dev_priv->rps.interrupts_enabled) {
			dev_priv->rps.pm_iir |= pm_iir & dev_priv->pm_rps_events;
			queue_work(dev_priv->wq, &dev_priv->rps.work);
		}
		spin_unlock(&dev_priv->irq_lock);
	}

	if (INTEL_INFO(dev_priv)->gen >= 8)
		return;

	if (HAS_VEBOX(dev_priv->dev)) {
		if (pm_iir & PM_VEBOX_USER_INTERRUPT)
			notify_ring(&dev_priv->ring[VECS]);

		if (pm_iir & PM_VEBOX_CS_ERROR_INTERRUPT)
			DRM_DEBUG("Command parser error, pm_iir 0x%08x\n", pm_iir);
	}
}

static bool intel_pipe_handle_vblank(struct drm_device *dev, enum pipe pipe)
{
	if (!drm_handle_vblank(dev, pipe))
		return false;

	return true;
}

static void valleyview_pipestat_irq_handler(struct drm_device *dev, u32 iir)
{
	struct drm_i915_private *dev_priv = dev->dev_private;
	u32 pipe_stats[I915_MAX_PIPES] = { };
	int pipe;

	spin_lock(&dev_priv->irq_lock);
	for_each_pipe(dev_priv, pipe) {
		int reg;
		u32 mask, iir_bit = 0;

		/*
		 * PIPESTAT bits get signalled even when the interrupt is
		 * disabled with the mask bits, and some of the status bits do
		 * not generate interrupts at all (like the underrun bit). Hence
		 * we need to be careful that we only handle what we want to
		 * handle.
		 */

		/* fifo underruns are filterered in the underrun handler. */
		mask = PIPE_FIFO_UNDERRUN_STATUS;

		switch (pipe) {
		case PIPE_A:
			iir_bit = I915_DISPLAY_PIPE_A_EVENT_INTERRUPT;
			break;
		case PIPE_B:
			iir_bit = I915_DISPLAY_PIPE_B_EVENT_INTERRUPT;
			break;
		case PIPE_C:
			iir_bit = I915_DISPLAY_PIPE_C_EVENT_INTERRUPT;
			break;
		}
		if (iir & iir_bit)
			mask |= dev_priv->pipestat_irq_mask[pipe];

		if (!mask)
			continue;

		reg = PIPESTAT(pipe);
		mask |= PIPESTAT_INT_ENABLE_MASK;
		pipe_stats[pipe] = I915_READ(reg) & mask;

		/*
		 * Clear the PIPE*STAT regs before the IIR
		 */
		if (pipe_stats[pipe] & (PIPE_FIFO_UNDERRUN_STATUS |
					PIPESTAT_INT_STATUS_MASK))
			I915_WRITE(reg, pipe_stats[pipe]);
	}
	spin_unlock(&dev_priv->irq_lock);

	for_each_pipe(dev_priv, pipe) {
		if (pipe_stats[pipe] & PIPE_START_VBLANK_INTERRUPT_STATUS &&
		    intel_pipe_handle_vblank(dev, pipe))
			intel_check_page_flip(dev, pipe);

		if (pipe_stats[pipe] & PLANE_FLIP_DONE_INT_STATUS_VLV) {
			intel_prepare_page_flip(dev, pipe);
			intel_finish_page_flip(dev, pipe);
		}

		if (pipe_stats[pipe] & PIPE_CRC_DONE_INTERRUPT_STATUS)
			i9xx_pipe_crc_irq_handler(dev, pipe);

		if (pipe_stats[pipe] & PIPE_FIFO_UNDERRUN_STATUS)
			intel_cpu_fifo_underrun_irq_handler(dev_priv, pipe);
	}

	if (pipe_stats[0] & PIPE_GMBUS_INTERRUPT_STATUS)
		gmbus_irq_handler(dev);
}

static void i9xx_hpd_irq_handler(struct drm_device *dev)
{
	struct drm_i915_private *dev_priv = dev->dev_private;
	u32 hotplug_status = I915_READ(PORT_HOTPLUG_STAT);
	u32 pin_mask = 0, long_mask = 0;

	if (!hotplug_status)
		return;

	I915_WRITE(PORT_HOTPLUG_STAT, hotplug_status);
	/*
	 * Make sure hotplug status is cleared before we clear IIR, or else we
	 * may miss hotplug events.
	 */
	POSTING_READ(PORT_HOTPLUG_STAT);

	if (IS_G4X(dev) || IS_VALLEYVIEW(dev)) {
		u32 hotplug_trigger = hotplug_status & HOTPLUG_INT_STATUS_G4X;

		if (hotplug_trigger) {
			intel_get_hpd_pins(&pin_mask, &long_mask, hotplug_trigger,
					   hotplug_trigger, hpd_status_g4x,
					   i9xx_port_hotplug_long_detect);

			intel_hpd_irq_handler(dev, pin_mask, long_mask);
		}

		if (hotplug_status & DP_AUX_CHANNEL_MASK_INT_STATUS_G4X)
			dp_aux_irq_handler(dev);
	} else {
		u32 hotplug_trigger = hotplug_status & HOTPLUG_INT_STATUS_I915;

		if (hotplug_trigger) {
			intel_get_hpd_pins(&pin_mask, &long_mask, hotplug_trigger,
					   hotplug_trigger, hpd_status_i915,
					   i9xx_port_hotplug_long_detect);
			intel_hpd_irq_handler(dev, pin_mask, long_mask);
		}
	}
}

static irqreturn_t valleyview_irq_handler(int irq, void *arg)
{
	struct drm_device *dev = arg;
	struct drm_i915_private *dev_priv = dev->dev_private;
	u32 iir, gt_iir, pm_iir;
	irqreturn_t ret = IRQ_NONE;

	if (!intel_irqs_enabled(dev_priv))
		return IRQ_NONE;

	while (true) {
		/* Find, clear, then process each source of interrupt */

		gt_iir = I915_READ(GTIIR);
		if (gt_iir)
			I915_WRITE(GTIIR, gt_iir);

		pm_iir = I915_READ(GEN6_PMIIR);
		if (pm_iir)
			I915_WRITE(GEN6_PMIIR, pm_iir);

		iir = I915_READ(VLV_IIR);
		if (iir) {
			/* Consume port before clearing IIR or we'll miss events */
			if (iir & I915_DISPLAY_PORT_INTERRUPT)
				i9xx_hpd_irq_handler(dev);
			I915_WRITE(VLV_IIR, iir);
		}

		if (gt_iir == 0 && pm_iir == 0 && iir == 0)
			goto out;

		ret = IRQ_HANDLED;

		if (gt_iir)
			snb_gt_irq_handler(dev, dev_priv, gt_iir);
		if (pm_iir)
			gen6_rps_irq_handler(dev_priv, pm_iir);
		/* Call regardless, as some status bits might not be
		 * signalled in iir */
		valleyview_pipestat_irq_handler(dev, iir);
	}

out:
	return ret;
}

static irqreturn_t cherryview_irq_handler(int irq, void *arg)
{
	struct drm_device *dev = arg;
	struct drm_i915_private *dev_priv = dev->dev_private;
	u32 master_ctl, iir;
	irqreturn_t ret = IRQ_NONE;

	if (!intel_irqs_enabled(dev_priv))
		return IRQ_NONE;

	for (;;) {
		master_ctl = I915_READ(GEN8_MASTER_IRQ) & ~GEN8_MASTER_IRQ_CONTROL;
		iir = I915_READ(VLV_IIR);

		if (master_ctl == 0 && iir == 0)
			break;

		ret = IRQ_HANDLED;

		I915_WRITE(GEN8_MASTER_IRQ, 0);

		/* Find, clear, then process each source of interrupt */

		if (iir) {
			/* Consume port before clearing IIR or we'll miss events */
			if (iir & I915_DISPLAY_PORT_INTERRUPT)
				i9xx_hpd_irq_handler(dev);
			I915_WRITE(VLV_IIR, iir);
		}

		gen8_gt_irq_handler(dev_priv, master_ctl);

		/* Call regardless, as some status bits might not be
		 * signalled in iir */
		valleyview_pipestat_irq_handler(dev, iir);

		I915_WRITE(GEN8_MASTER_IRQ, DE_MASTER_IRQ_CONTROL);
		POSTING_READ(GEN8_MASTER_IRQ);
	}

	return ret;
}

static void ibx_hpd_irq_handler(struct drm_device *dev, u32 hotplug_trigger,
				const u32 hpd[HPD_NUM_PINS])
{
	struct drm_i915_private *dev_priv = to_i915(dev);
	u32 dig_hotplug_reg, pin_mask = 0, long_mask = 0;

	dig_hotplug_reg = I915_READ(PCH_PORT_HOTPLUG);
	I915_WRITE(PCH_PORT_HOTPLUG, dig_hotplug_reg);

	intel_get_hpd_pins(&pin_mask, &long_mask, hotplug_trigger,
			   dig_hotplug_reg, hpd,
			   pch_port_hotplug_long_detect);

	intel_hpd_irq_handler(dev, pin_mask, long_mask);
}

static void ibx_irq_handler(struct drm_device *dev, u32 pch_iir)
{
	struct drm_i915_private *dev_priv = dev->dev_private;
	int pipe;
	u32 hotplug_trigger = pch_iir & SDE_HOTPLUG_MASK;

	if (hotplug_trigger)
		ibx_hpd_irq_handler(dev, hotplug_trigger, hpd_ibx);

	if (pch_iir & SDE_AUDIO_POWER_MASK) {
		int port = ffs((pch_iir & SDE_AUDIO_POWER_MASK) >>
			       SDE_AUDIO_POWER_SHIFT);
		DRM_DEBUG_DRIVER("PCH audio power change on port %d\n",
				 port_name(port));
	}

	if (pch_iir & SDE_AUX_MASK)
		dp_aux_irq_handler(dev);

	if (pch_iir & SDE_GMBUS)
		gmbus_irq_handler(dev);

	if (pch_iir & SDE_AUDIO_HDCP_MASK)
		DRM_DEBUG_DRIVER("PCH HDCP audio interrupt\n");

	if (pch_iir & SDE_AUDIO_TRANS_MASK)
		DRM_DEBUG_DRIVER("PCH transcoder audio interrupt\n");

	if (pch_iir & SDE_POISON)
		DRM_ERROR("PCH poison interrupt\n");

	if (pch_iir & SDE_FDI_MASK)
		for_each_pipe(dev_priv, pipe)
			DRM_DEBUG_DRIVER("  pipe %c FDI IIR: 0x%08x\n",
					 pipe_name(pipe),
					 I915_READ(FDI_RX_IIR(pipe)));

	if (pch_iir & (SDE_TRANSB_CRC_DONE | SDE_TRANSA_CRC_DONE))
		DRM_DEBUG_DRIVER("PCH transcoder CRC done interrupt\n");

	if (pch_iir & (SDE_TRANSB_CRC_ERR | SDE_TRANSA_CRC_ERR))
		DRM_DEBUG_DRIVER("PCH transcoder CRC error interrupt\n");

	if (pch_iir & SDE_TRANSA_FIFO_UNDER)
		intel_pch_fifo_underrun_irq_handler(dev_priv, TRANSCODER_A);

	if (pch_iir & SDE_TRANSB_FIFO_UNDER)
		intel_pch_fifo_underrun_irq_handler(dev_priv, TRANSCODER_B);
}

static void ivb_err_int_handler(struct drm_device *dev)
{
	struct drm_i915_private *dev_priv = dev->dev_private;
	u32 err_int = I915_READ(GEN7_ERR_INT);
	enum pipe pipe;

	if (err_int & ERR_INT_POISON)
		DRM_ERROR("Poison interrupt\n");

	for_each_pipe(dev_priv, pipe) {
		if (err_int & ERR_INT_FIFO_UNDERRUN(pipe))
			intel_cpu_fifo_underrun_irq_handler(dev_priv, pipe);

		if (err_int & ERR_INT_PIPE_CRC_DONE(pipe)) {
			if (IS_IVYBRIDGE(dev))
				ivb_pipe_crc_irq_handler(dev, pipe);
			else
				hsw_pipe_crc_irq_handler(dev, pipe);
		}
	}

	I915_WRITE(GEN7_ERR_INT, err_int);
}

static void cpt_serr_int_handler(struct drm_device *dev)
{
	struct drm_i915_private *dev_priv = dev->dev_private;
	u32 serr_int = I915_READ(SERR_INT);

	if (serr_int & SERR_INT_POISON)
		DRM_ERROR("PCH poison interrupt\n");

	if (serr_int & SERR_INT_TRANS_A_FIFO_UNDERRUN)
		intel_pch_fifo_underrun_irq_handler(dev_priv, TRANSCODER_A);

	if (serr_int & SERR_INT_TRANS_B_FIFO_UNDERRUN)
		intel_pch_fifo_underrun_irq_handler(dev_priv, TRANSCODER_B);

	if (serr_int & SERR_INT_TRANS_C_FIFO_UNDERRUN)
		intel_pch_fifo_underrun_irq_handler(dev_priv, TRANSCODER_C);

	I915_WRITE(SERR_INT, serr_int);
}

static void cpt_irq_handler(struct drm_device *dev, u32 pch_iir)
{
	struct drm_i915_private *dev_priv = dev->dev_private;
	int pipe;
	u32 hotplug_trigger = pch_iir & SDE_HOTPLUG_MASK_CPT;

	if (hotplug_trigger)
		ibx_hpd_irq_handler(dev, hotplug_trigger, hpd_cpt);

	if (pch_iir & SDE_AUDIO_POWER_MASK_CPT) {
		int port = ffs((pch_iir & SDE_AUDIO_POWER_MASK_CPT) >>
			       SDE_AUDIO_POWER_SHIFT_CPT);
		DRM_DEBUG_DRIVER("PCH audio power change on port %c\n",
				 port_name(port));
	}

	if (pch_iir & SDE_AUX_MASK_CPT)
		dp_aux_irq_handler(dev);

	if (pch_iir & SDE_GMBUS_CPT)
		gmbus_irq_handler(dev);

	if (pch_iir & SDE_AUDIO_CP_REQ_CPT)
		DRM_DEBUG_DRIVER("Audio CP request interrupt\n");

	if (pch_iir & SDE_AUDIO_CP_CHG_CPT)
		DRM_DEBUG_DRIVER("Audio CP change interrupt\n");

	if (pch_iir & SDE_FDI_MASK_CPT)
		for_each_pipe(dev_priv, pipe)
			DRM_DEBUG_DRIVER("  pipe %c FDI IIR: 0x%08x\n",
					 pipe_name(pipe),
					 I915_READ(FDI_RX_IIR(pipe)));

	if (pch_iir & SDE_ERROR_CPT)
		cpt_serr_int_handler(dev);
}

static void spt_irq_handler(struct drm_device *dev, u32 pch_iir)
{
	struct drm_i915_private *dev_priv = dev->dev_private;
	u32 hotplug_trigger = pch_iir & SDE_HOTPLUG_MASK_SPT &
		~SDE_PORTE_HOTPLUG_SPT;
	u32 hotplug2_trigger = pch_iir & SDE_PORTE_HOTPLUG_SPT;
	u32 pin_mask = 0, long_mask = 0;

	if (hotplug_trigger) {
		u32 dig_hotplug_reg;

		dig_hotplug_reg = I915_READ(PCH_PORT_HOTPLUG);
		I915_WRITE(PCH_PORT_HOTPLUG, dig_hotplug_reg);

		intel_get_hpd_pins(&pin_mask, &long_mask, hotplug_trigger,
				   dig_hotplug_reg, hpd_spt,
				   spt_port_hotplug_long_detect);
	}

	if (hotplug2_trigger) {
		u32 dig_hotplug_reg;

		dig_hotplug_reg = I915_READ(PCH_PORT_HOTPLUG2);
		I915_WRITE(PCH_PORT_HOTPLUG2, dig_hotplug_reg);

		intel_get_hpd_pins(&pin_mask, &long_mask, hotplug2_trigger,
				   dig_hotplug_reg, hpd_spt,
				   spt_port_hotplug2_long_detect);
	}

	if (pin_mask)
		intel_hpd_irq_handler(dev, pin_mask, long_mask);

	if (pch_iir & SDE_GMBUS_CPT)
		gmbus_irq_handler(dev);
}

static void ilk_hpd_irq_handler(struct drm_device *dev, u32 hotplug_trigger,
				const u32 hpd[HPD_NUM_PINS])
{
	struct drm_i915_private *dev_priv = to_i915(dev);
	u32 dig_hotplug_reg, pin_mask = 0, long_mask = 0;

	dig_hotplug_reg = I915_READ(DIGITAL_PORT_HOTPLUG_CNTRL);
	I915_WRITE(DIGITAL_PORT_HOTPLUG_CNTRL, dig_hotplug_reg);

	intel_get_hpd_pins(&pin_mask, &long_mask, hotplug_trigger,
			   dig_hotplug_reg, hpd,
			   ilk_port_hotplug_long_detect);

	intel_hpd_irq_handler(dev, pin_mask, long_mask);
}

static void ilk_display_irq_handler(struct drm_device *dev, u32 de_iir)
{
	struct drm_i915_private *dev_priv = dev->dev_private;
	enum pipe pipe;
	u32 hotplug_trigger = de_iir & DE_DP_A_HOTPLUG;

	if (hotplug_trigger)
		ilk_hpd_irq_handler(dev, hotplug_trigger, hpd_ilk);

	if (de_iir & DE_AUX_CHANNEL_A)
		dp_aux_irq_handler(dev);

	if (de_iir & DE_GSE)
		intel_opregion_asle_intr(dev);

	if (de_iir & DE_POISON)
		DRM_ERROR("Poison interrupt\n");

	for_each_pipe(dev_priv, pipe) {
		if (de_iir & DE_PIPE_VBLANK(pipe) &&
		    intel_pipe_handle_vblank(dev, pipe))
			intel_check_page_flip(dev, pipe);

		if (de_iir & DE_PIPE_FIFO_UNDERRUN(pipe))
			intel_cpu_fifo_underrun_irq_handler(dev_priv, pipe);

		if (de_iir & DE_PIPE_CRC_DONE(pipe))
			i9xx_pipe_crc_irq_handler(dev, pipe);

		/* plane/pipes map 1:1 on ilk+ */
		if (de_iir & DE_PLANE_FLIP_DONE(pipe)) {
			intel_prepare_page_flip(dev, pipe);
			intel_finish_page_flip_plane(dev, pipe);
		}
	}

	/* check event from PCH */
	if (de_iir & DE_PCH_EVENT) {
		u32 pch_iir = I915_READ(SDEIIR);

		if (HAS_PCH_CPT(dev))
			cpt_irq_handler(dev, pch_iir);
		else
			ibx_irq_handler(dev, pch_iir);

		/* should clear PCH hotplug event before clear CPU irq */
		I915_WRITE(SDEIIR, pch_iir);
	}

	if (IS_GEN5(dev) && de_iir & DE_PCU_EVENT)
		ironlake_rps_change_irq_handler(dev);
}

static void ivb_display_irq_handler(struct drm_device *dev, u32 de_iir)
{
	struct drm_i915_private *dev_priv = dev->dev_private;
	enum pipe pipe;
	u32 hotplug_trigger = de_iir & DE_DP_A_HOTPLUG_IVB;

	if (hotplug_trigger)
		ilk_hpd_irq_handler(dev, hotplug_trigger, hpd_ivb);

	if (de_iir & DE_ERR_INT_IVB)
		ivb_err_int_handler(dev);

	if (de_iir & DE_AUX_CHANNEL_A_IVB)
		dp_aux_irq_handler(dev);

	if (de_iir & DE_GSE_IVB)
		intel_opregion_asle_intr(dev);

	for_each_pipe(dev_priv, pipe) {
		if (de_iir & (DE_PIPE_VBLANK_IVB(pipe)) &&
		    intel_pipe_handle_vblank(dev, pipe))
			intel_check_page_flip(dev, pipe);

		/* plane/pipes map 1:1 on ilk+ */
		if (de_iir & DE_PLANE_FLIP_DONE_IVB(pipe)) {
			intel_prepare_page_flip(dev, pipe);
			intel_finish_page_flip_plane(dev, pipe);
		}
	}

	/* check event from PCH */
	if (!HAS_PCH_NOP(dev) && (de_iir & DE_PCH_EVENT_IVB)) {
		u32 pch_iir = I915_READ(SDEIIR);

		cpt_irq_handler(dev, pch_iir);

		/* clear PCH hotplug event before clear CPU irq */
		I915_WRITE(SDEIIR, pch_iir);
	}
}

/*
 * To handle irqs with the minimum potential races with fresh interrupts, we:
 * 1 - Disable Master Interrupt Control.
 * 2 - Find the source(s) of the interrupt.
 * 3 - Clear the Interrupt Identity bits (IIR).
 * 4 - Process the interrupt(s) that had bits set in the IIRs.
 * 5 - Re-enable Master Interrupt Control.
 */
static irqreturn_t ironlake_irq_handler(int irq, void *arg)
{
	struct drm_device *dev = arg;
	struct drm_i915_private *dev_priv = dev->dev_private;
	u32 de_iir, gt_iir, de_ier, sde_ier = 0;
	irqreturn_t ret = IRQ_NONE;

	if (!intel_irqs_enabled(dev_priv))
		return IRQ_NONE;

	/* We get interrupts on unclaimed registers, so check for this before we
	 * do any I915_{READ,WRITE}. */
	intel_uncore_check_errors(dev);

	/* disable master interrupt before clearing iir  */
	de_ier = I915_READ(DEIER);
	I915_WRITE(DEIER, de_ier & ~DE_MASTER_IRQ_CONTROL);
	POSTING_READ(DEIER);

	/* Disable south interrupts. We'll only write to SDEIIR once, so further
	 * interrupts will will be stored on its back queue, and then we'll be
	 * able to process them after we restore SDEIER (as soon as we restore
	 * it, we'll get an interrupt if SDEIIR still has something to process
	 * due to its back queue). */
	if (!HAS_PCH_NOP(dev)) {
		sde_ier = I915_READ(SDEIER);
		I915_WRITE(SDEIER, 0);
		POSTING_READ(SDEIER);
	}

	/* Find, clear, then process each source of interrupt */

	gt_iir = I915_READ(GTIIR);
	if (gt_iir) {
		I915_WRITE(GTIIR, gt_iir);
		ret = IRQ_HANDLED;
		if (INTEL_INFO(dev)->gen >= 6)
			snb_gt_irq_handler(dev, dev_priv, gt_iir);
		else
			ilk_gt_irq_handler(dev, dev_priv, gt_iir);
	}

	de_iir = I915_READ(DEIIR);
	if (de_iir) {
		I915_WRITE(DEIIR, de_iir);
		ret = IRQ_HANDLED;
		if (INTEL_INFO(dev)->gen >= 7)
			ivb_display_irq_handler(dev, de_iir);
		else
			ilk_display_irq_handler(dev, de_iir);
	}

	if (INTEL_INFO(dev)->gen >= 6) {
		u32 pm_iir = I915_READ(GEN6_PMIIR);
		if (pm_iir) {
			I915_WRITE(GEN6_PMIIR, pm_iir);
			ret = IRQ_HANDLED;
			gen6_rps_irq_handler(dev_priv, pm_iir);
		}
	}

	I915_WRITE(DEIER, de_ier);
	POSTING_READ(DEIER);
	if (!HAS_PCH_NOP(dev)) {
		I915_WRITE(SDEIER, sde_ier);
		POSTING_READ(SDEIER);
	}

	return ret;
}

static void bxt_hpd_irq_handler(struct drm_device *dev, u32 hotplug_trigger,
				const u32 hpd[HPD_NUM_PINS])
{
	struct drm_i915_private *dev_priv = to_i915(dev);
	u32 dig_hotplug_reg, pin_mask = 0, long_mask = 0;

	dig_hotplug_reg = I915_READ(PCH_PORT_HOTPLUG);
	I915_WRITE(PCH_PORT_HOTPLUG, dig_hotplug_reg);

	intel_get_hpd_pins(&pin_mask, &long_mask, hotplug_trigger,
			   dig_hotplug_reg, hpd,
			   bxt_port_hotplug_long_detect);

	intel_hpd_irq_handler(dev, pin_mask, long_mask);
}

static irqreturn_t gen8_irq_handler(int irq, void *arg)
{
	struct drm_device *dev = arg;
	struct drm_i915_private *dev_priv = dev->dev_private;
	u32 master_ctl;
	irqreturn_t ret = IRQ_NONE;
	uint32_t tmp = 0;
	enum pipe pipe;
	u32 aux_mask = GEN8_AUX_CHANNEL_A;

	if (!intel_irqs_enabled(dev_priv))
		return IRQ_NONE;

	if (INTEL_INFO(dev_priv)->gen >= 9)
		aux_mask |=  GEN9_AUX_CHANNEL_B | GEN9_AUX_CHANNEL_C |
			GEN9_AUX_CHANNEL_D;

	master_ctl = I915_READ_FW(GEN8_MASTER_IRQ);
	master_ctl &= ~GEN8_MASTER_IRQ_CONTROL;
	if (!master_ctl)
		return IRQ_NONE;

	I915_WRITE_FW(GEN8_MASTER_IRQ, 0);

	/* Find, clear, then process each source of interrupt */

	ret = gen8_gt_irq_handler(dev_priv, master_ctl);

	if (master_ctl & GEN8_DE_MISC_IRQ) {
		tmp = I915_READ(GEN8_DE_MISC_IIR);
		if (tmp) {
			I915_WRITE(GEN8_DE_MISC_IIR, tmp);
			ret = IRQ_HANDLED;
			if (tmp & GEN8_DE_MISC_GSE)
				intel_opregion_asle_intr(dev);
			else
				DRM_ERROR("Unexpected DE Misc interrupt\n");
		}
		else
			DRM_ERROR("The master control interrupt lied (DE MISC)!\n");
	}

	if (master_ctl & GEN8_DE_PORT_IRQ) {
		tmp = I915_READ(GEN8_DE_PORT_IIR);
		if (tmp) {
			bool found = false;
			u32 hotplug_trigger = 0;

			if (IS_BROXTON(dev_priv))
				hotplug_trigger = tmp & BXT_DE_PORT_HOTPLUG_MASK;
			else if (IS_BROADWELL(dev_priv))
				hotplug_trigger = tmp & GEN8_PORT_DP_A_HOTPLUG;

			I915_WRITE(GEN8_DE_PORT_IIR, tmp);
			ret = IRQ_HANDLED;

			if (tmp & aux_mask) {
				dp_aux_irq_handler(dev);
				found = true;
			}

			if (hotplug_trigger) {
				if (IS_BROXTON(dev))
					bxt_hpd_irq_handler(dev, hotplug_trigger, hpd_bxt);
				else
					ilk_hpd_irq_handler(dev, hotplug_trigger, hpd_bdw);
				found = true;
			}

			if (IS_BROXTON(dev) && (tmp & BXT_DE_PORT_GMBUS)) {
				gmbus_irq_handler(dev);
				found = true;
			}

			if (!found)
				DRM_ERROR("Unexpected DE Port interrupt\n");
		}
		else
			DRM_ERROR("The master control interrupt lied (DE PORT)!\n");
	}

	for_each_pipe(dev_priv, pipe) {
		uint32_t pipe_iir, flip_done = 0, fault_errors = 0;

		if (!(master_ctl & GEN8_DE_PIPE_IRQ(pipe)))
			continue;

		pipe_iir = I915_READ(GEN8_DE_PIPE_IIR(pipe));
		if (pipe_iir) {
			ret = IRQ_HANDLED;
			I915_WRITE(GEN8_DE_PIPE_IIR(pipe), pipe_iir);

			if (pipe_iir & GEN8_PIPE_VBLANK &&
			    intel_pipe_handle_vblank(dev, pipe))
				intel_check_page_flip(dev, pipe);

			if (INTEL_INFO(dev_priv)->gen >= 9)
				flip_done = pipe_iir & GEN9_PIPE_PLANE1_FLIP_DONE;
			else
				flip_done = pipe_iir & GEN8_PIPE_PRIMARY_FLIP_DONE;

			if (flip_done) {
				intel_prepare_page_flip(dev, pipe);
				intel_finish_page_flip_plane(dev, pipe);
			}

			if (pipe_iir & GEN8_PIPE_CDCLK_CRC_DONE)
				hsw_pipe_crc_irq_handler(dev, pipe);

			if (pipe_iir & GEN8_PIPE_FIFO_UNDERRUN)
				intel_cpu_fifo_underrun_irq_handler(dev_priv,
								    pipe);


			if (INTEL_INFO(dev_priv)->gen >= 9)
				fault_errors = pipe_iir & GEN9_DE_PIPE_IRQ_FAULT_ERRORS;
			else
				fault_errors = pipe_iir & GEN8_DE_PIPE_IRQ_FAULT_ERRORS;

			if (fault_errors)
				DRM_ERROR("Fault errors on pipe %c\n: 0x%08x",
					  pipe_name(pipe),
					  pipe_iir & GEN8_DE_PIPE_IRQ_FAULT_ERRORS);
		} else
			DRM_ERROR("The master control interrupt lied (DE PIPE)!\n");
	}

	if (HAS_PCH_SPLIT(dev) && !HAS_PCH_NOP(dev) &&
	    master_ctl & GEN8_DE_PCH_IRQ) {
		/*
		 * FIXME(BDW): Assume for now that the new interrupt handling
		 * scheme also closed the SDE interrupt handling race we've seen
		 * on older pch-split platforms. But this needs testing.
		 */
		u32 pch_iir = I915_READ(SDEIIR);
		if (pch_iir) {
			I915_WRITE(SDEIIR, pch_iir);
			ret = IRQ_HANDLED;

			if (HAS_PCH_SPT(dev_priv))
				spt_irq_handler(dev, pch_iir);
			else
				cpt_irq_handler(dev, pch_iir);
		} else
			DRM_ERROR("The master control interrupt lied (SDE)!\n");

	}

	I915_WRITE_FW(GEN8_MASTER_IRQ, GEN8_MASTER_IRQ_CONTROL);
	POSTING_READ_FW(GEN8_MASTER_IRQ);

	return ret;
}

static void i915_error_wake_up(struct drm_i915_private *dev_priv,
			       bool reset_completed)
{
	struct intel_engine_cs *ring;
	int i;

	/*
	 * Notify all waiters for GPU completion events that reset state has
	 * been changed, and that they need to restart their wait after
	 * checking for potential errors (and bail out to drop locks if there is
	 * a gpu reset pending so that i915_error_work_func can acquire them).
	 */

	/* Wake up __wait_seqno, potentially holding dev->struct_mutex. */
	for_each_ring(ring, dev_priv, i)
		wake_up_all(&ring->irq_queue);

	/* Wake up intel_crtc_wait_for_pending_flips, holding crtc->mutex. */
	wake_up_all(&dev_priv->pending_flip_queue);

	/*
	 * Signal tasks blocked in i915_gem_wait_for_error that the pending
	 * reset state is cleared.
	 */
	if (reset_completed)
		wake_up_all(&dev_priv->gpu_error.reset_queue);
}

/**
 * i915_reset_and_wakeup - do process context error handling work
 * @dev: drm device
 *
 * Fire an error uevent so userspace can see that a hang or error
 * was detected.
 */
static void i915_reset_and_wakeup(struct drm_device *dev)
{
	struct drm_i915_private *dev_priv = to_i915(dev);
	struct i915_gpu_error *error = &dev_priv->gpu_error;
	char *error_event[] = { I915_ERROR_UEVENT "=1", NULL };
	char *reset_event[] = { I915_RESET_UEVENT "=1", NULL };
	char *reset_done_event[] = { I915_ERROR_UEVENT "=0", NULL };
	int ret;

	kobject_uevent_env(&dev->primary->kdev->kobj, KOBJ_CHANGE, error_event);

	/*
	 * Note that there's only one work item which does gpu resets, so we
	 * need not worry about concurrent gpu resets potentially incrementing
	 * error->reset_counter twice. We only need to take care of another
	 * racing irq/hangcheck declaring the gpu dead for a second time. A
	 * quick check for that is good enough: schedule_work ensures the
	 * correct ordering between hang detection and this work item, and since
	 * the reset in-progress bit is only ever set by code outside of this
	 * work we don't need to worry about any other races.
	 */
	if (i915_reset_in_progress(error) && !i915_terminally_wedged(error)) {
		DRM_DEBUG_DRIVER("resetting chip\n");
		kobject_uevent_env(&dev->primary->kdev->kobj, KOBJ_CHANGE,
				   reset_event);

		/*
		 * In most cases it's guaranteed that we get here with an RPM
		 * reference held, for example because there is a pending GPU
		 * request that won't finish until the reset is done. This
		 * isn't the case at least when we get here by doing a
		 * simulated reset via debugs, so get an RPM reference.
		 */
		intel_runtime_pm_get(dev_priv);

		intel_prepare_reset(dev);

		/*
		 * All state reset _must_ be completed before we update the
		 * reset counter, for otherwise waiters might miss the reset
		 * pending state and not properly drop locks, resulting in
		 * deadlocks with the reset work.
		 */
		ret = i915_reset(dev);

		intel_finish_reset(dev);

		intel_runtime_pm_put(dev_priv);

		if (ret == 0) {
			/*
			 * After all the gem state is reset, increment the reset
			 * counter and wake up everyone waiting for the reset to
			 * complete.
			 *
			 * Since unlock operations are a one-sided barrier only,
			 * we need to insert a barrier here to order any seqno
			 * updates before
			 * the counter increment.
			 */
			smp_mb__before_atomic();
			atomic_inc(&dev_priv->gpu_error.reset_counter);

			kobject_uevent_env(&dev->primary->kdev->kobj,
					   KOBJ_CHANGE, reset_done_event);
		} else {
			atomic_or(I915_WEDGED, &error->reset_counter);
		}

		/*
		 * Note: The wake_up also serves as a memory barrier so that
		 * waiters see the update value of the reset counter atomic_t.
		 */
		i915_error_wake_up(dev_priv, true);
	}
}

static void i915_report_and_clear_eir(struct drm_device *dev)
{
	struct drm_i915_private *dev_priv = dev->dev_private;
	uint32_t instdone[I915_NUM_INSTDONE_REG];
	u32 eir = I915_READ(EIR);
	int pipe, i;

	if (!eir)
		return;

	pr_err("render error detected, EIR: 0x%08x\n", eir);

	i915_get_extra_instdone(dev, instdone);

	if (IS_G4X(dev)) {
		if (eir & (GM45_ERROR_MEM_PRIV | GM45_ERROR_CP_PRIV)) {
			u32 ipeir = I915_READ(IPEIR_I965);

			pr_err("  IPEIR: 0x%08x\n", I915_READ(IPEIR_I965));
			pr_err("  IPEHR: 0x%08x\n", I915_READ(IPEHR_I965));
			for (i = 0; i < ARRAY_SIZE(instdone); i++)
				pr_err("  INSTDONE_%d: 0x%08x\n", i, instdone[i]);
			pr_err("  INSTPS: 0x%08x\n", I915_READ(INSTPS));
			pr_err("  ACTHD: 0x%08x\n", I915_READ(ACTHD_I965));
			I915_WRITE(IPEIR_I965, ipeir);
			POSTING_READ(IPEIR_I965);
		}
		if (eir & GM45_ERROR_PAGE_TABLE) {
			u32 pgtbl_err = I915_READ(PGTBL_ER);
			pr_err("page table error\n");
			pr_err("  PGTBL_ER: 0x%08x\n", pgtbl_err);
			I915_WRITE(PGTBL_ER, pgtbl_err);
			POSTING_READ(PGTBL_ER);
		}
	}

	if (!IS_GEN2(dev)) {
		if (eir & I915_ERROR_PAGE_TABLE) {
			u32 pgtbl_err = I915_READ(PGTBL_ER);
			pr_err("page table error\n");
			pr_err("  PGTBL_ER: 0x%08x\n", pgtbl_err);
			I915_WRITE(PGTBL_ER, pgtbl_err);
			POSTING_READ(PGTBL_ER);
		}
	}

	if (eir & I915_ERROR_MEMORY_REFRESH) {
		pr_err("memory refresh error:\n");
		for_each_pipe(dev_priv, pipe)
			pr_err("pipe %c stat: 0x%08x\n",
			       pipe_name(pipe), I915_READ(PIPESTAT(pipe)));
		/* pipestat has already been acked */
	}
	if (eir & I915_ERROR_INSTRUCTION) {
		pr_err("instruction error\n");
		pr_err("  INSTPM: 0x%08x\n", I915_READ(INSTPM));
		for (i = 0; i < ARRAY_SIZE(instdone); i++)
			pr_err("  INSTDONE_%d: 0x%08x\n", i, instdone[i]);
		if (INTEL_INFO(dev)->gen < 4) {
			u32 ipeir = I915_READ(IPEIR);

			pr_err("  IPEIR: 0x%08x\n", I915_READ(IPEIR));
			pr_err("  IPEHR: 0x%08x\n", I915_READ(IPEHR));
			pr_err("  ACTHD: 0x%08x\n", I915_READ(ACTHD));
			I915_WRITE(IPEIR, ipeir);
			POSTING_READ(IPEIR);
		} else {
			u32 ipeir = I915_READ(IPEIR_I965);

			pr_err("  IPEIR: 0x%08x\n", I915_READ(IPEIR_I965));
			pr_err("  IPEHR: 0x%08x\n", I915_READ(IPEHR_I965));
			pr_err("  INSTPS: 0x%08x\n", I915_READ(INSTPS));
			pr_err("  ACTHD: 0x%08x\n", I915_READ(ACTHD_I965));
			I915_WRITE(IPEIR_I965, ipeir);
			POSTING_READ(IPEIR_I965);
		}
	}

	I915_WRITE(EIR, eir);
	POSTING_READ(EIR);
	eir = I915_READ(EIR);
	if (eir) {
		/*
		 * some errors might have become stuck,
		 * mask them.
		 */
		DRM_ERROR("EIR stuck: 0x%08x, masking\n", eir);
		I915_WRITE(EMR, I915_READ(EMR) | eir);
		I915_WRITE(IIR, I915_RENDER_COMMAND_PARSER_ERROR_INTERRUPT);
	}
}

/**
 * i915_handle_error - handle a gpu error
 * @dev: drm device
 *
 * Do some basic checking of register state at error time and
 * dump it to the syslog.  Also call i915_capture_error_state() to make
 * sure we get a record and make it available in debugfs.  Fire a uevent
 * so userspace knows something bad happened (should trigger collection
 * of a ring dump etc.).
 */
void i915_handle_error(struct drm_device *dev, bool wedged,
		       const char *fmt, ...)
{
	struct drm_i915_private *dev_priv = dev->dev_private;
	va_list args;
	char error_msg[80];

	va_start(args, fmt);
	vscnprintf(error_msg, sizeof(error_msg), fmt, args);
	va_end(args);

	i915_capture_error_state(dev, wedged, error_msg);
	i915_report_and_clear_eir(dev);

	if (wedged) {
		atomic_or(I915_RESET_IN_PROGRESS_FLAG,
				&dev_priv->gpu_error.reset_counter);

		/*
		 * Wakeup waiting processes so that the reset function
		 * i915_reset_and_wakeup doesn't deadlock trying to grab
		 * various locks. By bumping the reset counter first, the woken
		 * processes will see a reset in progress and back off,
		 * releasing their locks and then wait for the reset completion.
		 * We must do this for _all_ gpu waiters that might hold locks
		 * that the reset work needs to acquire.
		 *
		 * Note: The wake_up serves as the required memory barrier to
		 * ensure that the waiters see the updated value of the reset
		 * counter atomic_t.
		 */
		i915_error_wake_up(dev_priv, false);
	}

	i915_reset_and_wakeup(dev);
}

/* Called from drm generic code, passed 'crtc' which
 * we use as a pipe index
 */
static int i915_enable_vblank(struct drm_device *dev, unsigned int pipe)
{
	struct drm_i915_private *dev_priv = dev->dev_private;
	unsigned long irqflags;

	spin_lock_irqsave(&dev_priv->irq_lock, irqflags);
	if (INTEL_INFO(dev)->gen >= 4)
		i915_enable_pipestat(dev_priv, pipe,
				     PIPE_START_VBLANK_INTERRUPT_STATUS);
	else
		i915_enable_pipestat(dev_priv, pipe,
				     PIPE_VBLANK_INTERRUPT_STATUS);
	spin_unlock_irqrestore(&dev_priv->irq_lock, irqflags);

	return 0;
}

static int ironlake_enable_vblank(struct drm_device *dev, unsigned int pipe)
{
	struct drm_i915_private *dev_priv = dev->dev_private;
	unsigned long irqflags;
	uint32_t bit = (INTEL_INFO(dev)->gen >= 7) ? DE_PIPE_VBLANK_IVB(pipe) :
						     DE_PIPE_VBLANK(pipe);

	spin_lock_irqsave(&dev_priv->irq_lock, irqflags);
	ironlake_enable_display_irq(dev_priv, bit);
	spin_unlock_irqrestore(&dev_priv->irq_lock, irqflags);

	return 0;
}

static int valleyview_enable_vblank(struct drm_device *dev, unsigned int pipe)
{
	struct drm_i915_private *dev_priv = dev->dev_private;
	unsigned long irqflags;

	spin_lock_irqsave(&dev_priv->irq_lock, irqflags);
	i915_enable_pipestat(dev_priv, pipe,
			     PIPE_START_VBLANK_INTERRUPT_STATUS);
	spin_unlock_irqrestore(&dev_priv->irq_lock, irqflags);

	return 0;
}

static int gen8_enable_vblank(struct drm_device *dev, unsigned int pipe)
{
	struct drm_i915_private *dev_priv = dev->dev_private;
	unsigned long irqflags;

	spin_lock_irqsave(&dev_priv->irq_lock, irqflags);
	dev_priv->de_irq_mask[pipe] &= ~GEN8_PIPE_VBLANK;
	I915_WRITE(GEN8_DE_PIPE_IMR(pipe), dev_priv->de_irq_mask[pipe]);
	POSTING_READ(GEN8_DE_PIPE_IMR(pipe));
	spin_unlock_irqrestore(&dev_priv->irq_lock, irqflags);
	return 0;
}

/* Called from drm generic code, passed 'crtc' which
 * we use as a pipe index
 */
static void i915_disable_vblank(struct drm_device *dev, unsigned int pipe)
{
	struct drm_i915_private *dev_priv = dev->dev_private;
	unsigned long irqflags;

	spin_lock_irqsave(&dev_priv->irq_lock, irqflags);
	i915_disable_pipestat(dev_priv, pipe,
			      PIPE_VBLANK_INTERRUPT_STATUS |
			      PIPE_START_VBLANK_INTERRUPT_STATUS);
	spin_unlock_irqrestore(&dev_priv->irq_lock, irqflags);
}

static void ironlake_disable_vblank(struct drm_device *dev, unsigned int pipe)
{
	struct drm_i915_private *dev_priv = dev->dev_private;
	unsigned long irqflags;
	uint32_t bit = (INTEL_INFO(dev)->gen >= 7) ? DE_PIPE_VBLANK_IVB(pipe) :
						     DE_PIPE_VBLANK(pipe);

	spin_lock_irqsave(&dev_priv->irq_lock, irqflags);
	ironlake_disable_display_irq(dev_priv, bit);
	spin_unlock_irqrestore(&dev_priv->irq_lock, irqflags);
}

static void valleyview_disable_vblank(struct drm_device *dev, unsigned int pipe)
{
	struct drm_i915_private *dev_priv = dev->dev_private;
	unsigned long irqflags;

	spin_lock_irqsave(&dev_priv->irq_lock, irqflags);
	i915_disable_pipestat(dev_priv, pipe,
			      PIPE_START_VBLANK_INTERRUPT_STATUS);
	spin_unlock_irqrestore(&dev_priv->irq_lock, irqflags);
}

static void gen8_disable_vblank(struct drm_device *dev, unsigned int pipe)
{
	struct drm_i915_private *dev_priv = dev->dev_private;
	unsigned long irqflags;

	spin_lock_irqsave(&dev_priv->irq_lock, irqflags);
	dev_priv->de_irq_mask[pipe] |= GEN8_PIPE_VBLANK;
	I915_WRITE(GEN8_DE_PIPE_IMR(pipe), dev_priv->de_irq_mask[pipe]);
	POSTING_READ(GEN8_DE_PIPE_IMR(pipe));
	spin_unlock_irqrestore(&dev_priv->irq_lock, irqflags);
}

static bool
ring_idle(struct intel_engine_cs *ring, u32 seqno)
{
	return (list_empty(&ring->request_list) ||
		i915_seqno_passed(seqno, ring->last_submitted_seqno));
}

static bool
ipehr_is_semaphore_wait(struct drm_device *dev, u32 ipehr)
{
	if (INTEL_INFO(dev)->gen >= 8) {
		return (ipehr >> 23) == 0x1c;
	} else {
		ipehr &= ~MI_SEMAPHORE_SYNC_MASK;
		return ipehr == (MI_SEMAPHORE_MBOX | MI_SEMAPHORE_COMPARE |
				 MI_SEMAPHORE_REGISTER);
	}
}

static struct intel_engine_cs *
semaphore_wait_to_signaller_ring(struct intel_engine_cs *ring, u32 ipehr, u64 offset)
{
	struct drm_i915_private *dev_priv = ring->dev->dev_private;
	struct intel_engine_cs *signaller;
	int i;

	if (INTEL_INFO(dev_priv->dev)->gen >= 8) {
		for_each_ring(signaller, dev_priv, i) {
			if (ring == signaller)
				continue;

			if (offset == signaller->semaphore.signal_ggtt[ring->id])
				return signaller;
		}
	} else {
		u32 sync_bits = ipehr & MI_SEMAPHORE_SYNC_MASK;

		for_each_ring(signaller, dev_priv, i) {
			if(ring == signaller)
				continue;

			if (sync_bits == signaller->semaphore.mbox.wait[ring->id])
				return signaller;
		}
	}

	DRM_ERROR("No signaller ring found for ring %i, ipehr 0x%08x, offset 0x%016llx\n",
		  ring->id, ipehr, offset);

	return NULL;
}

static struct intel_engine_cs *
semaphore_waits_for(struct intel_engine_cs *ring, u32 *seqno)
{
	struct drm_i915_private *dev_priv = ring->dev->dev_private;
	u32 cmd, ipehr, head;
	u64 offset = 0;
	int i, backwards;

	/*
	 * This function does not support execlist mode - any attempt to
	 * proceed further into this function will result in a kernel panic
	 * when dereferencing ring->buffer, which is not set up in execlist
	 * mode.
	 *
	 * The correct way of doing it would be to derive the currently
	 * executing ring buffer from the current context, which is derived
	 * from the currently running request. Unfortunately, to get the
	 * current request we would have to grab the struct_mutex before doing
	 * anything else, which would be ill-advised since some other thread
	 * might have grabbed it already and managed to hang itself, causing
	 * the hang checker to deadlock.
	 *
	 * Therefore, this function does not support execlist mode in its
	 * current form. Just return NULL and move on.
	 */
	if (ring->buffer == NULL)
		return NULL;

	ipehr = I915_READ(RING_IPEHR(ring->mmio_base));
	if (!ipehr_is_semaphore_wait(ring->dev, ipehr))
		return NULL;

	/*
	 * HEAD is likely pointing to the dword after the actual command,
	 * so scan backwards until we find the MBOX. But limit it to just 3
	 * or 4 dwords depending on the semaphore wait command size.
	 * Note that we don't care about ACTHD here since that might
	 * point at at batch, and semaphores are always emitted into the
	 * ringbuffer itself.
	 */
	head = I915_READ_HEAD(ring) & HEAD_ADDR;
	backwards = (INTEL_INFO(ring->dev)->gen >= 8) ? 5 : 4;

	for (i = backwards; i; --i) {
		/*
		 * Be paranoid and presume the hw has gone off into the wild -
		 * our ring is smaller than what the hardware (and hence
		 * HEAD_ADDR) allows. Also handles wrap-around.
		 */
		head &= ring->buffer->size - 1;

		/* This here seems to blow up */
		cmd = ioread32(ring->buffer->virtual_start + head);
		if (cmd == ipehr)
			break;

		head -= 4;
	}

	if (!i)
		return NULL;

	*seqno = ioread32(ring->buffer->virtual_start + head + 4) + 1;
	if (INTEL_INFO(ring->dev)->gen >= 8) {
		offset = ioread32(ring->buffer->virtual_start + head + 12);
		offset <<= 32;
		offset = ioread32(ring->buffer->virtual_start + head + 8);
	}
	return semaphore_wait_to_signaller_ring(ring, ipehr, offset);
}

static int semaphore_passed(struct intel_engine_cs *ring)
{
	struct drm_i915_private *dev_priv = ring->dev->dev_private;
	struct intel_engine_cs *signaller;
	u32 seqno;

	ring->hangcheck.deadlock++;

	signaller = semaphore_waits_for(ring, &seqno);
	if (signaller == NULL)
		return -1;

	/* Prevent pathological recursion due to driver bugs */
	if (signaller->hangcheck.deadlock >= I915_NUM_RINGS)
		return -1;

	if (i915_seqno_passed(signaller->get_seqno(signaller, false), seqno))
		return 1;

	/* cursory check for an unkickable deadlock */
	if (I915_READ_CTL(signaller) & RING_WAIT_SEMAPHORE &&
	    semaphore_passed(signaller) < 0)
		return -1;

	return 0;
}

static void semaphore_clear_deadlocks(struct drm_i915_private *dev_priv)
{
	struct intel_engine_cs *ring;
	int i;

	for_each_ring(ring, dev_priv, i)
		ring->hangcheck.deadlock = 0;
}

static enum intel_ring_hangcheck_action
ring_stuck(struct intel_engine_cs *ring, u64 acthd)
{
	struct drm_device *dev = ring->dev;
	struct drm_i915_private *dev_priv = dev->dev_private;
	u32 tmp;

	if (acthd != ring->hangcheck.acthd) {
		if (acthd > ring->hangcheck.max_acthd) {
			ring->hangcheck.max_acthd = acthd;
			return HANGCHECK_ACTIVE;
		}

		return HANGCHECK_ACTIVE_LOOP;
	}

	if (IS_GEN2(dev))
		return HANGCHECK_HUNG;

	/* Is the chip hanging on a WAIT_FOR_EVENT?
	 * If so we can simply poke the RB_WAIT bit
	 * and break the hang. This should work on
	 * all but the second generation chipsets.
	 */
	tmp = I915_READ_CTL(ring);
	if (tmp & RING_WAIT) {
		i915_handle_error(dev, false,
				  "Kicking stuck wait on %s",
				  ring->name);
		I915_WRITE_CTL(ring, tmp);
		return HANGCHECK_KICK;
	}

	if (INTEL_INFO(dev)->gen >= 6 && tmp & RING_WAIT_SEMAPHORE) {
		switch (semaphore_passed(ring)) {
		default:
			return HANGCHECK_HUNG;
		case 1:
			i915_handle_error(dev, false,
					  "Kicking stuck semaphore on %s",
					  ring->name);
			I915_WRITE_CTL(ring, tmp);
			return HANGCHECK_KICK;
		case 0:
			return HANGCHECK_WAIT;
		}
	}

	return HANGCHECK_HUNG;
}

/*
 * This is called when the chip hasn't reported back with completed
 * batchbuffers in a long time. We keep track per ring seqno progress and
 * if there are no progress, hangcheck score for that ring is increased.
 * Further, acthd is inspected to see if the ring is stuck. On stuck case
 * we kick the ring. If we see no progress on three subsequent calls
 * we assume chip is wedged and try to fix it by resetting the chip.
 */
static void i915_hangcheck_elapsed(struct work_struct *work)
{
	struct drm_i915_private *dev_priv =
		container_of(work, typeof(*dev_priv),
			     gpu_error.hangcheck_work.work);
	struct drm_device *dev = dev_priv->dev;
	struct intel_engine_cs *ring;
	int i;
	int busy_count = 0, rings_hung = 0;
	bool stuck[I915_NUM_RINGS] = { 0 };
#define BUSY 1
#define KICK 5
#define HUNG 20

	if (!i915.enable_hangcheck)
		return;

	for_each_ring(ring, dev_priv, i) {
		u64 acthd;
		u32 seqno;
		bool busy = true;

		semaphore_clear_deadlocks(dev_priv);

		seqno = ring->get_seqno(ring, false);
		acthd = intel_ring_get_active_head(ring);

		if (ring->hangcheck.seqno == seqno) {
			if (ring_idle(ring, seqno)) {
				ring->hangcheck.action = HANGCHECK_IDLE;

				if (waitqueue_active(&ring->irq_queue)) {
					/* Issue a wake-up to catch stuck h/w. */
					if (!test_and_set_bit(ring->id, &dev_priv->gpu_error.missed_irq_rings)) {
						if (!(dev_priv->gpu_error.test_irq_rings & intel_ring_flag(ring)))
							DRM_ERROR("Hangcheck timer elapsed... %s idle\n",
								  ring->name);
						else
							DRM_INFO("Fake missed irq on %s\n",
								 ring->name);
						wake_up_all(&ring->irq_queue);
					}
					/* Safeguard against driver failure */
					ring->hangcheck.score += BUSY;
				} else
					busy = false;
			} else {
				/* We always increment the hangcheck score
				 * if the ring is busy and still processing
				 * the same request, so that no single request
				 * can run indefinitely (such as a chain of
				 * batches). The only time we do not increment
				 * the hangcheck score on this ring, if this
				 * ring is in a legitimate wait for another
				 * ring. In that case the waiting ring is a
				 * victim and we want to be sure we catch the
				 * right culprit. Then every time we do kick
				 * the ring, add a small increment to the
				 * score so that we can catch a batch that is
				 * being repeatedly kicked and so responsible
				 * for stalling the machine.
				 */
				ring->hangcheck.action = ring_stuck(ring,
								    acthd);

				switch (ring->hangcheck.action) {
				case HANGCHECK_IDLE:
				case HANGCHECK_WAIT:
				case HANGCHECK_ACTIVE:
					break;
				case HANGCHECK_ACTIVE_LOOP:
					ring->hangcheck.score += BUSY;
					break;
				case HANGCHECK_KICK:
					ring->hangcheck.score += KICK;
					break;
				case HANGCHECK_HUNG:
					ring->hangcheck.score += HUNG;
					stuck[i] = true;
					break;
				}
			}
		} else {
			ring->hangcheck.action = HANGCHECK_ACTIVE;

			/* Gradually reduce the count so that we catch DoS
			 * attempts across multiple batches.
			 */
			if (ring->hangcheck.score > 0)
				ring->hangcheck.score--;

			ring->hangcheck.acthd = ring->hangcheck.max_acthd = 0;
		}

		ring->hangcheck.seqno = seqno;
		ring->hangcheck.acthd = acthd;
		busy_count += busy;
	}

	for_each_ring(ring, dev_priv, i) {
		if (ring->hangcheck.score >= HANGCHECK_SCORE_RING_HUNG) {
			DRM_INFO("%s on %s\n",
				 stuck[i] ? "stuck" : "no progress",
				 ring->name);
			rings_hung++;
		}
	}

	if (rings_hung)
		return i915_handle_error(dev, true, "Ring hung");

	if (busy_count)
		/* Reset timer case chip hangs without another request
		 * being added */
		i915_queue_hangcheck(dev);
}

void i915_queue_hangcheck(struct drm_device *dev)
{
	struct i915_gpu_error *e = &to_i915(dev)->gpu_error;

	if (!i915.enable_hangcheck)
		return;

	/* Don't continually defer the hangcheck so that it is always run at
	 * least once after work has been scheduled on any ring. Otherwise,
	 * we will ignore a hung ring if a second ring is kept busy.
	 */

	queue_delayed_work(e->hangcheck_wq, &e->hangcheck_work,
			   round_jiffies_up_relative(DRM_I915_HANGCHECK_JIFFIES));
}

static void ibx_irq_reset(struct drm_device *dev)
{
	struct drm_i915_private *dev_priv = dev->dev_private;

	if (HAS_PCH_NOP(dev))
		return;

	GEN5_IRQ_RESET(SDE);

	if (HAS_PCH_CPT(dev) || HAS_PCH_LPT(dev))
		I915_WRITE(SERR_INT, 0xffffffff);
}

/*
 * SDEIER is also touched by the interrupt handler to work around missed PCH
 * interrupts. Hence we can't update it after the interrupt handler is enabled -
 * instead we unconditionally enable all PCH interrupt sources here, but then
 * only unmask them as needed with SDEIMR.
 *
 * This function needs to be called before interrupts are enabled.
 */
static void ibx_irq_pre_postinstall(struct drm_device *dev)
{
	struct drm_i915_private *dev_priv = dev->dev_private;

	if (HAS_PCH_NOP(dev))
		return;

	WARN_ON(I915_READ(SDEIER) != 0);
	I915_WRITE(SDEIER, 0xffffffff);
	POSTING_READ(SDEIER);
}

static void gen5_gt_irq_reset(struct drm_device *dev)
{
	struct drm_i915_private *dev_priv = dev->dev_private;

	GEN5_IRQ_RESET(GT);
	if (INTEL_INFO(dev)->gen >= 6)
		GEN5_IRQ_RESET(GEN6_PM);
}

/* drm_dma.h hooks
*/
static void ironlake_irq_reset(struct drm_device *dev)
{
	struct drm_i915_private *dev_priv = dev->dev_private;

	I915_WRITE(HWSTAM, 0xffffffff);

	GEN5_IRQ_RESET(DE);
	if (IS_GEN7(dev))
		I915_WRITE(GEN7_ERR_INT, 0xffffffff);

	gen5_gt_irq_reset(dev);

	ibx_irq_reset(dev);
}

static void vlv_display_irq_reset(struct drm_i915_private *dev_priv)
{
	enum pipe pipe;

	i915_hotplug_interrupt_update(dev_priv, 0xFFFFFFFF, 0);
	I915_WRITE(PORT_HOTPLUG_STAT, I915_READ(PORT_HOTPLUG_STAT));

	for_each_pipe(dev_priv, pipe)
		I915_WRITE(PIPESTAT(pipe), 0xffff);

	GEN5_IRQ_RESET(VLV_);
}

static void valleyview_irq_preinstall(struct drm_device *dev)
{
	struct drm_i915_private *dev_priv = dev->dev_private;

	/* VLV magic */
	I915_WRITE(VLV_IMR, 0);
	I915_WRITE(RING_IMR(RENDER_RING_BASE), 0);
	I915_WRITE(RING_IMR(GEN6_BSD_RING_BASE), 0);
	I915_WRITE(RING_IMR(BLT_RING_BASE), 0);

	gen5_gt_irq_reset(dev);

	I915_WRITE(DPINVGTT, DPINVGTT_STATUS_MASK);

	vlv_display_irq_reset(dev_priv);
}

static void gen8_gt_irq_reset(struct drm_i915_private *dev_priv)
{
	GEN8_IRQ_RESET_NDX(GT, 0);
	GEN8_IRQ_RESET_NDX(GT, 1);
	GEN8_IRQ_RESET_NDX(GT, 2);
	GEN8_IRQ_RESET_NDX(GT, 3);
}

static void gen8_irq_reset(struct drm_device *dev)
{
	struct drm_i915_private *dev_priv = dev->dev_private;
	int pipe;

	I915_WRITE(GEN8_MASTER_IRQ, 0);
	POSTING_READ(GEN8_MASTER_IRQ);

	gen8_gt_irq_reset(dev_priv);

	for_each_pipe(dev_priv, pipe)
		if (intel_display_power_is_enabled(dev_priv,
						   POWER_DOMAIN_PIPE(pipe)))
			GEN8_IRQ_RESET_NDX(DE_PIPE, pipe);

	GEN5_IRQ_RESET(GEN8_DE_PORT_);
	GEN5_IRQ_RESET(GEN8_DE_MISC_);
	GEN5_IRQ_RESET(GEN8_PCU_);

	if (HAS_PCH_SPLIT(dev))
		ibx_irq_reset(dev);
}

void gen8_irq_power_well_post_enable(struct drm_i915_private *dev_priv,
				     unsigned int pipe_mask)
{
	uint32_t extra_ier = GEN8_PIPE_VBLANK | GEN8_PIPE_FIFO_UNDERRUN;

	spin_lock_irq(&dev_priv->irq_lock);
	if (pipe_mask & 1 << PIPE_A)
		GEN8_IRQ_INIT_NDX(DE_PIPE, PIPE_A,
				  dev_priv->de_irq_mask[PIPE_A],
				  ~dev_priv->de_irq_mask[PIPE_A] | extra_ier);
	if (pipe_mask & 1 << PIPE_B)
		GEN8_IRQ_INIT_NDX(DE_PIPE, PIPE_B,
				  dev_priv->de_irq_mask[PIPE_B],
				  ~dev_priv->de_irq_mask[PIPE_B] | extra_ier);
	if (pipe_mask & 1 << PIPE_C)
		GEN8_IRQ_INIT_NDX(DE_PIPE, PIPE_C,
				  dev_priv->de_irq_mask[PIPE_C],
				  ~dev_priv->de_irq_mask[PIPE_C] | extra_ier);
	spin_unlock_irq(&dev_priv->irq_lock);
}

static void cherryview_irq_preinstall(struct drm_device *dev)
{
	struct drm_i915_private *dev_priv = dev->dev_private;

	I915_WRITE(GEN8_MASTER_IRQ, 0);
	POSTING_READ(GEN8_MASTER_IRQ);

	gen8_gt_irq_reset(dev_priv);

	GEN5_IRQ_RESET(GEN8_PCU_);

	I915_WRITE(DPINVGTT, DPINVGTT_STATUS_MASK_CHV);

	vlv_display_irq_reset(dev_priv);
}

static u32 intel_hpd_enabled_irqs(struct drm_device *dev,
				  const u32 hpd[HPD_NUM_PINS])
{
	struct drm_i915_private *dev_priv = to_i915(dev);
	struct intel_encoder *encoder;
	u32 enabled_irqs = 0;

	for_each_intel_encoder(dev, encoder)
		if (dev_priv->hotplug.stats[encoder->hpd_pin].state == HPD_ENABLED)
			enabled_irqs |= hpd[encoder->hpd_pin];

	return enabled_irqs;
}

static void ibx_hpd_irq_setup(struct drm_device *dev)
{
	struct drm_i915_private *dev_priv = dev->dev_private;
	u32 hotplug_irqs, hotplug, enabled_irqs;

	if (HAS_PCH_IBX(dev)) {
		hotplug_irqs = SDE_HOTPLUG_MASK;
		enabled_irqs = intel_hpd_enabled_irqs(dev, hpd_ibx);
	} else {
		hotplug_irqs = SDE_HOTPLUG_MASK_CPT;
		enabled_irqs = intel_hpd_enabled_irqs(dev, hpd_cpt);
	}

	ibx_display_interrupt_update(dev_priv, hotplug_irqs, enabled_irqs);

	/*
	 * Enable digital hotplug on the PCH, and configure the DP short pulse
	 * duration to 2ms (which is the minimum in the Display Port spec).
	 * The pulse duration bits are reserved on LPT+.
	 */
	hotplug = I915_READ(PCH_PORT_HOTPLUG);
	hotplug &= ~(PORTD_PULSE_DURATION_MASK|PORTC_PULSE_DURATION_MASK|PORTB_PULSE_DURATION_MASK);
	hotplug |= PORTD_HOTPLUG_ENABLE | PORTD_PULSE_DURATION_2ms;
	hotplug |= PORTC_HOTPLUG_ENABLE | PORTC_PULSE_DURATION_2ms;
	hotplug |= PORTB_HOTPLUG_ENABLE | PORTB_PULSE_DURATION_2ms;
	/*
	 * When CPU and PCH are on the same package, port A
	 * HPD must be enabled in both north and south.
	 */
	if (HAS_PCH_LPT_LP(dev))
		hotplug |= PORTA_HOTPLUG_ENABLE;
	I915_WRITE(PCH_PORT_HOTPLUG, hotplug);
}

static void spt_hpd_irq_setup(struct drm_device *dev)
{
	struct drm_i915_private *dev_priv = dev->dev_private;
	u32 hotplug_irqs, hotplug, enabled_irqs;

	hotplug_irqs = SDE_HOTPLUG_MASK_SPT;
	enabled_irqs = intel_hpd_enabled_irqs(dev, hpd_spt);

	ibx_display_interrupt_update(dev_priv, hotplug_irqs, enabled_irqs);

	/* Enable digital hotplug on the PCH */
	hotplug = I915_READ(PCH_PORT_HOTPLUG);
	hotplug |= PORTD_HOTPLUG_ENABLE | PORTC_HOTPLUG_ENABLE |
		PORTB_HOTPLUG_ENABLE | PORTA_HOTPLUG_ENABLE;
	I915_WRITE(PCH_PORT_HOTPLUG, hotplug);

	hotplug = I915_READ(PCH_PORT_HOTPLUG2);
	hotplug |= PORTE_HOTPLUG_ENABLE;
	I915_WRITE(PCH_PORT_HOTPLUG2, hotplug);
}

static void ilk_hpd_irq_setup(struct drm_device *dev)
{
	struct drm_i915_private *dev_priv = dev->dev_private;
	u32 hotplug_irqs, hotplug, enabled_irqs;

	if (INTEL_INFO(dev)->gen >= 8) {
		hotplug_irqs = GEN8_PORT_DP_A_HOTPLUG;
		enabled_irqs = intel_hpd_enabled_irqs(dev, hpd_bdw);

		bdw_update_port_irq(dev_priv, hotplug_irqs, enabled_irqs);
	} else if (INTEL_INFO(dev)->gen >= 7) {
		hotplug_irqs = DE_DP_A_HOTPLUG_IVB;
		enabled_irqs = intel_hpd_enabled_irqs(dev, hpd_ivb);

		ilk_update_display_irq(dev_priv, hotplug_irqs, enabled_irqs);
	} else {
		hotplug_irqs = DE_DP_A_HOTPLUG;
		enabled_irqs = intel_hpd_enabled_irqs(dev, hpd_ilk);

		ilk_update_display_irq(dev_priv, hotplug_irqs, enabled_irqs);
	}

	/*
	 * Enable digital hotplug on the CPU, and configure the DP short pulse
	 * duration to 2ms (which is the minimum in the Display Port spec)
	 * The pulse duration bits are reserved on HSW+.
	 */
	hotplug = I915_READ(DIGITAL_PORT_HOTPLUG_CNTRL);
	hotplug &= ~DIGITAL_PORTA_PULSE_DURATION_MASK;
	hotplug |= DIGITAL_PORTA_HOTPLUG_ENABLE | DIGITAL_PORTA_PULSE_DURATION_2ms;
	I915_WRITE(DIGITAL_PORT_HOTPLUG_CNTRL, hotplug);

	ibx_hpd_irq_setup(dev);
}

static void bxt_hpd_irq_setup(struct drm_device *dev)
{
	struct drm_i915_private *dev_priv = dev->dev_private;
	u32 hotplug_irqs, hotplug, enabled_irqs;

	enabled_irqs = intel_hpd_enabled_irqs(dev, hpd_bxt);
	hotplug_irqs = BXT_DE_PORT_HOTPLUG_MASK;

	bdw_update_port_irq(dev_priv, hotplug_irqs, enabled_irqs);

	hotplug = I915_READ(PCH_PORT_HOTPLUG);
	hotplug |= PORTC_HOTPLUG_ENABLE | PORTB_HOTPLUG_ENABLE |
		PORTA_HOTPLUG_ENABLE;
	I915_WRITE(PCH_PORT_HOTPLUG, hotplug);
}

static void ibx_irq_postinstall(struct drm_device *dev)
{
	struct drm_i915_private *dev_priv = dev->dev_private;
	u32 mask;

	if (HAS_PCH_NOP(dev))
		return;

	if (HAS_PCH_IBX(dev))
		mask = SDE_GMBUS | SDE_AUX_MASK | SDE_POISON;
	else
		mask = SDE_GMBUS_CPT | SDE_AUX_MASK_CPT;

	gen5_assert_iir_is_zero(dev_priv, SDEIIR);
	I915_WRITE(SDEIMR, ~mask);
}

static void gen5_gt_irq_postinstall(struct drm_device *dev)
{
	struct drm_i915_private *dev_priv = dev->dev_private;
	u32 pm_irqs, gt_irqs;

	pm_irqs = gt_irqs = 0;

	dev_priv->gt_irq_mask = ~0;
	if (HAS_L3_DPF(dev)) {
		/* L3 parity interrupt is always unmasked. */
		dev_priv->gt_irq_mask = ~GT_PARITY_ERROR(dev);
		gt_irqs |= GT_PARITY_ERROR(dev);
	}

	gt_irqs |= GT_RENDER_USER_INTERRUPT;
	if (IS_GEN5(dev)) {
		gt_irqs |= GT_RENDER_PIPECTL_NOTIFY_INTERRUPT |
			   ILK_BSD_USER_INTERRUPT;
	} else {
		gt_irqs |= GT_BLT_USER_INTERRUPT | GT_BSD_USER_INTERRUPT;
	}

	GEN5_IRQ_INIT(GT, dev_priv->gt_irq_mask, gt_irqs);

	if (INTEL_INFO(dev)->gen >= 6) {
		/*
		 * RPS interrupts will get enabled/disabled on demand when RPS
		 * itself is enabled/disabled.
		 */
		if (HAS_VEBOX(dev))
			pm_irqs |= PM_VEBOX_USER_INTERRUPT;

		dev_priv->pm_irq_mask = 0xffffffff;
		GEN5_IRQ_INIT(GEN6_PM, dev_priv->pm_irq_mask, pm_irqs);
	}
}

static int ironlake_irq_postinstall(struct drm_device *dev)
{
	struct drm_i915_private *dev_priv = dev->dev_private;
	u32 display_mask, extra_mask;

	if (INTEL_INFO(dev)->gen >= 7) {
		display_mask = (DE_MASTER_IRQ_CONTROL | DE_GSE_IVB |
				DE_PCH_EVENT_IVB | DE_PLANEC_FLIP_DONE_IVB |
				DE_PLANEB_FLIP_DONE_IVB |
				DE_PLANEA_FLIP_DONE_IVB | DE_AUX_CHANNEL_A_IVB);
		extra_mask = (DE_PIPEC_VBLANK_IVB | DE_PIPEB_VBLANK_IVB |
			      DE_PIPEA_VBLANK_IVB | DE_ERR_INT_IVB |
			      DE_DP_A_HOTPLUG_IVB);
	} else {
		display_mask = (DE_MASTER_IRQ_CONTROL | DE_GSE | DE_PCH_EVENT |
				DE_PLANEA_FLIP_DONE | DE_PLANEB_FLIP_DONE |
				DE_AUX_CHANNEL_A |
				DE_PIPEB_CRC_DONE | DE_PIPEA_CRC_DONE |
				DE_POISON);
		extra_mask = (DE_PIPEA_VBLANK | DE_PIPEB_VBLANK | DE_PCU_EVENT |
			      DE_PIPEB_FIFO_UNDERRUN | DE_PIPEA_FIFO_UNDERRUN |
			      DE_DP_A_HOTPLUG);
	}

	dev_priv->irq_mask = ~display_mask;

	I915_WRITE(HWSTAM, 0xeffe);

	ibx_irq_pre_postinstall(dev);

	GEN5_IRQ_INIT(DE, dev_priv->irq_mask, display_mask | extra_mask);

	gen5_gt_irq_postinstall(dev);

	ibx_irq_postinstall(dev);

	if (IS_IRONLAKE_M(dev)) {
		/* Enable PCU event interrupts
		 *
		 * spinlocking not required here for correctness since interrupt
		 * setup is guaranteed to run in single-threaded context. But we
		 * need it to make the assert_spin_locked happy. */
		spin_lock_irq(&dev_priv->irq_lock);
		ironlake_enable_display_irq(dev_priv, DE_PCU_EVENT);
		spin_unlock_irq(&dev_priv->irq_lock);
	}

	return 0;
}

static void valleyview_display_irqs_install(struct drm_i915_private *dev_priv)
{
	u32 pipestat_mask;
	u32 iir_mask;
	enum pipe pipe;

	pipestat_mask = PIPESTAT_INT_STATUS_MASK |
			PIPE_FIFO_UNDERRUN_STATUS;

	for_each_pipe(dev_priv, pipe)
		I915_WRITE(PIPESTAT(pipe), pipestat_mask);
	POSTING_READ(PIPESTAT(PIPE_A));

	pipestat_mask = PLANE_FLIP_DONE_INT_STATUS_VLV |
			PIPE_CRC_DONE_INTERRUPT_STATUS;

	i915_enable_pipestat(dev_priv, PIPE_A, PIPE_GMBUS_INTERRUPT_STATUS);
	for_each_pipe(dev_priv, pipe)
		      i915_enable_pipestat(dev_priv, pipe, pipestat_mask);

	iir_mask = I915_DISPLAY_PORT_INTERRUPT |
		   I915_DISPLAY_PIPE_A_EVENT_INTERRUPT |
		   I915_DISPLAY_PIPE_B_EVENT_INTERRUPT;
	if (IS_CHERRYVIEW(dev_priv))
		iir_mask |= I915_DISPLAY_PIPE_C_EVENT_INTERRUPT;
	dev_priv->irq_mask &= ~iir_mask;

	I915_WRITE(VLV_IIR, iir_mask);
	I915_WRITE(VLV_IIR, iir_mask);
	I915_WRITE(VLV_IER, ~dev_priv->irq_mask);
	I915_WRITE(VLV_IMR, dev_priv->irq_mask);
	POSTING_READ(VLV_IMR);
}

static void valleyview_display_irqs_uninstall(struct drm_i915_private *dev_priv)
{
	u32 pipestat_mask;
	u32 iir_mask;
	enum pipe pipe;

	iir_mask = I915_DISPLAY_PORT_INTERRUPT |
		   I915_DISPLAY_PIPE_A_EVENT_INTERRUPT |
		   I915_DISPLAY_PIPE_B_EVENT_INTERRUPT;
	if (IS_CHERRYVIEW(dev_priv))
		iir_mask |= I915_DISPLAY_PIPE_C_EVENT_INTERRUPT;

	dev_priv->irq_mask |= iir_mask;
	I915_WRITE(VLV_IMR, dev_priv->irq_mask);
	I915_WRITE(VLV_IER, ~dev_priv->irq_mask);
	I915_WRITE(VLV_IIR, iir_mask);
	I915_WRITE(VLV_IIR, iir_mask);
	POSTING_READ(VLV_IIR);

	pipestat_mask = PLANE_FLIP_DONE_INT_STATUS_VLV |
			PIPE_CRC_DONE_INTERRUPT_STATUS;

	i915_disable_pipestat(dev_priv, PIPE_A, PIPE_GMBUS_INTERRUPT_STATUS);
	for_each_pipe(dev_priv, pipe)
		i915_disable_pipestat(dev_priv, pipe, pipestat_mask);

	pipestat_mask = PIPESTAT_INT_STATUS_MASK |
			PIPE_FIFO_UNDERRUN_STATUS;

	for_each_pipe(dev_priv, pipe)
		I915_WRITE(PIPESTAT(pipe), pipestat_mask);
	POSTING_READ(PIPESTAT(PIPE_A));
}

void valleyview_enable_display_irqs(struct drm_i915_private *dev_priv)
{
	assert_spin_locked(&dev_priv->irq_lock);

	if (dev_priv->display_irqs_enabled)
		return;

	dev_priv->display_irqs_enabled = true;

	if (intel_irqs_enabled(dev_priv))
		valleyview_display_irqs_install(dev_priv);
}

void valleyview_disable_display_irqs(struct drm_i915_private *dev_priv)
{
	assert_spin_locked(&dev_priv->irq_lock);

	if (!dev_priv->display_irqs_enabled)
		return;

	dev_priv->display_irqs_enabled = false;

	if (intel_irqs_enabled(dev_priv))
		valleyview_display_irqs_uninstall(dev_priv);
}

static void vlv_display_irq_postinstall(struct drm_i915_private *dev_priv)
{
	dev_priv->irq_mask = ~0;

	i915_hotplug_interrupt_update(dev_priv, 0xffffffff, 0);
	POSTING_READ(PORT_HOTPLUG_EN);

	I915_WRITE(VLV_IIR, 0xffffffff);
	I915_WRITE(VLV_IIR, 0xffffffff);
	I915_WRITE(VLV_IER, ~dev_priv->irq_mask);
	I915_WRITE(VLV_IMR, dev_priv->irq_mask);
	POSTING_READ(VLV_IMR);

	/* Interrupt setup is already guaranteed to be single-threaded, this is
	 * just to make the assert_spin_locked check happy. */
	spin_lock_irq(&dev_priv->irq_lock);
	if (dev_priv->display_irqs_enabled)
		valleyview_display_irqs_install(dev_priv);
	spin_unlock_irq(&dev_priv->irq_lock);
}

static int valleyview_irq_postinstall(struct drm_device *dev)
{
	struct drm_i915_private *dev_priv = dev->dev_private;

	vlv_display_irq_postinstall(dev_priv);

	gen5_gt_irq_postinstall(dev);

	/* ack & enable invalid PTE error interrupts */
#if 0 /* FIXME: add support to irq handler for checking these bits */
	I915_WRITE(DPINVGTT, DPINVGTT_STATUS_MASK);
	I915_WRITE(DPINVGTT, DPINVGTT_EN_MASK);
#endif

	I915_WRITE(VLV_MASTER_IER, MASTER_INTERRUPT_ENABLE);

	return 0;
}

static void gen8_gt_irq_postinstall(struct drm_i915_private *dev_priv)
{
	/* These are interrupts we'll toggle with the ring mask register */
	uint32_t gt_interrupts[] = {
		GT_RENDER_USER_INTERRUPT << GEN8_RCS_IRQ_SHIFT |
			GT_CONTEXT_SWITCH_INTERRUPT << GEN8_RCS_IRQ_SHIFT |
			GT_RENDER_L3_PARITY_ERROR_INTERRUPT |
			GT_RENDER_USER_INTERRUPT << GEN8_BCS_IRQ_SHIFT |
			GT_CONTEXT_SWITCH_INTERRUPT << GEN8_BCS_IRQ_SHIFT,
		GT_RENDER_USER_INTERRUPT << GEN8_VCS1_IRQ_SHIFT |
			GT_CONTEXT_SWITCH_INTERRUPT << GEN8_VCS1_IRQ_SHIFT |
			GT_RENDER_USER_INTERRUPT << GEN8_VCS2_IRQ_SHIFT |
			GT_CONTEXT_SWITCH_INTERRUPT << GEN8_VCS2_IRQ_SHIFT,
		0,
		GT_RENDER_USER_INTERRUPT << GEN8_VECS_IRQ_SHIFT |
			GT_CONTEXT_SWITCH_INTERRUPT << GEN8_VECS_IRQ_SHIFT
		};

	dev_priv->pm_irq_mask = 0xffffffff;
	GEN8_IRQ_INIT_NDX(GT, 0, ~gt_interrupts[0], gt_interrupts[0]);
	GEN8_IRQ_INIT_NDX(GT, 1, ~gt_interrupts[1], gt_interrupts[1]);
	/*
	 * RPS interrupts will get enabled/disabled on demand when RPS itself
	 * is enabled/disabled.
	 */
	GEN8_IRQ_INIT_NDX(GT, 2, dev_priv->pm_irq_mask, 0);
	GEN8_IRQ_INIT_NDX(GT, 3, ~gt_interrupts[3], gt_interrupts[3]);
}

static void gen8_de_irq_postinstall(struct drm_i915_private *dev_priv)
{
	uint32_t de_pipe_masked = GEN8_PIPE_CDCLK_CRC_DONE;
	uint32_t de_pipe_enables;
	u32 de_port_masked = GEN8_AUX_CHANNEL_A;
	u32 de_port_enables;
	enum pipe pipe;

	if (INTEL_INFO(dev_priv)->gen >= 9) {
		de_pipe_masked |= GEN9_PIPE_PLANE1_FLIP_DONE |
				  GEN9_DE_PIPE_IRQ_FAULT_ERRORS;
		de_port_masked |= GEN9_AUX_CHANNEL_B | GEN9_AUX_CHANNEL_C |
				  GEN9_AUX_CHANNEL_D;
		if (IS_BROXTON(dev_priv))
			de_port_masked |= BXT_DE_PORT_GMBUS;
	} else {
		de_pipe_masked |= GEN8_PIPE_PRIMARY_FLIP_DONE |
				  GEN8_DE_PIPE_IRQ_FAULT_ERRORS;
	}

	de_pipe_enables = de_pipe_masked | GEN8_PIPE_VBLANK |
					   GEN8_PIPE_FIFO_UNDERRUN;

	de_port_enables = de_port_masked;
	if (IS_BROXTON(dev_priv))
		de_port_enables |= BXT_DE_PORT_HOTPLUG_MASK;
	else if (IS_BROADWELL(dev_priv))
		de_port_enables |= GEN8_PORT_DP_A_HOTPLUG;

	dev_priv->de_irq_mask[PIPE_A] = ~de_pipe_masked;
	dev_priv->de_irq_mask[PIPE_B] = ~de_pipe_masked;
	dev_priv->de_irq_mask[PIPE_C] = ~de_pipe_masked;

	for_each_pipe(dev_priv, pipe)
		if (intel_display_power_is_enabled(dev_priv,
				POWER_DOMAIN_PIPE(pipe)))
			GEN8_IRQ_INIT_NDX(DE_PIPE, pipe,
					  dev_priv->de_irq_mask[pipe],
					  de_pipe_enables);

	GEN5_IRQ_INIT(GEN8_DE_PORT_, ~de_port_masked, de_port_enables);
}

static int gen8_irq_postinstall(struct drm_device *dev)
{
	struct drm_i915_private *dev_priv = dev->dev_private;

	if (HAS_PCH_SPLIT(dev))
		ibx_irq_pre_postinstall(dev);

	gen8_gt_irq_postinstall(dev_priv);
	gen8_de_irq_postinstall(dev_priv);

	if (HAS_PCH_SPLIT(dev))
		ibx_irq_postinstall(dev);

	I915_WRITE(GEN8_MASTER_IRQ, DE_MASTER_IRQ_CONTROL);
	POSTING_READ(GEN8_MASTER_IRQ);

	return 0;
}

static int cherryview_irq_postinstall(struct drm_device *dev)
{
	struct drm_i915_private *dev_priv = dev->dev_private;

	vlv_display_irq_postinstall(dev_priv);

	gen8_gt_irq_postinstall(dev_priv);

	I915_WRITE(GEN8_MASTER_IRQ, MASTER_INTERRUPT_ENABLE);
	POSTING_READ(GEN8_MASTER_IRQ);

	return 0;
}

static void gen8_irq_uninstall(struct drm_device *dev)
{
	struct drm_i915_private *dev_priv = dev->dev_private;

	if (!dev_priv)
		return;

	gen8_irq_reset(dev);
}

static void vlv_display_irq_uninstall(struct drm_i915_private *dev_priv)
{
	/* Interrupt setup is already guaranteed to be single-threaded, this is
	 * just to make the assert_spin_locked check happy. */
	spin_lock_irq(&dev_priv->irq_lock);
	if (dev_priv->display_irqs_enabled)
		valleyview_display_irqs_uninstall(dev_priv);
	spin_unlock_irq(&dev_priv->irq_lock);

	vlv_display_irq_reset(dev_priv);

	dev_priv->irq_mask = ~0;
}

static void valleyview_irq_uninstall(struct drm_device *dev)
{
	struct drm_i915_private *dev_priv = dev->dev_private;

	if (!dev_priv)
		return;

	I915_WRITE(VLV_MASTER_IER, 0);

	gen5_gt_irq_reset(dev);

	I915_WRITE(HWSTAM, 0xffffffff);

	vlv_display_irq_uninstall(dev_priv);
}

static void cherryview_irq_uninstall(struct drm_device *dev)
{
	struct drm_i915_private *dev_priv = dev->dev_private;

	if (!dev_priv)
		return;

	I915_WRITE(GEN8_MASTER_IRQ, 0);
	POSTING_READ(GEN8_MASTER_IRQ);

	gen8_gt_irq_reset(dev_priv);

	GEN5_IRQ_RESET(GEN8_PCU_);

	vlv_display_irq_uninstall(dev_priv);
}

static void ironlake_irq_uninstall(struct drm_device *dev)
{
	struct drm_i915_private *dev_priv = dev->dev_private;

	if (!dev_priv)
		return;

	ironlake_irq_reset(dev);
}

static void i8xx_irq_preinstall(struct drm_device * dev)
{
	struct drm_i915_private *dev_priv = dev->dev_private;
	int pipe;

	for_each_pipe(dev_priv, pipe)
		I915_WRITE(PIPESTAT(pipe), 0);
	I915_WRITE16(IMR, 0xffff);
	I915_WRITE16(IER, 0x0);
	POSTING_READ16(IER);
}

static int i8xx_irq_postinstall(struct drm_device *dev)
{
	struct drm_i915_private *dev_priv = dev->dev_private;

	I915_WRITE16(EMR,
		     ~(I915_ERROR_PAGE_TABLE | I915_ERROR_MEMORY_REFRESH));

	/* Unmask the interrupts that we always want on. */
	dev_priv->irq_mask =
		~(I915_DISPLAY_PIPE_A_EVENT_INTERRUPT |
		  I915_DISPLAY_PIPE_B_EVENT_INTERRUPT |
		  I915_DISPLAY_PLANE_A_FLIP_PENDING_INTERRUPT |
		  I915_DISPLAY_PLANE_B_FLIP_PENDING_INTERRUPT);
	I915_WRITE16(IMR, dev_priv->irq_mask);

	I915_WRITE16(IER,
		     I915_DISPLAY_PIPE_A_EVENT_INTERRUPT |
		     I915_DISPLAY_PIPE_B_EVENT_INTERRUPT |
		     I915_USER_INTERRUPT);
	POSTING_READ16(IER);

	/* Interrupt setup is already guaranteed to be single-threaded, this is
	 * just to make the assert_spin_locked check happy. */
	spin_lock_irq(&dev_priv->irq_lock);
	i915_enable_pipestat(dev_priv, PIPE_A, PIPE_CRC_DONE_INTERRUPT_STATUS);
	i915_enable_pipestat(dev_priv, PIPE_B, PIPE_CRC_DONE_INTERRUPT_STATUS);
	spin_unlock_irq(&dev_priv->irq_lock);

	return 0;
}

/*
 * Returns true when a page flip has completed.
 */
static bool i8xx_handle_vblank(struct drm_device *dev,
			       int plane, int pipe, u32 iir)
{
	struct drm_i915_private *dev_priv = dev->dev_private;
	u16 flip_pending = DISPLAY_PLANE_FLIP_PENDING(plane);

	if (!intel_pipe_handle_vblank(dev, pipe))
		return false;

	if ((iir & flip_pending) == 0)
		goto check_page_flip;

	/* We detect FlipDone by looking for the change in PendingFlip from '1'
	 * to '0' on the following vblank, i.e. IIR has the Pendingflip
	 * asserted following the MI_DISPLAY_FLIP, but ISR is deasserted, hence
	 * the flip is completed (no longer pending). Since this doesn't raise
	 * an interrupt per se, we watch for the change at vblank.
	 */
	if (I915_READ16(ISR) & flip_pending)
		goto check_page_flip;

	intel_prepare_page_flip(dev, plane);
	intel_finish_page_flip(dev, pipe);
	return true;

check_page_flip:
	intel_check_page_flip(dev, pipe);
	return false;
}

static irqreturn_t i8xx_irq_handler(int irq, void *arg)
{
	struct drm_device *dev = arg;
	struct drm_i915_private *dev_priv = dev->dev_private;
	u16 iir, new_iir;
	u32 pipe_stats[2];
	int pipe;
	u16 flip_mask =
		I915_DISPLAY_PLANE_A_FLIP_PENDING_INTERRUPT |
		I915_DISPLAY_PLANE_B_FLIP_PENDING_INTERRUPT;

	if (!intel_irqs_enabled(dev_priv))
		return IRQ_NONE;

	iir = I915_READ16(IIR);
	if (iir == 0)
		return IRQ_NONE;

	while (iir & ~flip_mask) {
		/* Can't rely on pipestat interrupt bit in iir as it might
		 * have been cleared after the pipestat interrupt was received.
		 * It doesn't set the bit in iir again, but it still produces
		 * interrupts (for non-MSI).
		 */
		spin_lock(&dev_priv->irq_lock);
		if (iir & I915_RENDER_COMMAND_PARSER_ERROR_INTERRUPT)
			DRM_DEBUG("Command parser error, iir 0x%08x\n", iir);

		for_each_pipe(dev_priv, pipe) {
			int reg = PIPESTAT(pipe);
			pipe_stats[pipe] = I915_READ(reg);

			/*
			 * Clear the PIPE*STAT regs before the IIR
			 */
			if (pipe_stats[pipe] & 0x8000ffff)
				I915_WRITE(reg, pipe_stats[pipe]);
		}
		spin_unlock(&dev_priv->irq_lock);

		I915_WRITE16(IIR, iir & ~flip_mask);
		new_iir = I915_READ16(IIR); /* Flush posted writes */

		if (iir & I915_USER_INTERRUPT)
			notify_ring(&dev_priv->ring[RCS]);

		for_each_pipe(dev_priv, pipe) {
			int plane = pipe;
			if (HAS_FBC(dev))
				plane = !plane;

			if (pipe_stats[pipe] & PIPE_VBLANK_INTERRUPT_STATUS &&
			    i8xx_handle_vblank(dev, plane, pipe, iir))
				flip_mask &= ~DISPLAY_PLANE_FLIP_PENDING(plane);

			if (pipe_stats[pipe] & PIPE_CRC_DONE_INTERRUPT_STATUS)
				i9xx_pipe_crc_irq_handler(dev, pipe);

			if (pipe_stats[pipe] & PIPE_FIFO_UNDERRUN_STATUS)
				intel_cpu_fifo_underrun_irq_handler(dev_priv,
								    pipe);
		}

		iir = new_iir;
	}

	return IRQ_HANDLED;
}

static void i8xx_irq_uninstall(struct drm_device * dev)
{
	struct drm_i915_private *dev_priv = dev->dev_private;
	int pipe;

	for_each_pipe(dev_priv, pipe) {
		/* Clear enable bits; then clear status bits */
		I915_WRITE(PIPESTAT(pipe), 0);
		I915_WRITE(PIPESTAT(pipe), I915_READ(PIPESTAT(pipe)));
	}
	I915_WRITE16(IMR, 0xffff);
	I915_WRITE16(IER, 0x0);
	I915_WRITE16(IIR, I915_READ16(IIR));
}

static void i915_irq_preinstall(struct drm_device * dev)
{
	struct drm_i915_private *dev_priv = dev->dev_private;
	int pipe;

	if (I915_HAS_HOTPLUG(dev)) {
		i915_hotplug_interrupt_update(dev_priv, 0xffffffff, 0);
		I915_WRITE(PORT_HOTPLUG_STAT, I915_READ(PORT_HOTPLUG_STAT));
	}

	I915_WRITE16(HWSTAM, 0xeffe);
	for_each_pipe(dev_priv, pipe)
		I915_WRITE(PIPESTAT(pipe), 0);
	I915_WRITE(IMR, 0xffffffff);
	I915_WRITE(IER, 0x0);
	POSTING_READ(IER);
}

static int i915_irq_postinstall(struct drm_device *dev)
{
	struct drm_i915_private *dev_priv = dev->dev_private;
	u32 enable_mask;

	I915_WRITE(EMR, ~(I915_ERROR_PAGE_TABLE | I915_ERROR_MEMORY_REFRESH));

	/* Unmask the interrupts that we always want on. */
	dev_priv->irq_mask =
		~(I915_ASLE_INTERRUPT |
		  I915_DISPLAY_PIPE_A_EVENT_INTERRUPT |
		  I915_DISPLAY_PIPE_B_EVENT_INTERRUPT |
		  I915_DISPLAY_PLANE_A_FLIP_PENDING_INTERRUPT |
		  I915_DISPLAY_PLANE_B_FLIP_PENDING_INTERRUPT);

	enable_mask =
		I915_ASLE_INTERRUPT |
		I915_DISPLAY_PIPE_A_EVENT_INTERRUPT |
		I915_DISPLAY_PIPE_B_EVENT_INTERRUPT |
		I915_USER_INTERRUPT;

	if (I915_HAS_HOTPLUG(dev)) {
		i915_hotplug_interrupt_update(dev_priv, 0xffffffff, 0);
		POSTING_READ(PORT_HOTPLUG_EN);

		/* Enable in IER... */
		enable_mask |= I915_DISPLAY_PORT_INTERRUPT;
		/* and unmask in IMR */
		dev_priv->irq_mask &= ~I915_DISPLAY_PORT_INTERRUPT;
	}

	I915_WRITE(IMR, dev_priv->irq_mask);
	I915_WRITE(IER, enable_mask);
	POSTING_READ(IER);

	i915_enable_asle_pipestat(dev);

	/* Interrupt setup is already guaranteed to be single-threaded, this is
	 * just to make the assert_spin_locked check happy. */
	spin_lock_irq(&dev_priv->irq_lock);
	i915_enable_pipestat(dev_priv, PIPE_A, PIPE_CRC_DONE_INTERRUPT_STATUS);
	i915_enable_pipestat(dev_priv, PIPE_B, PIPE_CRC_DONE_INTERRUPT_STATUS);
	spin_unlock_irq(&dev_priv->irq_lock);

	return 0;
}

/*
 * Returns true when a page flip has completed.
 */
static bool i915_handle_vblank(struct drm_device *dev,
			       int plane, int pipe, u32 iir)
{
	struct drm_i915_private *dev_priv = dev->dev_private;
	u32 flip_pending = DISPLAY_PLANE_FLIP_PENDING(plane);

	if (!intel_pipe_handle_vblank(dev, pipe))
		return false;

	if ((iir & flip_pending) == 0)
		goto check_page_flip;

	/* We detect FlipDone by looking for the change in PendingFlip from '1'
	 * to '0' on the following vblank, i.e. IIR has the Pendingflip
	 * asserted following the MI_DISPLAY_FLIP, but ISR is deasserted, hence
	 * the flip is completed (no longer pending). Since this doesn't raise
	 * an interrupt per se, we watch for the change at vblank.
	 */
	if (I915_READ(ISR) & flip_pending)
		goto check_page_flip;

	intel_prepare_page_flip(dev, plane);
	intel_finish_page_flip(dev, pipe);
	return true;

check_page_flip:
	intel_check_page_flip(dev, pipe);
	return false;
}

static irqreturn_t i915_irq_handler(int irq, void *arg)
{
	struct drm_device *dev = arg;
	struct drm_i915_private *dev_priv = dev->dev_private;
	u32 iir, new_iir, pipe_stats[I915_MAX_PIPES];
	u32 flip_mask =
		I915_DISPLAY_PLANE_A_FLIP_PENDING_INTERRUPT |
		I915_DISPLAY_PLANE_B_FLIP_PENDING_INTERRUPT;
	int pipe, ret = IRQ_NONE;

	if (!intel_irqs_enabled(dev_priv))
		return IRQ_NONE;

	iir = I915_READ(IIR);
	do {
		bool irq_received = (iir & ~flip_mask) != 0;
		bool blc_event = false;

		/* Can't rely on pipestat interrupt bit in iir as it might
		 * have been cleared after the pipestat interrupt was received.
		 * It doesn't set the bit in iir again, but it still produces
		 * interrupts (for non-MSI).
		 */
		spin_lock(&dev_priv->irq_lock);
		if (iir & I915_RENDER_COMMAND_PARSER_ERROR_INTERRUPT)
			DRM_DEBUG("Command parser error, iir 0x%08x\n", iir);

		for_each_pipe(dev_priv, pipe) {
			int reg = PIPESTAT(pipe);
			pipe_stats[pipe] = I915_READ(reg);

			/* Clear the PIPE*STAT regs before the IIR */
			if (pipe_stats[pipe] & 0x8000ffff) {
				I915_WRITE(reg, pipe_stats[pipe]);
				irq_received = true;
			}
		}
		spin_unlock(&dev_priv->irq_lock);

		if (!irq_received)
			break;

		/* Consume port.  Then clear IIR or we'll miss events */
		if (I915_HAS_HOTPLUG(dev) &&
		    iir & I915_DISPLAY_PORT_INTERRUPT)
			i9xx_hpd_irq_handler(dev);

		I915_WRITE(IIR, iir & ~flip_mask);
		new_iir = I915_READ(IIR); /* Flush posted writes */

		if (iir & I915_USER_INTERRUPT)
			notify_ring(&dev_priv->ring[RCS]);

		for_each_pipe(dev_priv, pipe) {
			int plane = pipe;
			if (HAS_FBC(dev))
				plane = !plane;

			if (pipe_stats[pipe] & PIPE_VBLANK_INTERRUPT_STATUS &&
			    i915_handle_vblank(dev, plane, pipe, iir))
				flip_mask &= ~DISPLAY_PLANE_FLIP_PENDING(plane);

			if (pipe_stats[pipe] & PIPE_LEGACY_BLC_EVENT_STATUS)
				blc_event = true;

			if (pipe_stats[pipe] & PIPE_CRC_DONE_INTERRUPT_STATUS)
				i9xx_pipe_crc_irq_handler(dev, pipe);

			if (pipe_stats[pipe] & PIPE_FIFO_UNDERRUN_STATUS)
				intel_cpu_fifo_underrun_irq_handler(dev_priv,
								    pipe);
		}

		if (blc_event || (iir & I915_ASLE_INTERRUPT))
			intel_opregion_asle_intr(dev);

		/* With MSI, interrupts are only generated when iir
		 * transitions from zero to nonzero.  If another bit got
		 * set while we were handling the existing iir bits, then
		 * we would never get another interrupt.
		 *
		 * This is fine on non-MSI as well, as if we hit this path
		 * we avoid exiting the interrupt handler only to generate
		 * another one.
		 *
		 * Note that for MSI this could cause a stray interrupt report
		 * if an interrupt landed in the time between writing IIR and
		 * the posting read.  This should be rare enough to never
		 * trigger the 99% of 100,000 interrupts test for disabling
		 * stray interrupts.
		 */
		ret = IRQ_HANDLED;
		iir = new_iir;
	} while (iir & ~flip_mask);

	return ret;
}

static void i915_irq_uninstall(struct drm_device * dev)
{
	struct drm_i915_private *dev_priv = dev->dev_private;
	int pipe;

	if (I915_HAS_HOTPLUG(dev)) {
		i915_hotplug_interrupt_update(dev_priv, 0xffffffff, 0);
		I915_WRITE(PORT_HOTPLUG_STAT, I915_READ(PORT_HOTPLUG_STAT));
	}

	I915_WRITE16(HWSTAM, 0xffff);
	for_each_pipe(dev_priv, pipe) {
		/* Clear enable bits; then clear status bits */
		I915_WRITE(PIPESTAT(pipe), 0);
		I915_WRITE(PIPESTAT(pipe), I915_READ(PIPESTAT(pipe)));
	}
	I915_WRITE(IMR, 0xffffffff);
	I915_WRITE(IER, 0x0);

	I915_WRITE(IIR, I915_READ(IIR));
}

static void i965_irq_preinstall(struct drm_device * dev)
{
	struct drm_i915_private *dev_priv = dev->dev_private;
	int pipe;

	i915_hotplug_interrupt_update(dev_priv, 0xffffffff, 0);
	I915_WRITE(PORT_HOTPLUG_STAT, I915_READ(PORT_HOTPLUG_STAT));

	I915_WRITE(HWSTAM, 0xeffe);
	for_each_pipe(dev_priv, pipe)
		I915_WRITE(PIPESTAT(pipe), 0);
	I915_WRITE(IMR, 0xffffffff);
	I915_WRITE(IER, 0x0);
	POSTING_READ(IER);
}

static int i965_irq_postinstall(struct drm_device *dev)
{
	struct drm_i915_private *dev_priv = dev->dev_private;
	u32 enable_mask;
	u32 error_mask;

	/* Unmask the interrupts that we always want on. */
	dev_priv->irq_mask = ~(I915_ASLE_INTERRUPT |
			       I915_DISPLAY_PORT_INTERRUPT |
			       I915_DISPLAY_PIPE_A_EVENT_INTERRUPT |
			       I915_DISPLAY_PIPE_B_EVENT_INTERRUPT |
			       I915_DISPLAY_PLANE_A_FLIP_PENDING_INTERRUPT |
			       I915_DISPLAY_PLANE_B_FLIP_PENDING_INTERRUPT |
			       I915_RENDER_COMMAND_PARSER_ERROR_INTERRUPT);

	enable_mask = ~dev_priv->irq_mask;
	enable_mask &= ~(I915_DISPLAY_PLANE_A_FLIP_PENDING_INTERRUPT |
			 I915_DISPLAY_PLANE_B_FLIP_PENDING_INTERRUPT);
	enable_mask |= I915_USER_INTERRUPT;

	if (IS_G4X(dev))
		enable_mask |= I915_BSD_USER_INTERRUPT;

	/* Interrupt setup is already guaranteed to be single-threaded, this is
	 * just to make the assert_spin_locked check happy. */
	spin_lock_irq(&dev_priv->irq_lock);
	i915_enable_pipestat(dev_priv, PIPE_A, PIPE_GMBUS_INTERRUPT_STATUS);
	i915_enable_pipestat(dev_priv, PIPE_A, PIPE_CRC_DONE_INTERRUPT_STATUS);
	i915_enable_pipestat(dev_priv, PIPE_B, PIPE_CRC_DONE_INTERRUPT_STATUS);
	spin_unlock_irq(&dev_priv->irq_lock);

	/*
	 * Enable some error detection, note the instruction error mask
	 * bit is reserved, so we leave it masked.
	 */
	if (IS_G4X(dev)) {
		error_mask = ~(GM45_ERROR_PAGE_TABLE |
			       GM45_ERROR_MEM_PRIV |
			       GM45_ERROR_CP_PRIV |
			       I915_ERROR_MEMORY_REFRESH);
	} else {
		error_mask = ~(I915_ERROR_PAGE_TABLE |
			       I915_ERROR_MEMORY_REFRESH);
	}
	I915_WRITE(EMR, error_mask);

	I915_WRITE(IMR, dev_priv->irq_mask);
	I915_WRITE(IER, enable_mask);
	POSTING_READ(IER);

	i915_hotplug_interrupt_update(dev_priv, 0xffffffff, 0);
	POSTING_READ(PORT_HOTPLUG_EN);

	i915_enable_asle_pipestat(dev);

	return 0;
}

static void i915_hpd_irq_setup(struct drm_device *dev)
{
	struct drm_i915_private *dev_priv = dev->dev_private;
	u32 hotplug_en;

	assert_spin_locked(&dev_priv->irq_lock);

	/* Note HDMI and DP share hotplug bits */
	/* enable bits are the same for all generations */
	hotplug_en = intel_hpd_enabled_irqs(dev, hpd_mask_i915);
	/* Programming the CRT detection parameters tends
	   to generate a spurious hotplug event about three
	   seconds later.  So just do it once.
	*/
	if (IS_G4X(dev))
		hotplug_en |= CRT_HOTPLUG_ACTIVATION_PERIOD_64;
	hotplug_en |= CRT_HOTPLUG_VOLTAGE_COMPARE_50;

	/* Ignore TV since it's buggy */
	i915_hotplug_interrupt_update_locked(dev_priv,
				      (HOTPLUG_INT_EN_MASK
				       | CRT_HOTPLUG_VOLTAGE_COMPARE_MASK),
				      hotplug_en);
}

static irqreturn_t i965_irq_handler(int irq, void *arg)
{
	struct drm_device *dev = arg;
	struct drm_i915_private *dev_priv = dev->dev_private;
	u32 iir, new_iir;
	u32 pipe_stats[I915_MAX_PIPES];
	int ret = IRQ_NONE, pipe;
	u32 flip_mask =
		I915_DISPLAY_PLANE_A_FLIP_PENDING_INTERRUPT |
		I915_DISPLAY_PLANE_B_FLIP_PENDING_INTERRUPT;

	if (!intel_irqs_enabled(dev_priv))
		return IRQ_NONE;

	iir = I915_READ(IIR);

	for (;;) {
		bool irq_received = (iir & ~flip_mask) != 0;
		bool blc_event = false;

		/* Can't rely on pipestat interrupt bit in iir as it might
		 * have been cleared after the pipestat interrupt was received.
		 * It doesn't set the bit in iir again, but it still produces
		 * interrupts (for non-MSI).
		 */
		spin_lock(&dev_priv->irq_lock);
		if (iir & I915_RENDER_COMMAND_PARSER_ERROR_INTERRUPT)
			DRM_DEBUG("Command parser error, iir 0x%08x\n", iir);

		for_each_pipe(dev_priv, pipe) {
			int reg = PIPESTAT(pipe);
			pipe_stats[pipe] = I915_READ(reg);

			/*
			 * Clear the PIPE*STAT regs before the IIR
			 */
			if (pipe_stats[pipe] & 0x8000ffff) {
				I915_WRITE(reg, pipe_stats[pipe]);
				irq_received = true;
			}
		}
		spin_unlock(&dev_priv->irq_lock);

		if (!irq_received)
			break;

		ret = IRQ_HANDLED;

		/* Consume port.  Then clear IIR or we'll miss events */
		if (iir & I915_DISPLAY_PORT_INTERRUPT)
			i9xx_hpd_irq_handler(dev);

		I915_WRITE(IIR, iir & ~flip_mask);
		new_iir = I915_READ(IIR); /* Flush posted writes */

		if (iir & I915_USER_INTERRUPT)
			notify_ring(&dev_priv->ring[RCS]);
		if (iir & I915_BSD_USER_INTERRUPT)
			notify_ring(&dev_priv->ring[VCS]);

		for_each_pipe(dev_priv, pipe) {
			if (pipe_stats[pipe] & PIPE_START_VBLANK_INTERRUPT_STATUS &&
			    i915_handle_vblank(dev, pipe, pipe, iir))
				flip_mask &= ~DISPLAY_PLANE_FLIP_PENDING(pipe);

			if (pipe_stats[pipe] & PIPE_LEGACY_BLC_EVENT_STATUS)
				blc_event = true;

			if (pipe_stats[pipe] & PIPE_CRC_DONE_INTERRUPT_STATUS)
				i9xx_pipe_crc_irq_handler(dev, pipe);

			if (pipe_stats[pipe] & PIPE_FIFO_UNDERRUN_STATUS)
				intel_cpu_fifo_underrun_irq_handler(dev_priv, pipe);
		}

		if (blc_event || (iir & I915_ASLE_INTERRUPT))
			intel_opregion_asle_intr(dev);

		if (pipe_stats[0] & PIPE_GMBUS_INTERRUPT_STATUS)
			gmbus_irq_handler(dev);

		/* With MSI, interrupts are only generated when iir
		 * transitions from zero to nonzero.  If another bit got
		 * set while we were handling the existing iir bits, then
		 * we would never get another interrupt.
		 *
		 * This is fine on non-MSI as well, as if we hit this path
		 * we avoid exiting the interrupt handler only to generate
		 * another one.
		 *
		 * Note that for MSI this could cause a stray interrupt report
		 * if an interrupt landed in the time between writing IIR and
		 * the posting read.  This should be rare enough to never
		 * trigger the 99% of 100,000 interrupts test for disabling
		 * stray interrupts.
		 */
		iir = new_iir;
	}

	return ret;
}

static void i965_irq_uninstall(struct drm_device * dev)
{
	struct drm_i915_private *dev_priv = dev->dev_private;
	int pipe;

	if (!dev_priv)
		return;

	i915_hotplug_interrupt_update(dev_priv, 0xffffffff, 0);
	I915_WRITE(PORT_HOTPLUG_STAT, I915_READ(PORT_HOTPLUG_STAT));

	I915_WRITE(HWSTAM, 0xffffffff);
	for_each_pipe(dev_priv, pipe)
		I915_WRITE(PIPESTAT(pipe), 0);
	I915_WRITE(IMR, 0xffffffff);
	I915_WRITE(IER, 0x0);

	for_each_pipe(dev_priv, pipe)
		I915_WRITE(PIPESTAT(pipe),
			   I915_READ(PIPESTAT(pipe)) & 0x8000ffff);
	I915_WRITE(IIR, I915_READ(IIR));
}

/**
 * intel_irq_init - initializes irq support
 * @dev_priv: i915 device instance
 *
 * This function initializes all the irq support including work items, timers
 * and all the vtables. It does not setup the interrupt itself though.
 */
void intel_irq_init(struct drm_i915_private *dev_priv)
{
	struct drm_device *dev = dev_priv->dev;

	intel_hpd_init_work(dev_priv);

	INIT_WORK(&dev_priv->rps.work, gen6_pm_rps_work);
	INIT_WORK(&dev_priv->l3_parity.error_work, ivybridge_parity_work);

	/* Let's track the enabled rps events */
	if (IS_VALLEYVIEW(dev_priv) && !IS_CHERRYVIEW(dev_priv))
		/* WaGsvRC0ResidencyMethod:vlv */
		dev_priv->pm_rps_events = GEN6_PM_RP_DOWN_EI_EXPIRED | GEN6_PM_RP_UP_EI_EXPIRED;
	else
		dev_priv->pm_rps_events = GEN6_PM_RPS_EVENTS;

	INIT_DELAYED_WORK(&dev_priv->gpu_error.hangcheck_work,
			  i915_hangcheck_elapsed);

	pm_qos_add_request(&dev_priv->pm_qos, PM_QOS_CPU_DMA_LATENCY, PM_QOS_DEFAULT_VALUE);

	if (IS_GEN2(dev_priv)) {
		dev->max_vblank_count = 0;
		dev->driver->get_vblank_counter = i8xx_get_vblank_counter;
	} else if (IS_G4X(dev_priv) || INTEL_INFO(dev_priv)->gen >= 5) {
		dev->max_vblank_count = 0xffffffff; /* full 32 bit counter */
		dev->driver->get_vblank_counter = g4x_get_vblank_counter;
	} else {
		dev->driver->get_vblank_counter = i915_get_vblank_counter;
		dev->max_vblank_count = 0xffffff; /* only 24 bits of frame count */
	}

	/*
	 * Opt out of the vblank disable timer on everything except gen2.
	 * Gen2 doesn't have a hardware frame counter and so depends on
	 * vblank interrupts to produce sane vblank seuquence numbers.
	 */
	if (!IS_GEN2(dev_priv))
		dev->vblank_disable_immediate = true;

	dev->driver->get_vblank_timestamp = i915_get_vblank_timestamp;
	dev->driver->get_scanout_position = i915_get_crtc_scanoutpos;

	if (IS_CHERRYVIEW(dev_priv)) {
		dev->driver->irq_handler = cherryview_irq_handler;
		dev->driver->irq_preinstall = cherryview_irq_preinstall;
		dev->driver->irq_postinstall = cherryview_irq_postinstall;
		dev->driver->irq_uninstall = cherryview_irq_uninstall;
		dev->driver->enable_vblank = valleyview_enable_vblank;
		dev->driver->disable_vblank = valleyview_disable_vblank;
		dev_priv->display.hpd_irq_setup = i915_hpd_irq_setup;
	} else if (IS_VALLEYVIEW(dev_priv)) {
		dev->driver->irq_handler = valleyview_irq_handler;
		dev->driver->irq_preinstall = valleyview_irq_preinstall;
		dev->driver->irq_postinstall = valleyview_irq_postinstall;
		dev->driver->irq_uninstall = valleyview_irq_uninstall;
		dev->driver->enable_vblank = valleyview_enable_vblank;
		dev->driver->disable_vblank = valleyview_disable_vblank;
		dev_priv->display.hpd_irq_setup = i915_hpd_irq_setup;
	} else if (INTEL_INFO(dev_priv)->gen >= 8) {
		dev->driver->irq_handler = gen8_irq_handler;
		dev->driver->irq_preinstall = gen8_irq_reset;
		dev->driver->irq_postinstall = gen8_irq_postinstall;
		dev->driver->irq_uninstall = gen8_irq_uninstall;
		dev->driver->enable_vblank = gen8_enable_vblank;
		dev->driver->disable_vblank = gen8_disable_vblank;
		if (IS_BROXTON(dev))
			dev_priv->display.hpd_irq_setup = bxt_hpd_irq_setup;
		else if (HAS_PCH_SPT(dev))
			dev_priv->display.hpd_irq_setup = spt_hpd_irq_setup;
		else
			dev_priv->display.hpd_irq_setup = ilk_hpd_irq_setup;
	} else if (HAS_PCH_SPLIT(dev)) {
		dev->driver->irq_handler = ironlake_irq_handler;
		dev->driver->irq_preinstall = ironlake_irq_reset;
		dev->driver->irq_postinstall = ironlake_irq_postinstall;
		dev->driver->irq_uninstall = ironlake_irq_uninstall;
		dev->driver->enable_vblank = ironlake_enable_vblank;
		dev->driver->disable_vblank = ironlake_disable_vblank;
		dev_priv->display.hpd_irq_setup = ilk_hpd_irq_setup;
	} else {
		if (INTEL_INFO(dev_priv)->gen == 2) {
			dev->driver->irq_preinstall = i8xx_irq_preinstall;
			dev->driver->irq_postinstall = i8xx_irq_postinstall;
			dev->driver->irq_handler = i8xx_irq_handler;
			dev->driver->irq_uninstall = i8xx_irq_uninstall;
		} else if (INTEL_INFO(dev_priv)->gen == 3) {
			dev->driver->irq_preinstall = i915_irq_preinstall;
			dev->driver->irq_postinstall = i915_irq_postinstall;
			dev->driver->irq_uninstall = i915_irq_uninstall;
			dev->driver->irq_handler = i915_irq_handler;
		} else {
			dev->driver->irq_preinstall = i965_irq_preinstall;
			dev->driver->irq_postinstall = i965_irq_postinstall;
			dev->driver->irq_uninstall = i965_irq_uninstall;
			dev->driver->irq_handler = i965_irq_handler;
		}
		if (I915_HAS_HOTPLUG(dev_priv))
			dev_priv->display.hpd_irq_setup = i915_hpd_irq_setup;
		dev->driver->enable_vblank = i915_enable_vblank;
		dev->driver->disable_vblank = i915_disable_vblank;
	}
}

/**
 * intel_irq_install - enables the hardware interrupt
 * @dev_priv: i915 device instance
 *
 * This function enables the hardware interrupt handling, but leaves the hotplug
 * handling still disabled. It is called after intel_irq_init().
 *
 * In the driver load and resume code we need working interrupts in a few places
 * but don't want to deal with the hassle of concurrent probe and hotplug
 * workers. Hence the split into this two-stage approach.
 */
int intel_irq_install(struct drm_i915_private *dev_priv)
{
	/*
	 * We enable some interrupt sources in our postinstall hooks, so mark
	 * interrupts as enabled _before_ actually enabling them to avoid
	 * special cases in our ordering checks.
	 */
	dev_priv->pm.irqs_enabled = true;

	return drm_irq_install(dev_priv->dev, dev_priv->dev->pdev->irq);
}

/**
 * intel_irq_uninstall - finilizes all irq handling
 * @dev_priv: i915 device instance
 *
 * This stops interrupt and hotplug handling and unregisters and frees all
 * resources acquired in the init functions.
 */
void intel_irq_uninstall(struct drm_i915_private *dev_priv)
{
	drm_irq_uninstall(dev_priv->dev);
	intel_hpd_cancel_work(dev_priv);
	dev_priv->pm.irqs_enabled = false;
}

/**
 * intel_runtime_pm_disable_interrupts - runtime interrupt disabling
 * @dev_priv: i915 device instance
 *
 * This function is used to disable interrupts at runtime, both in the runtime
 * pm and the system suspend/resume code.
 */
void intel_runtime_pm_disable_interrupts(struct drm_i915_private *dev_priv)
{
	dev_priv->dev->driver->irq_uninstall(dev_priv->dev);
	dev_priv->pm.irqs_enabled = false;
	synchronize_irq(dev_priv->dev->irq);
}

/**
 * intel_runtime_pm_enable_interrupts - runtime interrupt enabling
 * @dev_priv: i915 device instance
 *
 * This function is used to enable interrupts at runtime, both in the runtime
 * pm and the system suspend/resume code.
 */
void intel_runtime_pm_enable_interrupts(struct drm_i915_private *dev_priv)
{
	dev_priv->pm.irqs_enabled = true;
	dev_priv->dev->driver->irq_preinstall(dev_priv->dev);
	dev_priv->dev->driver->irq_postinstall(dev_priv->dev);
}<|MERGE_RESOLUTION|>--- conflicted
+++ resolved
@@ -710,11 +710,7 @@
 	return (((high1 << 8) | low) + (pixel >= vbl_start)) & 0xffffff;
 }
 
-<<<<<<< HEAD
-static u32 gm45_get_vblank_counter(struct drm_device *dev, unsigned int pipe)
-=======
-static u32 g4x_get_vblank_counter(struct drm_device *dev, int pipe)
->>>>>>> 606bb5e0
+static u32 g4x_get_vblank_counter(struct drm_device *dev, unsigned int pipe)
 {
 	struct drm_i915_private *dev_priv = dev->dev_private;
 
