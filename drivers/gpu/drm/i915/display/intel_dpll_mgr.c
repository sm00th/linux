/*
 * Copyright © 2006-2016 Intel Corporation
 *
 * Permission is hereby granted, free of charge, to any person obtaining a
 * copy of this software and associated documentation files (the "Software"),
 * to deal in the Software without restriction, including without limitation
 * the rights to use, copy, modify, merge, publish, distribute, sublicense,
 * and/or sell copies of the Software, and to permit persons to whom the
 * Software is furnished to do so, subject to the following conditions:
 *
 * The above copyright notice and this permission notice (including the next
 * paragraph) shall be included in all copies or substantial portions of the
 * Software.
 *
 * THE SOFTWARE IS PROVIDED "AS IS", WITHOUT WARRANTY OF ANY KIND, EXPRESS OR
 * IMPLIED, INCLUDING BUT NOT LIMITED TO THE WARRANTIES OF MERCHANTABILITY,
 * FITNESS FOR A PARTICULAR PURPOSE AND NONINFRINGEMENT.  IN NO EVENT SHALL
 * THE AUTHORS OR COPYRIGHT HOLDERS BE LIABLE FOR ANY CLAIM, DAMAGES OR OTHER
 * LIABILITY, WHETHER IN AN ACTION OF CONTRACT, TORT OR OTHERWISE, ARISING
 * FROM, OUT OF OR IN CONNECTION WITH THE SOFTWARE OR THE USE OR OTHER
 * DEALINGS IN THE SOFTWARE.
 */

#include "intel_de.h"
#include "intel_display_types.h"
#include "intel_dpio_phy.h"
#include "intel_dpll.h"
#include "intel_dpll_mgr.h"

/**
 * DOC: Display PLLs
 *
 * Display PLLs used for driving outputs vary by platform. While some have
 * per-pipe or per-encoder dedicated PLLs, others allow the use of any PLL
 * from a pool. In the latter scenario, it is possible that multiple pipes
 * share a PLL if their configurations match.
 *
 * This file provides an abstraction over display PLLs. The function
 * intel_shared_dpll_init() initializes the PLLs for the given platform.  The
 * users of a PLL are tracked and that tracking is integrated with the atomic
 * modset interface. During an atomic operation, required PLLs can be reserved
 * for a given CRTC and encoder configuration by calling
 * intel_reserve_shared_dplls() and previously reserved PLLs can be released
 * with intel_release_shared_dplls().
 * Changes to the users are first staged in the atomic state, and then made
 * effective by calling intel_shared_dpll_swap_state() during the atomic
 * commit phase.
 */

struct intel_dpll_mgr {
	const struct dpll_info *dpll_info;

	bool (*get_dplls)(struct intel_atomic_state *state,
			  struct intel_crtc *crtc,
			  struct intel_encoder *encoder);
	void (*put_dplls)(struct intel_atomic_state *state,
			  struct intel_crtc *crtc);
	void (*update_active_dpll)(struct intel_atomic_state *state,
				   struct intel_crtc *crtc,
				   struct intel_encoder *encoder);
	void (*update_ref_clks)(struct drm_i915_private *i915);
	void (*dump_hw_state)(struct drm_i915_private *dev_priv,
			      const struct intel_dpll_hw_state *hw_state);
};

static void
intel_atomic_duplicate_dpll_state(struct drm_i915_private *dev_priv,
				  struct intel_shared_dpll_state *shared_dpll)
{
	enum intel_dpll_id i;

	/* Copy shared dpll state */
	for (i = 0; i < dev_priv->dpll.num_shared_dpll; i++) {
		struct intel_shared_dpll *pll = &dev_priv->dpll.shared_dplls[i];

		shared_dpll[i] = pll->state;
	}
}

static struct intel_shared_dpll_state *
intel_atomic_get_shared_dpll_state(struct drm_atomic_state *s)
{
	struct intel_atomic_state *state = to_intel_atomic_state(s);

	drm_WARN_ON(s->dev, !drm_modeset_is_locked(&s->dev->mode_config.connection_mutex));

	if (!state->dpll_set) {
		state->dpll_set = true;

		intel_atomic_duplicate_dpll_state(to_i915(s->dev),
						  state->shared_dpll);
	}

	return state->shared_dpll;
}

/**
 * intel_get_shared_dpll_by_id - get a DPLL given its id
 * @dev_priv: i915 device instance
 * @id: pll id
 *
 * Returns:
 * A pointer to the DPLL with @id
 */
struct intel_shared_dpll *
intel_get_shared_dpll_by_id(struct drm_i915_private *dev_priv,
			    enum intel_dpll_id id)
{
	return &dev_priv->dpll.shared_dplls[id];
}

/**
 * intel_get_shared_dpll_id - get the id of a DPLL
 * @dev_priv: i915 device instance
 * @pll: the DPLL
 *
 * Returns:
 * The id of @pll
 */
enum intel_dpll_id
intel_get_shared_dpll_id(struct drm_i915_private *dev_priv,
			 struct intel_shared_dpll *pll)
{
	long pll_idx = pll - dev_priv->dpll.shared_dplls;

	if (drm_WARN_ON(&dev_priv->drm,
			pll_idx < 0 ||
			pll_idx >= dev_priv->dpll.num_shared_dpll))
		return -1;

	return pll_idx;
}

/* For ILK+ */
void assert_shared_dpll(struct drm_i915_private *dev_priv,
			struct intel_shared_dpll *pll,
			bool state)
{
	bool cur_state;
	struct intel_dpll_hw_state hw_state;

	if (drm_WARN(&dev_priv->drm, !pll,
		     "asserting DPLL %s with no DPLL\n", onoff(state)))
		return;

	cur_state = intel_dpll_get_hw_state(dev_priv, pll, &hw_state);
	I915_STATE_WARN(cur_state != state,
	     "%s assertion failure (expected %s, current %s)\n",
			pll->info->name, onoff(state), onoff(cur_state));
}

static enum tc_port icl_pll_id_to_tc_port(enum intel_dpll_id id)
{
	return TC_PORT_1 + id - DPLL_ID_ICL_MGPLL1;
}

enum intel_dpll_id icl_tc_port_to_pll_id(enum tc_port tc_port)
{
	return tc_port - TC_PORT_1 + DPLL_ID_ICL_MGPLL1;
}

static i915_reg_t
intel_combo_pll_enable_reg(struct drm_i915_private *i915,
			   struct intel_shared_dpll *pll)
{
	if (IS_DG1(i915))
		return DG1_DPLL_ENABLE(pll->info->id);
	else if (IS_JSL_EHL(i915) && (pll->info->id == DPLL_ID_EHL_DPLL4))
		return MG_PLL_ENABLE(0);

	return CNL_DPLL_ENABLE(pll->info->id);
}

static i915_reg_t
intel_tc_pll_enable_reg(struct drm_i915_private *i915,
			struct intel_shared_dpll *pll)
{
	const enum intel_dpll_id id = pll->info->id;
	enum tc_port tc_port = icl_pll_id_to_tc_port(id);

	if (IS_ALDERLAKE_P(i915))
		return ADLP_PORTTC_PLL_ENABLE(tc_port);

	return MG_PLL_ENABLE(tc_port);
}

/**
 * intel_prepare_shared_dpll - call a dpll's prepare hook
 * @crtc_state: CRTC, and its state, which has a shared dpll
 *
 * This calls the PLL's prepare hook if it has one and if the PLL is not
 * already enabled. The prepare hook is platform specific.
 */
void intel_prepare_shared_dpll(const struct intel_crtc_state *crtc_state)
{
	struct intel_crtc *crtc = to_intel_crtc(crtc_state->uapi.crtc);
	struct drm_i915_private *dev_priv = to_i915(crtc->base.dev);
	struct intel_shared_dpll *pll = crtc_state->shared_dpll;

	if (drm_WARN_ON(&dev_priv->drm, pll == NULL))
		return;

	mutex_lock(&dev_priv->dpll.lock);
	drm_WARN_ON(&dev_priv->drm, !pll->state.pipe_mask);
	if (!pll->active_mask) {
		drm_dbg(&dev_priv->drm, "setting up %s\n", pll->info->name);
		drm_WARN_ON(&dev_priv->drm, pll->on);
		assert_shared_dpll_disabled(dev_priv, pll);

		pll->info->funcs->prepare(dev_priv, pll);
	}
	mutex_unlock(&dev_priv->dpll.lock);
}

/**
 * intel_enable_shared_dpll - enable a CRTC's shared DPLL
 * @crtc_state: CRTC, and its state, which has a shared DPLL
 *
 * Enable the shared DPLL used by @crtc.
 */
void intel_enable_shared_dpll(const struct intel_crtc_state *crtc_state)
{
	struct intel_crtc *crtc = to_intel_crtc(crtc_state->uapi.crtc);
	struct drm_i915_private *dev_priv = to_i915(crtc->base.dev);
	struct intel_shared_dpll *pll = crtc_state->shared_dpll;
	unsigned int pipe_mask = BIT(crtc->pipe);
	unsigned int old_mask;

	if (drm_WARN_ON(&dev_priv->drm, pll == NULL))
		return;

	mutex_lock(&dev_priv->dpll.lock);
	old_mask = pll->active_mask;

	if (drm_WARN_ON(&dev_priv->drm, !(pll->state.pipe_mask & pipe_mask)) ||
	    drm_WARN_ON(&dev_priv->drm, pll->active_mask & pipe_mask))
		goto out;

	pll->active_mask |= pipe_mask;

	drm_dbg_kms(&dev_priv->drm,
		    "enable %s (active 0x%x, on? %d) for [CRTC:%d:%s]\n",
		    pll->info->name, pll->active_mask, pll->on,
		    crtc->base.base.id, crtc->base.name);

	if (old_mask) {
		drm_WARN_ON(&dev_priv->drm, !pll->on);
		assert_shared_dpll_enabled(dev_priv, pll);
		goto out;
	}
	drm_WARN_ON(&dev_priv->drm, pll->on);

	drm_dbg_kms(&dev_priv->drm, "enabling %s\n", pll->info->name);
	pll->info->funcs->enable(dev_priv, pll);
	pll->on = true;

out:
	mutex_unlock(&dev_priv->dpll.lock);
}

/**
 * intel_disable_shared_dpll - disable a CRTC's shared DPLL
 * @crtc_state: CRTC, and its state, which has a shared DPLL
 *
 * Disable the shared DPLL used by @crtc.
 */
void intel_disable_shared_dpll(const struct intel_crtc_state *crtc_state)
{
	struct intel_crtc *crtc = to_intel_crtc(crtc_state->uapi.crtc);
	struct drm_i915_private *dev_priv = to_i915(crtc->base.dev);
	struct intel_shared_dpll *pll = crtc_state->shared_dpll;
	unsigned int pipe_mask = BIT(crtc->pipe);

	/* PCH only available on ILK+ */
	if (DISPLAY_VER(dev_priv) < 5)
		return;

	if (pll == NULL)
		return;

	mutex_lock(&dev_priv->dpll.lock);
	if (drm_WARN(&dev_priv->drm, !(pll->active_mask & pipe_mask),
		     "%s not used by [CRTC:%d:%s]\n", pll->info->name,
		     crtc->base.base.id, crtc->base.name))
		goto out;

	drm_dbg_kms(&dev_priv->drm,
		    "disable %s (active 0x%x, on? %d) for [CRTC:%d:%s]\n",
		    pll->info->name, pll->active_mask, pll->on,
		    crtc->base.base.id, crtc->base.name);

	assert_shared_dpll_enabled(dev_priv, pll);
	drm_WARN_ON(&dev_priv->drm, !pll->on);

	pll->active_mask &= ~pipe_mask;
	if (pll->active_mask)
		goto out;

	drm_dbg_kms(&dev_priv->drm, "disabling %s\n", pll->info->name);
	pll->info->funcs->disable(dev_priv, pll);
	pll->on = false;

out:
	mutex_unlock(&dev_priv->dpll.lock);
}

static struct intel_shared_dpll *
intel_find_shared_dpll(struct intel_atomic_state *state,
		       const struct intel_crtc *crtc,
		       const struct intel_dpll_hw_state *pll_state,
		       unsigned long dpll_mask)
{
	struct drm_i915_private *dev_priv = to_i915(crtc->base.dev);
	struct intel_shared_dpll *pll, *unused_pll = NULL;
	struct intel_shared_dpll_state *shared_dpll;
	enum intel_dpll_id i;

	shared_dpll = intel_atomic_get_shared_dpll_state(&state->base);

	drm_WARN_ON(&dev_priv->drm, dpll_mask & ~(BIT(I915_NUM_PLLS) - 1));

	for_each_set_bit(i, &dpll_mask, I915_NUM_PLLS) {
		pll = &dev_priv->dpll.shared_dplls[i];

		/* Only want to check enabled timings first */
		if (shared_dpll[i].pipe_mask == 0) {
			if (!unused_pll)
				unused_pll = pll;
			continue;
		}

		if (memcmp(pll_state,
			   &shared_dpll[i].hw_state,
			   sizeof(*pll_state)) == 0) {
			drm_dbg_kms(&dev_priv->drm,
				    "[CRTC:%d:%s] sharing existing %s (pipe mask 0x%x, active 0x%x)\n",
				    crtc->base.base.id, crtc->base.name,
				    pll->info->name,
				    shared_dpll[i].pipe_mask,
				    pll->active_mask);
			return pll;
		}
	}

	/* Ok no matching timings, maybe there's a free one? */
	if (unused_pll) {
		drm_dbg_kms(&dev_priv->drm, "[CRTC:%d:%s] allocated %s\n",
			    crtc->base.base.id, crtc->base.name,
			    unused_pll->info->name);
		return unused_pll;
	}

	return NULL;
}

static void
intel_reference_shared_dpll(struct intel_atomic_state *state,
			    const struct intel_crtc *crtc,
			    const struct intel_shared_dpll *pll,
			    const struct intel_dpll_hw_state *pll_state)
{
	struct drm_i915_private *i915 = to_i915(state->base.dev);
	struct intel_shared_dpll_state *shared_dpll;
	const enum intel_dpll_id id = pll->info->id;

	shared_dpll = intel_atomic_get_shared_dpll_state(&state->base);

	if (shared_dpll[id].pipe_mask == 0)
		shared_dpll[id].hw_state = *pll_state;

	drm_dbg(&i915->drm, "using %s for pipe %c\n", pll->info->name,
		pipe_name(crtc->pipe));

	shared_dpll[id].pipe_mask |= BIT(crtc->pipe);
}

static void intel_unreference_shared_dpll(struct intel_atomic_state *state,
					  const struct intel_crtc *crtc,
					  const struct intel_shared_dpll *pll)
{
	struct intel_shared_dpll_state *shared_dpll;

	shared_dpll = intel_atomic_get_shared_dpll_state(&state->base);
	shared_dpll[pll->info->id].pipe_mask &= ~BIT(crtc->pipe);
}

static void intel_put_dpll(struct intel_atomic_state *state,
			   struct intel_crtc *crtc)
{
	const struct intel_crtc_state *old_crtc_state =
		intel_atomic_get_old_crtc_state(state, crtc);
	struct intel_crtc_state *new_crtc_state =
		intel_atomic_get_new_crtc_state(state, crtc);

	new_crtc_state->shared_dpll = NULL;

	if (!old_crtc_state->shared_dpll)
		return;

	intel_unreference_shared_dpll(state, crtc, old_crtc_state->shared_dpll);
}

/**
 * intel_shared_dpll_swap_state - make atomic DPLL configuration effective
 * @state: atomic state
 *
 * This is the dpll version of drm_atomic_helper_swap_state() since the
 * helper does not handle driver-specific global state.
 *
 * For consistency with atomic helpers this function does a complete swap,
 * i.e. it also puts the current state into @state, even though there is no
 * need for that at this moment.
 */
void intel_shared_dpll_swap_state(struct intel_atomic_state *state)
{
	struct drm_i915_private *dev_priv = to_i915(state->base.dev);
	struct intel_shared_dpll_state *shared_dpll = state->shared_dpll;
	enum intel_dpll_id i;

	if (!state->dpll_set)
		return;

	for (i = 0; i < dev_priv->dpll.num_shared_dpll; i++) {
		struct intel_shared_dpll *pll =
			&dev_priv->dpll.shared_dplls[i];

		swap(pll->state, shared_dpll[i]);
	}
}

static bool ibx_pch_dpll_get_hw_state(struct drm_i915_private *dev_priv,
				      struct intel_shared_dpll *pll,
				      struct intel_dpll_hw_state *hw_state)
{
	const enum intel_dpll_id id = pll->info->id;
	intel_wakeref_t wakeref;
	u32 val;

	wakeref = intel_display_power_get_if_enabled(dev_priv,
						     POWER_DOMAIN_DISPLAY_CORE);
	if (!wakeref)
		return false;

	val = intel_de_read(dev_priv, PCH_DPLL(id));
	hw_state->dpll = val;
	hw_state->fp0 = intel_de_read(dev_priv, PCH_FP0(id));
	hw_state->fp1 = intel_de_read(dev_priv, PCH_FP1(id));

	intel_display_power_put(dev_priv, POWER_DOMAIN_DISPLAY_CORE, wakeref);

	return val & DPLL_VCO_ENABLE;
}

static void ibx_pch_dpll_prepare(struct drm_i915_private *dev_priv,
				 struct intel_shared_dpll *pll)
{
	const enum intel_dpll_id id = pll->info->id;

	intel_de_write(dev_priv, PCH_FP0(id), pll->state.hw_state.fp0);
	intel_de_write(dev_priv, PCH_FP1(id), pll->state.hw_state.fp1);
}

static void ibx_assert_pch_refclk_enabled(struct drm_i915_private *dev_priv)
{
	u32 val;
	bool enabled;

	I915_STATE_WARN_ON(!(HAS_PCH_IBX(dev_priv) || HAS_PCH_CPT(dev_priv)));

	val = intel_de_read(dev_priv, PCH_DREF_CONTROL);
	enabled = !!(val & (DREF_SSC_SOURCE_MASK | DREF_NONSPREAD_SOURCE_MASK |
			    DREF_SUPERSPREAD_SOURCE_MASK));
	I915_STATE_WARN(!enabled, "PCH refclk assertion failure, should be active but is disabled\n");
}

static void ibx_pch_dpll_enable(struct drm_i915_private *dev_priv,
				struct intel_shared_dpll *pll)
{
	const enum intel_dpll_id id = pll->info->id;

	/* PCH refclock must be enabled first */
	ibx_assert_pch_refclk_enabled(dev_priv);

	intel_de_write(dev_priv, PCH_DPLL(id), pll->state.hw_state.dpll);

	/* Wait for the clocks to stabilize. */
	intel_de_posting_read(dev_priv, PCH_DPLL(id));
	udelay(150);

	/* The pixel multiplier can only be updated once the
	 * DPLL is enabled and the clocks are stable.
	 *
	 * So write it again.
	 */
	intel_de_write(dev_priv, PCH_DPLL(id), pll->state.hw_state.dpll);
	intel_de_posting_read(dev_priv, PCH_DPLL(id));
	udelay(200);
}

static void ibx_pch_dpll_disable(struct drm_i915_private *dev_priv,
				 struct intel_shared_dpll *pll)
{
	const enum intel_dpll_id id = pll->info->id;

	intel_de_write(dev_priv, PCH_DPLL(id), 0);
	intel_de_posting_read(dev_priv, PCH_DPLL(id));
	udelay(200);
}

static bool ibx_get_dpll(struct intel_atomic_state *state,
			 struct intel_crtc *crtc,
			 struct intel_encoder *encoder)
{
	struct intel_crtc_state *crtc_state =
		intel_atomic_get_new_crtc_state(state, crtc);
	struct drm_i915_private *dev_priv = to_i915(crtc->base.dev);
	struct intel_shared_dpll *pll;
	enum intel_dpll_id i;

	if (HAS_PCH_IBX(dev_priv)) {
		/* Ironlake PCH has a fixed PLL->PCH pipe mapping. */
		i = (enum intel_dpll_id) crtc->pipe;
		pll = &dev_priv->dpll.shared_dplls[i];

		drm_dbg_kms(&dev_priv->drm,
			    "[CRTC:%d:%s] using pre-allocated %s\n",
			    crtc->base.base.id, crtc->base.name,
			    pll->info->name);
	} else {
		pll = intel_find_shared_dpll(state, crtc,
					     &crtc_state->dpll_hw_state,
					     BIT(DPLL_ID_PCH_PLL_B) |
					     BIT(DPLL_ID_PCH_PLL_A));
	}

	if (!pll)
		return false;

	/* reference the pll */
	intel_reference_shared_dpll(state, crtc,
				    pll, &crtc_state->dpll_hw_state);

	crtc_state->shared_dpll = pll;

	return true;
}

static void ibx_dump_hw_state(struct drm_i915_private *dev_priv,
			      const struct intel_dpll_hw_state *hw_state)
{
	drm_dbg_kms(&dev_priv->drm,
		    "dpll_hw_state: dpll: 0x%x, dpll_md: 0x%x, "
		    "fp0: 0x%x, fp1: 0x%x\n",
		    hw_state->dpll,
		    hw_state->dpll_md,
		    hw_state->fp0,
		    hw_state->fp1);
}

static const struct intel_shared_dpll_funcs ibx_pch_dpll_funcs = {
	.prepare = ibx_pch_dpll_prepare,
	.enable = ibx_pch_dpll_enable,
	.disable = ibx_pch_dpll_disable,
	.get_hw_state = ibx_pch_dpll_get_hw_state,
};

static const struct dpll_info pch_plls[] = {
	{ "PCH DPLL A", &ibx_pch_dpll_funcs, DPLL_ID_PCH_PLL_A, 0 },
	{ "PCH DPLL B", &ibx_pch_dpll_funcs, DPLL_ID_PCH_PLL_B, 0 },
	{ },
};

static const struct intel_dpll_mgr pch_pll_mgr = {
	.dpll_info = pch_plls,
	.get_dplls = ibx_get_dpll,
	.put_dplls = intel_put_dpll,
	.dump_hw_state = ibx_dump_hw_state,
};

static void hsw_ddi_wrpll_enable(struct drm_i915_private *dev_priv,
			       struct intel_shared_dpll *pll)
{
	const enum intel_dpll_id id = pll->info->id;

	intel_de_write(dev_priv, WRPLL_CTL(id), pll->state.hw_state.wrpll);
	intel_de_posting_read(dev_priv, WRPLL_CTL(id));
	udelay(20);
}

static void hsw_ddi_spll_enable(struct drm_i915_private *dev_priv,
				struct intel_shared_dpll *pll)
{
	intel_de_write(dev_priv, SPLL_CTL, pll->state.hw_state.spll);
	intel_de_posting_read(dev_priv, SPLL_CTL);
	udelay(20);
}

static void hsw_ddi_wrpll_disable(struct drm_i915_private *dev_priv,
				  struct intel_shared_dpll *pll)
{
	const enum intel_dpll_id id = pll->info->id;
	u32 val;

	val = intel_de_read(dev_priv, WRPLL_CTL(id));
	intel_de_write(dev_priv, WRPLL_CTL(id), val & ~WRPLL_PLL_ENABLE);
	intel_de_posting_read(dev_priv, WRPLL_CTL(id));

	/*
	 * Try to set up the PCH reference clock once all DPLLs
	 * that depend on it have been shut down.
	 */
	if (dev_priv->pch_ssc_use & BIT(id))
		intel_init_pch_refclk(dev_priv);
}

static void hsw_ddi_spll_disable(struct drm_i915_private *dev_priv,
				 struct intel_shared_dpll *pll)
{
	enum intel_dpll_id id = pll->info->id;
	u32 val;

	val = intel_de_read(dev_priv, SPLL_CTL);
	intel_de_write(dev_priv, SPLL_CTL, val & ~SPLL_PLL_ENABLE);
	intel_de_posting_read(dev_priv, SPLL_CTL);

	/*
	 * Try to set up the PCH reference clock once all DPLLs
	 * that depend on it have been shut down.
	 */
	if (dev_priv->pch_ssc_use & BIT(id))
		intel_init_pch_refclk(dev_priv);
}

static bool hsw_ddi_wrpll_get_hw_state(struct drm_i915_private *dev_priv,
				       struct intel_shared_dpll *pll,
				       struct intel_dpll_hw_state *hw_state)
{
	const enum intel_dpll_id id = pll->info->id;
	intel_wakeref_t wakeref;
	u32 val;

	wakeref = intel_display_power_get_if_enabled(dev_priv,
						     POWER_DOMAIN_DISPLAY_CORE);
	if (!wakeref)
		return false;

	val = intel_de_read(dev_priv, WRPLL_CTL(id));
	hw_state->wrpll = val;

	intel_display_power_put(dev_priv, POWER_DOMAIN_DISPLAY_CORE, wakeref);

	return val & WRPLL_PLL_ENABLE;
}

static bool hsw_ddi_spll_get_hw_state(struct drm_i915_private *dev_priv,
				      struct intel_shared_dpll *pll,
				      struct intel_dpll_hw_state *hw_state)
{
	intel_wakeref_t wakeref;
	u32 val;

	wakeref = intel_display_power_get_if_enabled(dev_priv,
						     POWER_DOMAIN_DISPLAY_CORE);
	if (!wakeref)
		return false;

	val = intel_de_read(dev_priv, SPLL_CTL);
	hw_state->spll = val;

	intel_display_power_put(dev_priv, POWER_DOMAIN_DISPLAY_CORE, wakeref);

	return val & SPLL_PLL_ENABLE;
}

#define LC_FREQ 2700
#define LC_FREQ_2K U64_C(LC_FREQ * 2000)

#define P_MIN 2
#define P_MAX 64
#define P_INC 2

/* Constraints for PLL good behavior */
#define REF_MIN 48
#define REF_MAX 400
#define VCO_MIN 2400
#define VCO_MAX 4800

struct hsw_wrpll_rnp {
	unsigned p, n2, r2;
};

static unsigned hsw_wrpll_get_budget_for_freq(int clock)
{
	unsigned budget;

	switch (clock) {
	case 25175000:
	case 25200000:
	case 27000000:
	case 27027000:
	case 37762500:
	case 37800000:
	case 40500000:
	case 40541000:
	case 54000000:
	case 54054000:
	case 59341000:
	case 59400000:
	case 72000000:
	case 74176000:
	case 74250000:
	case 81000000:
	case 81081000:
	case 89012000:
	case 89100000:
	case 108000000:
	case 108108000:
	case 111264000:
	case 111375000:
	case 148352000:
	case 148500000:
	case 162000000:
	case 162162000:
	case 222525000:
	case 222750000:
	case 296703000:
	case 297000000:
		budget = 0;
		break;
	case 233500000:
	case 245250000:
	case 247750000:
	case 253250000:
	case 298000000:
		budget = 1500;
		break;
	case 169128000:
	case 169500000:
	case 179500000:
	case 202000000:
		budget = 2000;
		break;
	case 256250000:
	case 262500000:
	case 270000000:
	case 272500000:
	case 273750000:
	case 280750000:
	case 281250000:
	case 286000000:
	case 291750000:
		budget = 4000;
		break;
	case 267250000:
	case 268500000:
		budget = 5000;
		break;
	default:
		budget = 1000;
		break;
	}

	return budget;
}

static void hsw_wrpll_update_rnp(u64 freq2k, unsigned int budget,
				 unsigned int r2, unsigned int n2,
				 unsigned int p,
				 struct hsw_wrpll_rnp *best)
{
	u64 a, b, c, d, diff, diff_best;

	/* No best (r,n,p) yet */
	if (best->p == 0) {
		best->p = p;
		best->n2 = n2;
		best->r2 = r2;
		return;
	}

	/*
	 * Output clock is (LC_FREQ_2K / 2000) * N / (P * R), which compares to
	 * freq2k.
	 *
	 * delta = 1e6 *
	 *	   abs(freq2k - (LC_FREQ_2K * n2/(p * r2))) /
	 *	   freq2k;
	 *
	 * and we would like delta <= budget.
	 *
	 * If the discrepancy is above the PPM-based budget, always prefer to
	 * improve upon the previous solution.  However, if you're within the
	 * budget, try to maximize Ref * VCO, that is N / (P * R^2).
	 */
	a = freq2k * budget * p * r2;
	b = freq2k * budget * best->p * best->r2;
	diff = abs_diff(freq2k * p * r2, LC_FREQ_2K * n2);
	diff_best = abs_diff(freq2k * best->p * best->r2,
			     LC_FREQ_2K * best->n2);
	c = 1000000 * diff;
	d = 1000000 * diff_best;

	if (a < c && b < d) {
		/* If both are above the budget, pick the closer */
		if (best->p * best->r2 * diff < p * r2 * diff_best) {
			best->p = p;
			best->n2 = n2;
			best->r2 = r2;
		}
	} else if (a >= c && b < d) {
		/* If A is below the threshold but B is above it?  Update. */
		best->p = p;
		best->n2 = n2;
		best->r2 = r2;
	} else if (a >= c && b >= d) {
		/* Both are below the limit, so pick the higher n2/(r2*r2) */
		if (n2 * best->r2 * best->r2 > best->n2 * r2 * r2) {
			best->p = p;
			best->n2 = n2;
			best->r2 = r2;
		}
	}
	/* Otherwise a < c && b >= d, do nothing */
}

static void
hsw_ddi_calculate_wrpll(int clock /* in Hz */,
			unsigned *r2_out, unsigned *n2_out, unsigned *p_out)
{
	u64 freq2k;
	unsigned p, n2, r2;
	struct hsw_wrpll_rnp best = { 0, 0, 0 };
	unsigned budget;

	freq2k = clock / 100;

	budget = hsw_wrpll_get_budget_for_freq(clock);

	/* Special case handling for 540 pixel clock: bypass WR PLL entirely
	 * and directly pass the LC PLL to it. */
	if (freq2k == 5400000) {
		*n2_out = 2;
		*p_out = 1;
		*r2_out = 2;
		return;
	}

	/*
	 * Ref = LC_FREQ / R, where Ref is the actual reference input seen by
	 * the WR PLL.
	 *
	 * We want R so that REF_MIN <= Ref <= REF_MAX.
	 * Injecting R2 = 2 * R gives:
	 *   REF_MAX * r2 > LC_FREQ * 2 and
	 *   REF_MIN * r2 < LC_FREQ * 2
	 *
	 * Which means the desired boundaries for r2 are:
	 *  LC_FREQ * 2 / REF_MAX < r2 < LC_FREQ * 2 / REF_MIN
	 *
	 */
	for (r2 = LC_FREQ * 2 / REF_MAX + 1;
	     r2 <= LC_FREQ * 2 / REF_MIN;
	     r2++) {

		/*
		 * VCO = N * Ref, that is: VCO = N * LC_FREQ / R
		 *
		 * Once again we want VCO_MIN <= VCO <= VCO_MAX.
		 * Injecting R2 = 2 * R and N2 = 2 * N, we get:
		 *   VCO_MAX * r2 > n2 * LC_FREQ and
		 *   VCO_MIN * r2 < n2 * LC_FREQ)
		 *
		 * Which means the desired boundaries for n2 are:
		 * VCO_MIN * r2 / LC_FREQ < n2 < VCO_MAX * r2 / LC_FREQ
		 */
		for (n2 = VCO_MIN * r2 / LC_FREQ + 1;
		     n2 <= VCO_MAX * r2 / LC_FREQ;
		     n2++) {

			for (p = P_MIN; p <= P_MAX; p += P_INC)
				hsw_wrpll_update_rnp(freq2k, budget,
						     r2, n2, p, &best);
		}
	}

	*n2_out = best.n2;
	*p_out = best.p;
	*r2_out = best.r2;
}

static struct intel_shared_dpll *
hsw_ddi_wrpll_get_dpll(struct intel_atomic_state *state,
		       struct intel_crtc *crtc)
{
	struct intel_crtc_state *crtc_state =
		intel_atomic_get_new_crtc_state(state, crtc);
	struct intel_shared_dpll *pll;
	u32 val;
	unsigned int p, n2, r2;

	hsw_ddi_calculate_wrpll(crtc_state->port_clock * 1000, &r2, &n2, &p);

	val = WRPLL_PLL_ENABLE | WRPLL_REF_LCPLL |
	      WRPLL_DIVIDER_REFERENCE(r2) | WRPLL_DIVIDER_FEEDBACK(n2) |
	      WRPLL_DIVIDER_POST(p);

	crtc_state->dpll_hw_state.wrpll = val;

	pll = intel_find_shared_dpll(state, crtc,
				     &crtc_state->dpll_hw_state,
				     BIT(DPLL_ID_WRPLL2) |
				     BIT(DPLL_ID_WRPLL1));

	if (!pll)
		return NULL;

	return pll;
}

static int hsw_ddi_wrpll_get_freq(struct drm_i915_private *dev_priv,
				  const struct intel_shared_dpll *pll,
				  const struct intel_dpll_hw_state *pll_state)
{
	int refclk;
	int n, p, r;
	u32 wrpll = pll_state->wrpll;

	switch (wrpll & WRPLL_REF_MASK) {
	case WRPLL_REF_SPECIAL_HSW:
		/* Muxed-SSC for BDW, non-SSC for non-ULT HSW. */
		if (IS_HASWELL(dev_priv) && !IS_HSW_ULT(dev_priv)) {
			refclk = dev_priv->dpll.ref_clks.nssc;
			break;
		}
		fallthrough;
	case WRPLL_REF_PCH_SSC:
		/*
		 * We could calculate spread here, but our checking
		 * code only cares about 5% accuracy, and spread is a max of
		 * 0.5% downspread.
		 */
		refclk = dev_priv->dpll.ref_clks.ssc;
		break;
	case WRPLL_REF_LCPLL:
		refclk = 2700000;
		break;
	default:
		MISSING_CASE(wrpll);
		return 0;
	}

	r = wrpll & WRPLL_DIVIDER_REF_MASK;
	p = (wrpll & WRPLL_DIVIDER_POST_MASK) >> WRPLL_DIVIDER_POST_SHIFT;
	n = (wrpll & WRPLL_DIVIDER_FB_MASK) >> WRPLL_DIVIDER_FB_SHIFT;

	/* Convert to KHz, p & r have a fixed point portion */
	return (refclk * n / 10) / (p * r) * 2;
}

static struct intel_shared_dpll *
hsw_ddi_lcpll_get_dpll(struct intel_crtc_state *crtc_state)
{
	struct drm_i915_private *dev_priv = to_i915(crtc_state->uapi.crtc->dev);
	struct intel_shared_dpll *pll;
	enum intel_dpll_id pll_id;
	int clock = crtc_state->port_clock;

	switch (clock / 2) {
	case 81000:
		pll_id = DPLL_ID_LCPLL_810;
		break;
	case 135000:
		pll_id = DPLL_ID_LCPLL_1350;
		break;
	case 270000:
		pll_id = DPLL_ID_LCPLL_2700;
		break;
	default:
		drm_dbg_kms(&dev_priv->drm, "Invalid clock for DP: %d\n",
			    clock);
		return NULL;
	}

	pll = intel_get_shared_dpll_by_id(dev_priv, pll_id);

	if (!pll)
		return NULL;

	return pll;
}

static int hsw_ddi_lcpll_get_freq(struct drm_i915_private *i915,
				  const struct intel_shared_dpll *pll,
				  const struct intel_dpll_hw_state *pll_state)
{
	int link_clock = 0;

	switch (pll->info->id) {
	case DPLL_ID_LCPLL_810:
		link_clock = 81000;
		break;
	case DPLL_ID_LCPLL_1350:
		link_clock = 135000;
		break;
	case DPLL_ID_LCPLL_2700:
		link_clock = 270000;
		break;
	default:
		drm_WARN(&i915->drm, 1, "bad port clock sel\n");
		break;
	}

	return link_clock * 2;
}

static struct intel_shared_dpll *
hsw_ddi_spll_get_dpll(struct intel_atomic_state *state,
		      struct intel_crtc *crtc)
{
	struct intel_crtc_state *crtc_state =
		intel_atomic_get_new_crtc_state(state, crtc);

	if (drm_WARN_ON(crtc->base.dev, crtc_state->port_clock / 2 != 135000))
		return NULL;

	crtc_state->dpll_hw_state.spll = SPLL_PLL_ENABLE | SPLL_FREQ_1350MHz |
					 SPLL_REF_MUXED_SSC;

	return intel_find_shared_dpll(state, crtc, &crtc_state->dpll_hw_state,
				      BIT(DPLL_ID_SPLL));
}

static int hsw_ddi_spll_get_freq(struct drm_i915_private *i915,
				 const struct intel_shared_dpll *pll,
				 const struct intel_dpll_hw_state *pll_state)
{
	int link_clock = 0;

	switch (pll_state->spll & SPLL_FREQ_MASK) {
	case SPLL_FREQ_810MHz:
		link_clock = 81000;
		break;
	case SPLL_FREQ_1350MHz:
		link_clock = 135000;
		break;
	case SPLL_FREQ_2700MHz:
		link_clock = 270000;
		break;
	default:
		drm_WARN(&i915->drm, 1, "bad spll freq\n");
		break;
	}

	return link_clock * 2;
}

static bool hsw_get_dpll(struct intel_atomic_state *state,
			 struct intel_crtc *crtc,
			 struct intel_encoder *encoder)
{
	struct intel_crtc_state *crtc_state =
		intel_atomic_get_new_crtc_state(state, crtc);
	struct intel_shared_dpll *pll;

	memset(&crtc_state->dpll_hw_state, 0,
	       sizeof(crtc_state->dpll_hw_state));

	if (intel_crtc_has_type(crtc_state, INTEL_OUTPUT_HDMI))
		pll = hsw_ddi_wrpll_get_dpll(state, crtc);
	else if (intel_crtc_has_dp_encoder(crtc_state))
		pll = hsw_ddi_lcpll_get_dpll(crtc_state);
	else if (intel_crtc_has_type(crtc_state, INTEL_OUTPUT_ANALOG))
		pll = hsw_ddi_spll_get_dpll(state, crtc);
	else
		return false;

	if (!pll)
		return false;

	intel_reference_shared_dpll(state, crtc,
				    pll, &crtc_state->dpll_hw_state);

	crtc_state->shared_dpll = pll;

	return true;
}

static void hsw_update_dpll_ref_clks(struct drm_i915_private *i915)
{
	i915->dpll.ref_clks.ssc = 135000;
	/* Non-SSC is only used on non-ULT HSW. */
	if (intel_de_read(i915, FUSE_STRAP3) & HSW_REF_CLK_SELECT)
		i915->dpll.ref_clks.nssc = 24000;
	else
		i915->dpll.ref_clks.nssc = 135000;
}

static void hsw_dump_hw_state(struct drm_i915_private *dev_priv,
			      const struct intel_dpll_hw_state *hw_state)
{
	drm_dbg_kms(&dev_priv->drm, "dpll_hw_state: wrpll: 0x%x spll: 0x%x\n",
		    hw_state->wrpll, hw_state->spll);
}

static const struct intel_shared_dpll_funcs hsw_ddi_wrpll_funcs = {
	.enable = hsw_ddi_wrpll_enable,
	.disable = hsw_ddi_wrpll_disable,
	.get_hw_state = hsw_ddi_wrpll_get_hw_state,
	.get_freq = hsw_ddi_wrpll_get_freq,
};

static const struct intel_shared_dpll_funcs hsw_ddi_spll_funcs = {
	.enable = hsw_ddi_spll_enable,
	.disable = hsw_ddi_spll_disable,
	.get_hw_state = hsw_ddi_spll_get_hw_state,
	.get_freq = hsw_ddi_spll_get_freq,
};

static void hsw_ddi_lcpll_enable(struct drm_i915_private *dev_priv,
				 struct intel_shared_dpll *pll)
{
}

static void hsw_ddi_lcpll_disable(struct drm_i915_private *dev_priv,
				  struct intel_shared_dpll *pll)
{
}

static bool hsw_ddi_lcpll_get_hw_state(struct drm_i915_private *dev_priv,
				       struct intel_shared_dpll *pll,
				       struct intel_dpll_hw_state *hw_state)
{
	return true;
}

static const struct intel_shared_dpll_funcs hsw_ddi_lcpll_funcs = {
	.enable = hsw_ddi_lcpll_enable,
	.disable = hsw_ddi_lcpll_disable,
	.get_hw_state = hsw_ddi_lcpll_get_hw_state,
	.get_freq = hsw_ddi_lcpll_get_freq,
};

static const struct dpll_info hsw_plls[] = {
	{ "WRPLL 1",    &hsw_ddi_wrpll_funcs, DPLL_ID_WRPLL1,     0 },
	{ "WRPLL 2",    &hsw_ddi_wrpll_funcs, DPLL_ID_WRPLL2,     0 },
	{ "SPLL",       &hsw_ddi_spll_funcs,  DPLL_ID_SPLL,       0 },
	{ "LCPLL 810",  &hsw_ddi_lcpll_funcs, DPLL_ID_LCPLL_810,  INTEL_DPLL_ALWAYS_ON },
	{ "LCPLL 1350", &hsw_ddi_lcpll_funcs, DPLL_ID_LCPLL_1350, INTEL_DPLL_ALWAYS_ON },
	{ "LCPLL 2700", &hsw_ddi_lcpll_funcs, DPLL_ID_LCPLL_2700, INTEL_DPLL_ALWAYS_ON },
	{ },
};

static const struct intel_dpll_mgr hsw_pll_mgr = {
	.dpll_info = hsw_plls,
	.get_dplls = hsw_get_dpll,
	.put_dplls = intel_put_dpll,
	.update_ref_clks = hsw_update_dpll_ref_clks,
	.dump_hw_state = hsw_dump_hw_state,
};

struct skl_dpll_regs {
	i915_reg_t ctl, cfgcr1, cfgcr2;
};

/* this array is indexed by the *shared* pll id */
static const struct skl_dpll_regs skl_dpll_regs[4] = {
	{
		/* DPLL 0 */
		.ctl = LCPLL1_CTL,
		/* DPLL 0 doesn't support HDMI mode */
	},
	{
		/* DPLL 1 */
		.ctl = LCPLL2_CTL,
		.cfgcr1 = DPLL_CFGCR1(SKL_DPLL1),
		.cfgcr2 = DPLL_CFGCR2(SKL_DPLL1),
	},
	{
		/* DPLL 2 */
		.ctl = WRPLL_CTL(0),
		.cfgcr1 = DPLL_CFGCR1(SKL_DPLL2),
		.cfgcr2 = DPLL_CFGCR2(SKL_DPLL2),
	},
	{
		/* DPLL 3 */
		.ctl = WRPLL_CTL(1),
		.cfgcr1 = DPLL_CFGCR1(SKL_DPLL3),
		.cfgcr2 = DPLL_CFGCR2(SKL_DPLL3),
	},
};

static void skl_ddi_pll_write_ctrl1(struct drm_i915_private *dev_priv,
				    struct intel_shared_dpll *pll)
{
	const enum intel_dpll_id id = pll->info->id;
	u32 val;

	val = intel_de_read(dev_priv, DPLL_CTRL1);

	val &= ~(DPLL_CTRL1_HDMI_MODE(id) |
		 DPLL_CTRL1_SSC(id) |
		 DPLL_CTRL1_LINK_RATE_MASK(id));
	val |= pll->state.hw_state.ctrl1 << (id * 6);

	intel_de_write(dev_priv, DPLL_CTRL1, val);
	intel_de_posting_read(dev_priv, DPLL_CTRL1);
}

static void skl_ddi_pll_enable(struct drm_i915_private *dev_priv,
			       struct intel_shared_dpll *pll)
{
	const struct skl_dpll_regs *regs = skl_dpll_regs;
	const enum intel_dpll_id id = pll->info->id;

	skl_ddi_pll_write_ctrl1(dev_priv, pll);

	intel_de_write(dev_priv, regs[id].cfgcr1, pll->state.hw_state.cfgcr1);
	intel_de_write(dev_priv, regs[id].cfgcr2, pll->state.hw_state.cfgcr2);
	intel_de_posting_read(dev_priv, regs[id].cfgcr1);
	intel_de_posting_read(dev_priv, regs[id].cfgcr2);

	/* the enable bit is always bit 31 */
	intel_de_write(dev_priv, regs[id].ctl,
		       intel_de_read(dev_priv, regs[id].ctl) | LCPLL_PLL_ENABLE);

	if (intel_de_wait_for_set(dev_priv, DPLL_STATUS, DPLL_LOCK(id), 5))
		drm_err(&dev_priv->drm, "DPLL %d not locked\n", id);
}

static void skl_ddi_dpll0_enable(struct drm_i915_private *dev_priv,
				 struct intel_shared_dpll *pll)
{
	skl_ddi_pll_write_ctrl1(dev_priv, pll);
}

static void skl_ddi_pll_disable(struct drm_i915_private *dev_priv,
				struct intel_shared_dpll *pll)
{
	const struct skl_dpll_regs *regs = skl_dpll_regs;
	const enum intel_dpll_id id = pll->info->id;

	/* the enable bit is always bit 31 */
	intel_de_write(dev_priv, regs[id].ctl,
		       intel_de_read(dev_priv, regs[id].ctl) & ~LCPLL_PLL_ENABLE);
	intel_de_posting_read(dev_priv, regs[id].ctl);
}

static void skl_ddi_dpll0_disable(struct drm_i915_private *dev_priv,
				  struct intel_shared_dpll *pll)
{
}

static bool skl_ddi_pll_get_hw_state(struct drm_i915_private *dev_priv,
				     struct intel_shared_dpll *pll,
				     struct intel_dpll_hw_state *hw_state)
{
	u32 val;
	const struct skl_dpll_regs *regs = skl_dpll_regs;
	const enum intel_dpll_id id = pll->info->id;
	intel_wakeref_t wakeref;
	bool ret;

	wakeref = intel_display_power_get_if_enabled(dev_priv,
						     POWER_DOMAIN_DISPLAY_CORE);
	if (!wakeref)
		return false;

	ret = false;

	val = intel_de_read(dev_priv, regs[id].ctl);
	if (!(val & LCPLL_PLL_ENABLE))
		goto out;

	val = intel_de_read(dev_priv, DPLL_CTRL1);
	hw_state->ctrl1 = (val >> (id * 6)) & 0x3f;

	/* avoid reading back stale values if HDMI mode is not enabled */
	if (val & DPLL_CTRL1_HDMI_MODE(id)) {
		hw_state->cfgcr1 = intel_de_read(dev_priv, regs[id].cfgcr1);
		hw_state->cfgcr2 = intel_de_read(dev_priv, regs[id].cfgcr2);
	}
	ret = true;

out:
	intel_display_power_put(dev_priv, POWER_DOMAIN_DISPLAY_CORE, wakeref);

	return ret;
}

static bool skl_ddi_dpll0_get_hw_state(struct drm_i915_private *dev_priv,
				       struct intel_shared_dpll *pll,
				       struct intel_dpll_hw_state *hw_state)
{
	const struct skl_dpll_regs *regs = skl_dpll_regs;
	const enum intel_dpll_id id = pll->info->id;
	intel_wakeref_t wakeref;
	u32 val;
	bool ret;

	wakeref = intel_display_power_get_if_enabled(dev_priv,
						     POWER_DOMAIN_DISPLAY_CORE);
	if (!wakeref)
		return false;

	ret = false;

	/* DPLL0 is always enabled since it drives CDCLK */
	val = intel_de_read(dev_priv, regs[id].ctl);
	if (drm_WARN_ON(&dev_priv->drm, !(val & LCPLL_PLL_ENABLE)))
		goto out;

	val = intel_de_read(dev_priv, DPLL_CTRL1);
	hw_state->ctrl1 = (val >> (id * 6)) & 0x3f;

	ret = true;

out:
	intel_display_power_put(dev_priv, POWER_DOMAIN_DISPLAY_CORE, wakeref);

	return ret;
}

struct skl_wrpll_context {
	u64 min_deviation;		/* current minimal deviation */
	u64 central_freq;		/* chosen central freq */
	u64 dco_freq;			/* chosen dco freq */
	unsigned int p;			/* chosen divider */
};

static void skl_wrpll_context_init(struct skl_wrpll_context *ctx)
{
	memset(ctx, 0, sizeof(*ctx));

	ctx->min_deviation = U64_MAX;
}

/* DCO freq must be within +1%/-6%  of the DCO central freq */
#define SKL_DCO_MAX_PDEVIATION	100
#define SKL_DCO_MAX_NDEVIATION	600

static void skl_wrpll_try_divider(struct skl_wrpll_context *ctx,
				  u64 central_freq,
				  u64 dco_freq,
				  unsigned int divider)
{
	u64 deviation;

	deviation = div64_u64(10000 * abs_diff(dco_freq, central_freq),
			      central_freq);

	/* positive deviation */
	if (dco_freq >= central_freq) {
		if (deviation < SKL_DCO_MAX_PDEVIATION &&
		    deviation < ctx->min_deviation) {
			ctx->min_deviation = deviation;
			ctx->central_freq = central_freq;
			ctx->dco_freq = dco_freq;
			ctx->p = divider;
		}
	/* negative deviation */
	} else if (deviation < SKL_DCO_MAX_NDEVIATION &&
		   deviation < ctx->min_deviation) {
		ctx->min_deviation = deviation;
		ctx->central_freq = central_freq;
		ctx->dco_freq = dco_freq;
		ctx->p = divider;
	}
}

static void skl_wrpll_get_multipliers(unsigned int p,
				      unsigned int *p0 /* out */,
				      unsigned int *p1 /* out */,
				      unsigned int *p2 /* out */)
{
	/* even dividers */
	if (p % 2 == 0) {
		unsigned int half = p / 2;

		if (half == 1 || half == 2 || half == 3 || half == 5) {
			*p0 = 2;
			*p1 = 1;
			*p2 = half;
		} else if (half % 2 == 0) {
			*p0 = 2;
			*p1 = half / 2;
			*p2 = 2;
		} else if (half % 3 == 0) {
			*p0 = 3;
			*p1 = half / 3;
			*p2 = 2;
		} else if (half % 7 == 0) {
			*p0 = 7;
			*p1 = half / 7;
			*p2 = 2;
		}
	} else if (p == 3 || p == 9) {  /* 3, 5, 7, 9, 15, 21, 35 */
		*p0 = 3;
		*p1 = 1;
		*p2 = p / 3;
	} else if (p == 5 || p == 7) {
		*p0 = p;
		*p1 = 1;
		*p2 = 1;
	} else if (p == 15) {
		*p0 = 3;
		*p1 = 1;
		*p2 = 5;
	} else if (p == 21) {
		*p0 = 7;
		*p1 = 1;
		*p2 = 3;
	} else if (p == 35) {
		*p0 = 7;
		*p1 = 1;
		*p2 = 5;
	}
}

struct skl_wrpll_params {
	u32 dco_fraction;
	u32 dco_integer;
	u32 qdiv_ratio;
	u32 qdiv_mode;
	u32 kdiv;
	u32 pdiv;
	u32 central_freq;
};

static void skl_wrpll_params_populate(struct skl_wrpll_params *params,
				      u64 afe_clock,
				      int ref_clock,
				      u64 central_freq,
				      u32 p0, u32 p1, u32 p2)
{
	u64 dco_freq;

	switch (central_freq) {
	case 9600000000ULL:
		params->central_freq = 0;
		break;
	case 9000000000ULL:
		params->central_freq = 1;
		break;
	case 8400000000ULL:
		params->central_freq = 3;
	}

	switch (p0) {
	case 1:
		params->pdiv = 0;
		break;
	case 2:
		params->pdiv = 1;
		break;
	case 3:
		params->pdiv = 2;
		break;
	case 7:
		params->pdiv = 4;
		break;
	default:
		WARN(1, "Incorrect PDiv\n");
	}

	switch (p2) {
	case 5:
		params->kdiv = 0;
		break;
	case 2:
		params->kdiv = 1;
		break;
	case 3:
		params->kdiv = 2;
		break;
	case 1:
		params->kdiv = 3;
		break;
	default:
		WARN(1, "Incorrect KDiv\n");
	}

	params->qdiv_ratio = p1;
	params->qdiv_mode = (params->qdiv_ratio == 1) ? 0 : 1;

	dco_freq = p0 * p1 * p2 * afe_clock;

	/*
	 * Intermediate values are in Hz.
	 * Divide by MHz to match bsepc
	 */
	params->dco_integer = div_u64(dco_freq, ref_clock * KHz(1));
	params->dco_fraction =
		div_u64((div_u64(dco_freq, ref_clock / KHz(1)) -
			 params->dco_integer * MHz(1)) * 0x8000, MHz(1));
}

static bool
skl_ddi_calculate_wrpll(int clock /* in Hz */,
			int ref_clock,
			struct skl_wrpll_params *wrpll_params)
{
	u64 afe_clock = clock * 5; /* AFE Clock is 5x Pixel clock */
	u64 dco_central_freq[3] = { 8400000000ULL,
				    9000000000ULL,
				    9600000000ULL };
	static const int even_dividers[] = {  4,  6,  8, 10, 12, 14, 16, 18, 20,
					     24, 28, 30, 32, 36, 40, 42, 44,
					     48, 52, 54, 56, 60, 64, 66, 68,
					     70, 72, 76, 78, 80, 84, 88, 90,
					     92, 96, 98 };
	static const int odd_dividers[] = { 3, 5, 7, 9, 15, 21, 35 };
	static const struct {
		const int *list;
		int n_dividers;
	} dividers[] = {
		{ even_dividers, ARRAY_SIZE(even_dividers) },
		{ odd_dividers, ARRAY_SIZE(odd_dividers) },
	};
	struct skl_wrpll_context ctx;
	unsigned int dco, d, i;
	unsigned int p0, p1, p2;

	skl_wrpll_context_init(&ctx);

	for (d = 0; d < ARRAY_SIZE(dividers); d++) {
		for (dco = 0; dco < ARRAY_SIZE(dco_central_freq); dco++) {
			for (i = 0; i < dividers[d].n_dividers; i++) {
				unsigned int p = dividers[d].list[i];
				u64 dco_freq = p * afe_clock;

				skl_wrpll_try_divider(&ctx,
						      dco_central_freq[dco],
						      dco_freq,
						      p);
				/*
				 * Skip the remaining dividers if we're sure to
				 * have found the definitive divider, we can't
				 * improve a 0 deviation.
				 */
				if (ctx.min_deviation == 0)
					goto skip_remaining_dividers;
			}
		}

skip_remaining_dividers:
		/*
		 * If a solution is found with an even divider, prefer
		 * this one.
		 */
		if (d == 0 && ctx.p)
			break;
	}

	if (!ctx.p) {
		DRM_DEBUG_DRIVER("No valid divider found for %dHz\n", clock);
		return false;
	}

	/*
	 * gcc incorrectly analyses that these can be used without being
	 * initialized. To be fair, it's hard to guess.
	 */
	p0 = p1 = p2 = 0;
	skl_wrpll_get_multipliers(ctx.p, &p0, &p1, &p2);
	skl_wrpll_params_populate(wrpll_params, afe_clock, ref_clock,
				  ctx.central_freq, p0, p1, p2);

	return true;
}

static bool skl_ddi_hdmi_pll_dividers(struct intel_crtc_state *crtc_state)
{
	struct drm_i915_private *i915 = to_i915(crtc_state->uapi.crtc->dev);
	u32 ctrl1, cfgcr1, cfgcr2;
	struct skl_wrpll_params wrpll_params = { 0, };

	/*
	 * See comment in intel_dpll_hw_state to understand why we always use 0
	 * as the DPLL id in this function.
	 */
	ctrl1 = DPLL_CTRL1_OVERRIDE(0);

	ctrl1 |= DPLL_CTRL1_HDMI_MODE(0);

	if (!skl_ddi_calculate_wrpll(crtc_state->port_clock * 1000,
				     i915->dpll.ref_clks.nssc,
				     &wrpll_params))
		return false;

	cfgcr1 = DPLL_CFGCR1_FREQ_ENABLE |
		DPLL_CFGCR1_DCO_FRACTION(wrpll_params.dco_fraction) |
		wrpll_params.dco_integer;

	cfgcr2 = DPLL_CFGCR2_QDIV_RATIO(wrpll_params.qdiv_ratio) |
		DPLL_CFGCR2_QDIV_MODE(wrpll_params.qdiv_mode) |
		DPLL_CFGCR2_KDIV(wrpll_params.kdiv) |
		DPLL_CFGCR2_PDIV(wrpll_params.pdiv) |
		wrpll_params.central_freq;

	memset(&crtc_state->dpll_hw_state, 0,
	       sizeof(crtc_state->dpll_hw_state));

	crtc_state->dpll_hw_state.ctrl1 = ctrl1;
	crtc_state->dpll_hw_state.cfgcr1 = cfgcr1;
	crtc_state->dpll_hw_state.cfgcr2 = cfgcr2;
	return true;
}

static int skl_ddi_wrpll_get_freq(struct drm_i915_private *i915,
				  const struct intel_shared_dpll *pll,
				  const struct intel_dpll_hw_state *pll_state)
{
	int ref_clock = i915->dpll.ref_clks.nssc;
	u32 p0, p1, p2, dco_freq;

	p0 = pll_state->cfgcr2 & DPLL_CFGCR2_PDIV_MASK;
	p2 = pll_state->cfgcr2 & DPLL_CFGCR2_KDIV_MASK;

	if (pll_state->cfgcr2 &  DPLL_CFGCR2_QDIV_MODE(1))
		p1 = (pll_state->cfgcr2 & DPLL_CFGCR2_QDIV_RATIO_MASK) >> 8;
	else
		p1 = 1;


	switch (p0) {
	case DPLL_CFGCR2_PDIV_1:
		p0 = 1;
		break;
	case DPLL_CFGCR2_PDIV_2:
		p0 = 2;
		break;
	case DPLL_CFGCR2_PDIV_3:
		p0 = 3;
		break;
	case DPLL_CFGCR2_PDIV_7_INVALID:
		/*
		 * Incorrect ASUS-Z170M BIOS setting, the HW seems to ignore bit#0,
		 * handling it the same way as PDIV_7.
		 */
		drm_dbg_kms(&i915->drm, "Invalid WRPLL PDIV divider value, fixing it.\n");
		fallthrough;
	case DPLL_CFGCR2_PDIV_7:
		p0 = 7;
		break;
	default:
		MISSING_CASE(p0);
		return 0;
	}

	switch (p2) {
	case DPLL_CFGCR2_KDIV_5:
		p2 = 5;
		break;
	case DPLL_CFGCR2_KDIV_2:
		p2 = 2;
		break;
	case DPLL_CFGCR2_KDIV_3:
		p2 = 3;
		break;
	case DPLL_CFGCR2_KDIV_1:
		p2 = 1;
		break;
	default:
		MISSING_CASE(p2);
		return 0;
	}

	dco_freq = (pll_state->cfgcr1 & DPLL_CFGCR1_DCO_INTEGER_MASK) *
		   ref_clock;

	dco_freq += ((pll_state->cfgcr1 & DPLL_CFGCR1_DCO_FRACTION_MASK) >> 9) *
		    ref_clock / 0x8000;

	if (drm_WARN_ON(&i915->drm, p0 == 0 || p1 == 0 || p2 == 0))
		return 0;

	return dco_freq / (p0 * p1 * p2 * 5);
}

static bool
skl_ddi_dp_set_dpll_hw_state(struct intel_crtc_state *crtc_state)
{
	u32 ctrl1;

	/*
	 * See comment in intel_dpll_hw_state to understand why we always use 0
	 * as the DPLL id in this function.
	 */
	ctrl1 = DPLL_CTRL1_OVERRIDE(0);
	switch (crtc_state->port_clock / 2) {
	case 81000:
		ctrl1 |= DPLL_CTRL1_LINK_RATE(DPLL_CTRL1_LINK_RATE_810, 0);
		break;
	case 135000:
		ctrl1 |= DPLL_CTRL1_LINK_RATE(DPLL_CTRL1_LINK_RATE_1350, 0);
		break;
	case 270000:
		ctrl1 |= DPLL_CTRL1_LINK_RATE(DPLL_CTRL1_LINK_RATE_2700, 0);
		break;
		/* eDP 1.4 rates */
	case 162000:
		ctrl1 |= DPLL_CTRL1_LINK_RATE(DPLL_CTRL1_LINK_RATE_1620, 0);
		break;
	case 108000:
		ctrl1 |= DPLL_CTRL1_LINK_RATE(DPLL_CTRL1_LINK_RATE_1080, 0);
		break;
	case 216000:
		ctrl1 |= DPLL_CTRL1_LINK_RATE(DPLL_CTRL1_LINK_RATE_2160, 0);
		break;
	}

	memset(&crtc_state->dpll_hw_state, 0,
	       sizeof(crtc_state->dpll_hw_state));

	crtc_state->dpll_hw_state.ctrl1 = ctrl1;

	return true;
}

static int skl_ddi_lcpll_get_freq(struct drm_i915_private *i915,
				  const struct intel_shared_dpll *pll,
				  const struct intel_dpll_hw_state *pll_state)
{
	int link_clock = 0;

	switch ((pll_state->ctrl1 & DPLL_CTRL1_LINK_RATE_MASK(0)) >>
		DPLL_CTRL1_LINK_RATE_SHIFT(0)) {
	case DPLL_CTRL1_LINK_RATE_810:
		link_clock = 81000;
		break;
	case DPLL_CTRL1_LINK_RATE_1080:
		link_clock = 108000;
		break;
	case DPLL_CTRL1_LINK_RATE_1350:
		link_clock = 135000;
		break;
	case DPLL_CTRL1_LINK_RATE_1620:
		link_clock = 162000;
		break;
	case DPLL_CTRL1_LINK_RATE_2160:
		link_clock = 216000;
		break;
	case DPLL_CTRL1_LINK_RATE_2700:
		link_clock = 270000;
		break;
	default:
		drm_WARN(&i915->drm, 1, "Unsupported link rate\n");
		break;
	}

	return link_clock * 2;
}

static bool skl_get_dpll(struct intel_atomic_state *state,
			 struct intel_crtc *crtc,
			 struct intel_encoder *encoder)
{
	struct intel_crtc_state *crtc_state =
		intel_atomic_get_new_crtc_state(state, crtc);
	struct drm_i915_private *i915 = to_i915(crtc->base.dev);
	struct intel_shared_dpll *pll;
	bool bret;

	if (intel_crtc_has_type(crtc_state, INTEL_OUTPUT_HDMI)) {
		bret = skl_ddi_hdmi_pll_dividers(crtc_state);
		if (!bret) {
			drm_dbg_kms(&i915->drm,
				    "Could not get HDMI pll dividers.\n");
			return false;
		}
	} else if (intel_crtc_has_dp_encoder(crtc_state)) {
		bret = skl_ddi_dp_set_dpll_hw_state(crtc_state);
		if (!bret) {
			drm_dbg_kms(&i915->drm,
				    "Could not set DP dpll HW state.\n");
			return false;
		}
	} else {
		return false;
	}

	if (intel_crtc_has_type(crtc_state, INTEL_OUTPUT_EDP))
		pll = intel_find_shared_dpll(state, crtc,
					     &crtc_state->dpll_hw_state,
					     BIT(DPLL_ID_SKL_DPLL0));
	else
		pll = intel_find_shared_dpll(state, crtc,
					     &crtc_state->dpll_hw_state,
					     BIT(DPLL_ID_SKL_DPLL3) |
					     BIT(DPLL_ID_SKL_DPLL2) |
					     BIT(DPLL_ID_SKL_DPLL1));
	if (!pll)
		return false;

	intel_reference_shared_dpll(state, crtc,
				    pll, &crtc_state->dpll_hw_state);

	crtc_state->shared_dpll = pll;

	return true;
}

static int skl_ddi_pll_get_freq(struct drm_i915_private *i915,
				const struct intel_shared_dpll *pll,
				const struct intel_dpll_hw_state *pll_state)
{
	/*
	 * ctrl1 register is already shifted for each pll, just use 0 to get
	 * the internal shift for each field
	 */
	if (pll_state->ctrl1 & DPLL_CTRL1_HDMI_MODE(0))
		return skl_ddi_wrpll_get_freq(i915, pll, pll_state);
	else
		return skl_ddi_lcpll_get_freq(i915, pll, pll_state);
}

static void skl_update_dpll_ref_clks(struct drm_i915_private *i915)
{
	/* No SSC ref */
	i915->dpll.ref_clks.nssc = i915->cdclk.hw.ref;
}

static void skl_dump_hw_state(struct drm_i915_private *dev_priv,
			      const struct intel_dpll_hw_state *hw_state)
{
	drm_dbg_kms(&dev_priv->drm, "dpll_hw_state: "
		      "ctrl1: 0x%x, cfgcr1: 0x%x, cfgcr2: 0x%x\n",
		      hw_state->ctrl1,
		      hw_state->cfgcr1,
		      hw_state->cfgcr2);
}

static const struct intel_shared_dpll_funcs skl_ddi_pll_funcs = {
	.enable = skl_ddi_pll_enable,
	.disable = skl_ddi_pll_disable,
	.get_hw_state = skl_ddi_pll_get_hw_state,
	.get_freq = skl_ddi_pll_get_freq,
};

static const struct intel_shared_dpll_funcs skl_ddi_dpll0_funcs = {
	.enable = skl_ddi_dpll0_enable,
	.disable = skl_ddi_dpll0_disable,
	.get_hw_state = skl_ddi_dpll0_get_hw_state,
	.get_freq = skl_ddi_pll_get_freq,
};

static const struct dpll_info skl_plls[] = {
	{ "DPLL 0", &skl_ddi_dpll0_funcs, DPLL_ID_SKL_DPLL0, INTEL_DPLL_ALWAYS_ON },
	{ "DPLL 1", &skl_ddi_pll_funcs,   DPLL_ID_SKL_DPLL1, 0 },
	{ "DPLL 2", &skl_ddi_pll_funcs,   DPLL_ID_SKL_DPLL2, 0 },
	{ "DPLL 3", &skl_ddi_pll_funcs,   DPLL_ID_SKL_DPLL3, 0 },
	{ },
};

static const struct intel_dpll_mgr skl_pll_mgr = {
	.dpll_info = skl_plls,
	.get_dplls = skl_get_dpll,
	.put_dplls = intel_put_dpll,
	.update_ref_clks = skl_update_dpll_ref_clks,
	.dump_hw_state = skl_dump_hw_state,
};

static void bxt_ddi_pll_enable(struct drm_i915_private *dev_priv,
				struct intel_shared_dpll *pll)
{
	u32 temp;
	enum port port = (enum port)pll->info->id; /* 1:1 port->PLL mapping */
	enum dpio_phy phy;
	enum dpio_channel ch;

	bxt_port_to_phy_channel(dev_priv, port, &phy, &ch);

	/* Non-SSC reference */
	temp = intel_de_read(dev_priv, BXT_PORT_PLL_ENABLE(port));
	temp |= PORT_PLL_REF_SEL;
	intel_de_write(dev_priv, BXT_PORT_PLL_ENABLE(port), temp);

	if (IS_GEMINILAKE(dev_priv)) {
		temp = intel_de_read(dev_priv, BXT_PORT_PLL_ENABLE(port));
		temp |= PORT_PLL_POWER_ENABLE;
		intel_de_write(dev_priv, BXT_PORT_PLL_ENABLE(port), temp);

		if (wait_for_us((intel_de_read(dev_priv, BXT_PORT_PLL_ENABLE(port)) &
				 PORT_PLL_POWER_STATE), 200))
			drm_err(&dev_priv->drm,
				"Power state not set for PLL:%d\n", port);
	}

	/* Disable 10 bit clock */
	temp = intel_de_read(dev_priv, BXT_PORT_PLL_EBB_4(phy, ch));
	temp &= ~PORT_PLL_10BIT_CLK_ENABLE;
	intel_de_write(dev_priv, BXT_PORT_PLL_EBB_4(phy, ch), temp);

	/* Write P1 & P2 */
	temp = intel_de_read(dev_priv, BXT_PORT_PLL_EBB_0(phy, ch));
	temp &= ~(PORT_PLL_P1_MASK | PORT_PLL_P2_MASK);
	temp |= pll->state.hw_state.ebb0;
	intel_de_write(dev_priv, BXT_PORT_PLL_EBB_0(phy, ch), temp);

	/* Write M2 integer */
	temp = intel_de_read(dev_priv, BXT_PORT_PLL(phy, ch, 0));
	temp &= ~PORT_PLL_M2_MASK;
	temp |= pll->state.hw_state.pll0;
	intel_de_write(dev_priv, BXT_PORT_PLL(phy, ch, 0), temp);

	/* Write N */
	temp = intel_de_read(dev_priv, BXT_PORT_PLL(phy, ch, 1));
	temp &= ~PORT_PLL_N_MASK;
	temp |= pll->state.hw_state.pll1;
	intel_de_write(dev_priv, BXT_PORT_PLL(phy, ch, 1), temp);

	/* Write M2 fraction */
	temp = intel_de_read(dev_priv, BXT_PORT_PLL(phy, ch, 2));
	temp &= ~PORT_PLL_M2_FRAC_MASK;
	temp |= pll->state.hw_state.pll2;
	intel_de_write(dev_priv, BXT_PORT_PLL(phy, ch, 2), temp);

	/* Write M2 fraction enable */
	temp = intel_de_read(dev_priv, BXT_PORT_PLL(phy, ch, 3));
	temp &= ~PORT_PLL_M2_FRAC_ENABLE;
	temp |= pll->state.hw_state.pll3;
	intel_de_write(dev_priv, BXT_PORT_PLL(phy, ch, 3), temp);

	/* Write coeff */
	temp = intel_de_read(dev_priv, BXT_PORT_PLL(phy, ch, 6));
	temp &= ~PORT_PLL_PROP_COEFF_MASK;
	temp &= ~PORT_PLL_INT_COEFF_MASK;
	temp &= ~PORT_PLL_GAIN_CTL_MASK;
	temp |= pll->state.hw_state.pll6;
	intel_de_write(dev_priv, BXT_PORT_PLL(phy, ch, 6), temp);

	/* Write calibration val */
	temp = intel_de_read(dev_priv, BXT_PORT_PLL(phy, ch, 8));
	temp &= ~PORT_PLL_TARGET_CNT_MASK;
	temp |= pll->state.hw_state.pll8;
	intel_de_write(dev_priv, BXT_PORT_PLL(phy, ch, 8), temp);

	temp = intel_de_read(dev_priv, BXT_PORT_PLL(phy, ch, 9));
	temp &= ~PORT_PLL_LOCK_THRESHOLD_MASK;
	temp |= pll->state.hw_state.pll9;
	intel_de_write(dev_priv, BXT_PORT_PLL(phy, ch, 9), temp);

	temp = intel_de_read(dev_priv, BXT_PORT_PLL(phy, ch, 10));
	temp &= ~PORT_PLL_DCO_AMP_OVR_EN_H;
	temp &= ~PORT_PLL_DCO_AMP_MASK;
	temp |= pll->state.hw_state.pll10;
	intel_de_write(dev_priv, BXT_PORT_PLL(phy, ch, 10), temp);

	/* Recalibrate with new settings */
	temp = intel_de_read(dev_priv, BXT_PORT_PLL_EBB_4(phy, ch));
	temp |= PORT_PLL_RECALIBRATE;
	intel_de_write(dev_priv, BXT_PORT_PLL_EBB_4(phy, ch), temp);
	temp &= ~PORT_PLL_10BIT_CLK_ENABLE;
	temp |= pll->state.hw_state.ebb4;
	intel_de_write(dev_priv, BXT_PORT_PLL_EBB_4(phy, ch), temp);

	/* Enable PLL */
	temp = intel_de_read(dev_priv, BXT_PORT_PLL_ENABLE(port));
	temp |= PORT_PLL_ENABLE;
	intel_de_write(dev_priv, BXT_PORT_PLL_ENABLE(port), temp);
	intel_de_posting_read(dev_priv, BXT_PORT_PLL_ENABLE(port));

	if (wait_for_us((intel_de_read(dev_priv, BXT_PORT_PLL_ENABLE(port)) & PORT_PLL_LOCK),
			200))
		drm_err(&dev_priv->drm, "PLL %d not locked\n", port);

	if (IS_GEMINILAKE(dev_priv)) {
		temp = intel_de_read(dev_priv, BXT_PORT_TX_DW5_LN0(phy, ch));
		temp |= DCC_DELAY_RANGE_2;
		intel_de_write(dev_priv, BXT_PORT_TX_DW5_GRP(phy, ch), temp);
	}

	/*
	 * While we write to the group register to program all lanes at once we
	 * can read only lane registers and we pick lanes 0/1 for that.
	 */
	temp = intel_de_read(dev_priv, BXT_PORT_PCS_DW12_LN01(phy, ch));
	temp &= ~LANE_STAGGER_MASK;
	temp &= ~LANESTAGGER_STRAP_OVRD;
	temp |= pll->state.hw_state.pcsdw12;
	intel_de_write(dev_priv, BXT_PORT_PCS_DW12_GRP(phy, ch), temp);
}

static void bxt_ddi_pll_disable(struct drm_i915_private *dev_priv,
					struct intel_shared_dpll *pll)
{
	enum port port = (enum port)pll->info->id; /* 1:1 port->PLL mapping */
	u32 temp;

	temp = intel_de_read(dev_priv, BXT_PORT_PLL_ENABLE(port));
	temp &= ~PORT_PLL_ENABLE;
	intel_de_write(dev_priv, BXT_PORT_PLL_ENABLE(port), temp);
	intel_de_posting_read(dev_priv, BXT_PORT_PLL_ENABLE(port));

	if (IS_GEMINILAKE(dev_priv)) {
		temp = intel_de_read(dev_priv, BXT_PORT_PLL_ENABLE(port));
		temp &= ~PORT_PLL_POWER_ENABLE;
		intel_de_write(dev_priv, BXT_PORT_PLL_ENABLE(port), temp);

		if (wait_for_us(!(intel_de_read(dev_priv, BXT_PORT_PLL_ENABLE(port)) &
				  PORT_PLL_POWER_STATE), 200))
			drm_err(&dev_priv->drm,
				"Power state not reset for PLL:%d\n", port);
	}
}

static bool bxt_ddi_pll_get_hw_state(struct drm_i915_private *dev_priv,
					struct intel_shared_dpll *pll,
					struct intel_dpll_hw_state *hw_state)
{
	enum port port = (enum port)pll->info->id; /* 1:1 port->PLL mapping */
	intel_wakeref_t wakeref;
	enum dpio_phy phy;
	enum dpio_channel ch;
	u32 val;
	bool ret;

	bxt_port_to_phy_channel(dev_priv, port, &phy, &ch);

	wakeref = intel_display_power_get_if_enabled(dev_priv,
						     POWER_DOMAIN_DISPLAY_CORE);
	if (!wakeref)
		return false;

	ret = false;

	val = intel_de_read(dev_priv, BXT_PORT_PLL_ENABLE(port));
	if (!(val & PORT_PLL_ENABLE))
		goto out;

	hw_state->ebb0 = intel_de_read(dev_priv, BXT_PORT_PLL_EBB_0(phy, ch));
	hw_state->ebb0 &= PORT_PLL_P1_MASK | PORT_PLL_P2_MASK;

	hw_state->ebb4 = intel_de_read(dev_priv, BXT_PORT_PLL_EBB_4(phy, ch));
	hw_state->ebb4 &= PORT_PLL_10BIT_CLK_ENABLE;

	hw_state->pll0 = intel_de_read(dev_priv, BXT_PORT_PLL(phy, ch, 0));
	hw_state->pll0 &= PORT_PLL_M2_MASK;

	hw_state->pll1 = intel_de_read(dev_priv, BXT_PORT_PLL(phy, ch, 1));
	hw_state->pll1 &= PORT_PLL_N_MASK;

	hw_state->pll2 = intel_de_read(dev_priv, BXT_PORT_PLL(phy, ch, 2));
	hw_state->pll2 &= PORT_PLL_M2_FRAC_MASK;

	hw_state->pll3 = intel_de_read(dev_priv, BXT_PORT_PLL(phy, ch, 3));
	hw_state->pll3 &= PORT_PLL_M2_FRAC_ENABLE;

	hw_state->pll6 = intel_de_read(dev_priv, BXT_PORT_PLL(phy, ch, 6));
	hw_state->pll6 &= PORT_PLL_PROP_COEFF_MASK |
			  PORT_PLL_INT_COEFF_MASK |
			  PORT_PLL_GAIN_CTL_MASK;

	hw_state->pll8 = intel_de_read(dev_priv, BXT_PORT_PLL(phy, ch, 8));
	hw_state->pll8 &= PORT_PLL_TARGET_CNT_MASK;

	hw_state->pll9 = intel_de_read(dev_priv, BXT_PORT_PLL(phy, ch, 9));
	hw_state->pll9 &= PORT_PLL_LOCK_THRESHOLD_MASK;

	hw_state->pll10 = intel_de_read(dev_priv, BXT_PORT_PLL(phy, ch, 10));
	hw_state->pll10 &= PORT_PLL_DCO_AMP_OVR_EN_H |
			   PORT_PLL_DCO_AMP_MASK;

	/*
	 * While we write to the group register to program all lanes at once we
	 * can read only lane registers. We configure all lanes the same way, so
	 * here just read out lanes 0/1 and output a note if lanes 2/3 differ.
	 */
	hw_state->pcsdw12 = intel_de_read(dev_priv,
					  BXT_PORT_PCS_DW12_LN01(phy, ch));
	if (intel_de_read(dev_priv, BXT_PORT_PCS_DW12_LN23(phy, ch)) != hw_state->pcsdw12)
		drm_dbg(&dev_priv->drm,
			"lane stagger config different for lane 01 (%08x) and 23 (%08x)\n",
			hw_state->pcsdw12,
			intel_de_read(dev_priv,
				      BXT_PORT_PCS_DW12_LN23(phy, ch)));
	hw_state->pcsdw12 &= LANE_STAGGER_MASK | LANESTAGGER_STRAP_OVRD;

	ret = true;

out:
	intel_display_power_put(dev_priv, POWER_DOMAIN_DISPLAY_CORE, wakeref);

	return ret;
}

/* bxt clock parameters */
struct bxt_clk_div {
	int clock;
	u32 p1;
	u32 p2;
	u32 m2_int;
	u32 m2_frac;
	bool m2_frac_en;
	u32 n;

	int vco;
};

/* pre-calculated values for DP linkrates */
static const struct bxt_clk_div bxt_dp_clk_val[] = {
	{162000, 4, 2, 32, 1677722, 1, 1},
	{270000, 4, 1, 27,       0, 0, 1},
	{540000, 2, 1, 27,       0, 0, 1},
	{216000, 3, 2, 32, 1677722, 1, 1},
	{243000, 4, 1, 24, 1258291, 1, 1},
	{324000, 4, 1, 32, 1677722, 1, 1},
	{432000, 3, 1, 32, 1677722, 1, 1}
};

static bool
bxt_ddi_hdmi_pll_dividers(struct intel_crtc_state *crtc_state,
			  struct bxt_clk_div *clk_div)
{
	struct drm_i915_private *i915 = to_i915(crtc_state->uapi.crtc->dev);
	struct intel_crtc *crtc = to_intel_crtc(crtc_state->uapi.crtc);
	struct dpll best_clock;

	/* Calculate HDMI div */
	/*
	 * FIXME: tie the following calculation into
	 * i9xx_crtc_compute_clock
	 */
	if (!bxt_find_best_dpll(crtc_state, &best_clock)) {
		drm_dbg(&i915->drm, "no PLL dividers found for clock %d pipe %c\n",
			crtc_state->port_clock,
			pipe_name(crtc->pipe));
		return false;
	}

	clk_div->p1 = best_clock.p1;
	clk_div->p2 = best_clock.p2;
	drm_WARN_ON(&i915->drm, best_clock.m1 != 2);
	clk_div->n = best_clock.n;
	clk_div->m2_int = best_clock.m2 >> 22;
	clk_div->m2_frac = best_clock.m2 & ((1 << 22) - 1);
	clk_div->m2_frac_en = clk_div->m2_frac != 0;

	clk_div->vco = best_clock.vco;

	return true;
}

static void bxt_ddi_dp_pll_dividers(struct intel_crtc_state *crtc_state,
				    struct bxt_clk_div *clk_div)
{
	int clock = crtc_state->port_clock;
	int i;

	*clk_div = bxt_dp_clk_val[0];
	for (i = 0; i < ARRAY_SIZE(bxt_dp_clk_val); ++i) {
		if (bxt_dp_clk_val[i].clock == clock) {
			*clk_div = bxt_dp_clk_val[i];
			break;
		}
	}

	clk_div->vco = clock * 10 / 2 * clk_div->p1 * clk_div->p2;
}

static bool bxt_ddi_set_dpll_hw_state(struct intel_crtc_state *crtc_state,
				      const struct bxt_clk_div *clk_div)
{
	struct drm_i915_private *i915 = to_i915(crtc_state->uapi.crtc->dev);
	struct intel_dpll_hw_state *dpll_hw_state = &crtc_state->dpll_hw_state;
	int clock = crtc_state->port_clock;
	int vco = clk_div->vco;
	u32 prop_coef, int_coef, gain_ctl, targ_cnt;
	u32 lanestagger;

	memset(dpll_hw_state, 0, sizeof(*dpll_hw_state));

	if (vco >= 6200000 && vco <= 6700000) {
		prop_coef = 4;
		int_coef = 9;
		gain_ctl = 3;
		targ_cnt = 8;
	} else if ((vco > 5400000 && vco < 6200000) ||
			(vco >= 4800000 && vco < 5400000)) {
		prop_coef = 5;
		int_coef = 11;
		gain_ctl = 3;
		targ_cnt = 9;
	} else if (vco == 5400000) {
		prop_coef = 3;
		int_coef = 8;
		gain_ctl = 1;
		targ_cnt = 9;
	} else {
		drm_err(&i915->drm, "Invalid VCO\n");
		return false;
	}

	if (clock > 270000)
		lanestagger = 0x18;
	else if (clock > 135000)
		lanestagger = 0x0d;
	else if (clock > 67000)
		lanestagger = 0x07;
	else if (clock > 33000)
		lanestagger = 0x04;
	else
		lanestagger = 0x02;

	dpll_hw_state->ebb0 = PORT_PLL_P1(clk_div->p1) | PORT_PLL_P2(clk_div->p2);
	dpll_hw_state->pll0 = clk_div->m2_int;
	dpll_hw_state->pll1 = PORT_PLL_N(clk_div->n);
	dpll_hw_state->pll2 = clk_div->m2_frac;

	if (clk_div->m2_frac_en)
		dpll_hw_state->pll3 = PORT_PLL_M2_FRAC_ENABLE;

	dpll_hw_state->pll6 = prop_coef | PORT_PLL_INT_COEFF(int_coef);
	dpll_hw_state->pll6 |= PORT_PLL_GAIN_CTL(gain_ctl);

	dpll_hw_state->pll8 = targ_cnt;

	dpll_hw_state->pll9 = 5 << PORT_PLL_LOCK_THRESHOLD_SHIFT;

	dpll_hw_state->pll10 =
		PORT_PLL_DCO_AMP(PORT_PLL_DCO_AMP_DEFAULT)
		| PORT_PLL_DCO_AMP_OVR_EN_H;

	dpll_hw_state->ebb4 = PORT_PLL_10BIT_CLK_ENABLE;

	dpll_hw_state->pcsdw12 = LANESTAGGER_STRAP_OVRD | lanestagger;

	return true;
}

static bool
bxt_ddi_dp_set_dpll_hw_state(struct intel_crtc_state *crtc_state)
{
	struct bxt_clk_div clk_div = {};

	bxt_ddi_dp_pll_dividers(crtc_state, &clk_div);

	return bxt_ddi_set_dpll_hw_state(crtc_state, &clk_div);
}

static bool
bxt_ddi_hdmi_set_dpll_hw_state(struct intel_crtc_state *crtc_state)
{
	struct bxt_clk_div clk_div = {};

	bxt_ddi_hdmi_pll_dividers(crtc_state, &clk_div);

	return bxt_ddi_set_dpll_hw_state(crtc_state, &clk_div);
}

static int bxt_ddi_pll_get_freq(struct drm_i915_private *i915,
				const struct intel_shared_dpll *pll,
				const struct intel_dpll_hw_state *pll_state)
{
	struct dpll clock;

	clock.m1 = 2;
	clock.m2 = (pll_state->pll0 & PORT_PLL_M2_MASK) << 22;
	if (pll_state->pll3 & PORT_PLL_M2_FRAC_ENABLE)
		clock.m2 |= pll_state->pll2 & PORT_PLL_M2_FRAC_MASK;
	clock.n = (pll_state->pll1 & PORT_PLL_N_MASK) >> PORT_PLL_N_SHIFT;
	clock.p1 = (pll_state->ebb0 & PORT_PLL_P1_MASK) >> PORT_PLL_P1_SHIFT;
	clock.p2 = (pll_state->ebb0 & PORT_PLL_P2_MASK) >> PORT_PLL_P2_SHIFT;

	return chv_calc_dpll_params(i915->dpll.ref_clks.nssc, &clock);
}

static bool bxt_get_dpll(struct intel_atomic_state *state,
			 struct intel_crtc *crtc,
			 struct intel_encoder *encoder)
{
	struct intel_crtc_state *crtc_state =
		intel_atomic_get_new_crtc_state(state, crtc);
	struct drm_i915_private *dev_priv = to_i915(crtc->base.dev);
	struct intel_shared_dpll *pll;
	enum intel_dpll_id id;

	if (intel_crtc_has_type(crtc_state, INTEL_OUTPUT_HDMI) &&
	    !bxt_ddi_hdmi_set_dpll_hw_state(crtc_state))
		return false;

	if (intel_crtc_has_dp_encoder(crtc_state) &&
	    !bxt_ddi_dp_set_dpll_hw_state(crtc_state))
		return false;

	/* 1:1 mapping between ports and PLLs */
	id = (enum intel_dpll_id) encoder->port;
	pll = intel_get_shared_dpll_by_id(dev_priv, id);

	drm_dbg_kms(&dev_priv->drm, "[CRTC:%d:%s] using pre-allocated %s\n",
		    crtc->base.base.id, crtc->base.name, pll->info->name);

	intel_reference_shared_dpll(state, crtc,
				    pll, &crtc_state->dpll_hw_state);

	crtc_state->shared_dpll = pll;

	return true;
}

static void bxt_update_dpll_ref_clks(struct drm_i915_private *i915)
{
	i915->dpll.ref_clks.ssc = 100000;
	i915->dpll.ref_clks.nssc = 100000;
	/* DSI non-SSC ref 19.2MHz */
}

static void bxt_dump_hw_state(struct drm_i915_private *dev_priv,
			      const struct intel_dpll_hw_state *hw_state)
{
	drm_dbg_kms(&dev_priv->drm, "dpll_hw_state: ebb0: 0x%x, ebb4: 0x%x,"
		    "pll0: 0x%x, pll1: 0x%x, pll2: 0x%x, pll3: 0x%x, "
		    "pll6: 0x%x, pll8: 0x%x, pll9: 0x%x, pll10: 0x%x, pcsdw12: 0x%x\n",
		    hw_state->ebb0,
		    hw_state->ebb4,
		    hw_state->pll0,
		    hw_state->pll1,
		    hw_state->pll2,
		    hw_state->pll3,
		    hw_state->pll6,
		    hw_state->pll8,
		    hw_state->pll9,
		    hw_state->pll10,
		    hw_state->pcsdw12);
}

static const struct intel_shared_dpll_funcs bxt_ddi_pll_funcs = {
	.enable = bxt_ddi_pll_enable,
	.disable = bxt_ddi_pll_disable,
	.get_hw_state = bxt_ddi_pll_get_hw_state,
	.get_freq = bxt_ddi_pll_get_freq,
};

static const struct dpll_info bxt_plls[] = {
	{ "PORT PLL A", &bxt_ddi_pll_funcs, DPLL_ID_SKL_DPLL0, 0 },
	{ "PORT PLL B", &bxt_ddi_pll_funcs, DPLL_ID_SKL_DPLL1, 0 },
	{ "PORT PLL C", &bxt_ddi_pll_funcs, DPLL_ID_SKL_DPLL2, 0 },
	{ },
};

static const struct intel_dpll_mgr bxt_pll_mgr = {
	.dpll_info = bxt_plls,
	.get_dplls = bxt_get_dpll,
	.put_dplls = intel_put_dpll,
	.update_ref_clks = bxt_update_dpll_ref_clks,
	.dump_hw_state = bxt_dump_hw_state,
};

static void cnl_ddi_pll_enable(struct drm_i915_private *dev_priv,
			       struct intel_shared_dpll *pll)
{
	const enum intel_dpll_id id = pll->info->id;
	u32 val;

	/* 1. Enable DPLL power in DPLL_ENABLE. */
	val = intel_de_read(dev_priv, CNL_DPLL_ENABLE(id));
	val |= PLL_POWER_ENABLE;
	intel_de_write(dev_priv, CNL_DPLL_ENABLE(id), val);

	/* 2. Wait for DPLL power state enabled in DPLL_ENABLE. */
	if (intel_de_wait_for_set(dev_priv, CNL_DPLL_ENABLE(id),
				  PLL_POWER_STATE, 5))
		drm_err(&dev_priv->drm, "PLL %d Power not enabled\n", id);

	/*
	 * 3. Configure DPLL_CFGCR0 to set SSC enable/disable,
	 * select DP mode, and set DP link rate.
	 */
	val = pll->state.hw_state.cfgcr0;
	intel_de_write(dev_priv, CNL_DPLL_CFGCR0(id), val);

	/* 4. Reab back to ensure writes completed */
	intel_de_posting_read(dev_priv, CNL_DPLL_CFGCR0(id));

	/* 3. Configure DPLL_CFGCR0 */
	/* Avoid touch CFGCR1 if HDMI mode is not enabled */
	if (pll->state.hw_state.cfgcr0 & DPLL_CFGCR0_HDMI_MODE) {
		val = pll->state.hw_state.cfgcr1;
		intel_de_write(dev_priv, CNL_DPLL_CFGCR1(id), val);
		/* 4. Reab back to ensure writes completed */
		intel_de_posting_read(dev_priv, CNL_DPLL_CFGCR1(id));
	}

	/*
	 * 5. If the frequency will result in a change to the voltage
	 * requirement, follow the Display Voltage Frequency Switching
	 * Sequence Before Frequency Change
	 *
	 * Note: DVFS is actually handled via the cdclk code paths,
	 * hence we do nothing here.
	 */

	/* 6. Enable DPLL in DPLL_ENABLE. */
	val = intel_de_read(dev_priv, CNL_DPLL_ENABLE(id));
	val |= PLL_ENABLE;
	intel_de_write(dev_priv, CNL_DPLL_ENABLE(id), val);

	/* 7. Wait for PLL lock status in DPLL_ENABLE. */
	if (intel_de_wait_for_set(dev_priv, CNL_DPLL_ENABLE(id), PLL_LOCK, 5))
		drm_err(&dev_priv->drm, "PLL %d not locked\n", id);

	/*
	 * 8. If the frequency will result in a change to the voltage
	 * requirement, follow the Display Voltage Frequency Switching
	 * Sequence After Frequency Change
	 *
	 * Note: DVFS is actually handled via the cdclk code paths,
	 * hence we do nothing here.
	 */

	/*
	 * 9. turn on the clock for the DDI and map the DPLL to the DDI
	 * Done at intel_ddi_clk_select
	 */
}

static void cnl_ddi_pll_disable(struct drm_i915_private *dev_priv,
				struct intel_shared_dpll *pll)
{
	const enum intel_dpll_id id = pll->info->id;
	u32 val;

	/*
	 * 1. Configure DPCLKA_CFGCR0 to turn off the clock for the DDI.
	 * Done at intel_ddi_post_disable
	 */

	/*
	 * 2. If the frequency will result in a change to the voltage
	 * requirement, follow the Display Voltage Frequency Switching
	 * Sequence Before Frequency Change
	 *
	 * Note: DVFS is actually handled via the cdclk code paths,
	 * hence we do nothing here.
	 */

	/* 3. Disable DPLL through DPLL_ENABLE. */
	val = intel_de_read(dev_priv, CNL_DPLL_ENABLE(id));
	val &= ~PLL_ENABLE;
	intel_de_write(dev_priv, CNL_DPLL_ENABLE(id), val);

	/* 4. Wait for PLL not locked status in DPLL_ENABLE. */
	if (intel_de_wait_for_clear(dev_priv, CNL_DPLL_ENABLE(id), PLL_LOCK, 5))
		drm_err(&dev_priv->drm, "PLL %d locked\n", id);

	/*
	 * 5. If the frequency will result in a change to the voltage
	 * requirement, follow the Display Voltage Frequency Switching
	 * Sequence After Frequency Change
	 *
	 * Note: DVFS is actually handled via the cdclk code paths,
	 * hence we do nothing here.
	 */

	/* 6. Disable DPLL power in DPLL_ENABLE. */
	val = intel_de_read(dev_priv, CNL_DPLL_ENABLE(id));
	val &= ~PLL_POWER_ENABLE;
	intel_de_write(dev_priv, CNL_DPLL_ENABLE(id), val);

	/* 7. Wait for DPLL power state disabled in DPLL_ENABLE. */
	if (intel_de_wait_for_clear(dev_priv, CNL_DPLL_ENABLE(id),
				    PLL_POWER_STATE, 5))
		drm_err(&dev_priv->drm, "PLL %d Power not disabled\n", id);
}

static bool cnl_ddi_pll_get_hw_state(struct drm_i915_private *dev_priv,
				     struct intel_shared_dpll *pll,
				     struct intel_dpll_hw_state *hw_state)
{
	const enum intel_dpll_id id = pll->info->id;
	intel_wakeref_t wakeref;
	u32 val;
	bool ret;

	wakeref = intel_display_power_get_if_enabled(dev_priv,
						     POWER_DOMAIN_DISPLAY_CORE);
	if (!wakeref)
		return false;

	ret = false;

	val = intel_de_read(dev_priv, CNL_DPLL_ENABLE(id));
	if (!(val & PLL_ENABLE))
		goto out;

	val = intel_de_read(dev_priv, CNL_DPLL_CFGCR0(id));
	hw_state->cfgcr0 = val;

	/* avoid reading back stale values if HDMI mode is not enabled */
	if (val & DPLL_CFGCR0_HDMI_MODE) {
		hw_state->cfgcr1 = intel_de_read(dev_priv,
						 CNL_DPLL_CFGCR1(id));
	}
	ret = true;

out:
	intel_display_power_put(dev_priv, POWER_DOMAIN_DISPLAY_CORE, wakeref);

	return ret;
}

static void cnl_wrpll_get_multipliers(int bestdiv, int *pdiv,
				      int *qdiv, int *kdiv)
{
	/* even dividers */
	if (bestdiv % 2 == 0) {
		if (bestdiv == 2) {
			*pdiv = 2;
			*qdiv = 1;
			*kdiv = 1;
		} else if (bestdiv % 4 == 0) {
			*pdiv = 2;
			*qdiv = bestdiv / 4;
			*kdiv = 2;
		} else if (bestdiv % 6 == 0) {
			*pdiv = 3;
			*qdiv = bestdiv / 6;
			*kdiv = 2;
		} else if (bestdiv % 5 == 0) {
			*pdiv = 5;
			*qdiv = bestdiv / 10;
			*kdiv = 2;
		} else if (bestdiv % 14 == 0) {
			*pdiv = 7;
			*qdiv = bestdiv / 14;
			*kdiv = 2;
		}
	} else {
		if (bestdiv == 3 || bestdiv == 5 || bestdiv == 7) {
			*pdiv = bestdiv;
			*qdiv = 1;
			*kdiv = 1;
		} else { /* 9, 15, 21 */
			*pdiv = bestdiv / 3;
			*qdiv = 1;
			*kdiv = 3;
		}
	}
}

static void cnl_wrpll_params_populate(struct skl_wrpll_params *params,
				      u32 dco_freq, u32 ref_freq,
				      int pdiv, int qdiv, int kdiv)
{
	u32 dco;

	switch (kdiv) {
	case 1:
		params->kdiv = 1;
		break;
	case 2:
		params->kdiv = 2;
		break;
	case 3:
		params->kdiv = 4;
		break;
	default:
		WARN(1, "Incorrect KDiv\n");
	}

	switch (pdiv) {
	case 2:
		params->pdiv = 1;
		break;
	case 3:
		params->pdiv = 2;
		break;
	case 5:
		params->pdiv = 4;
		break;
	case 7:
		params->pdiv = 8;
		break;
	default:
		WARN(1, "Incorrect PDiv\n");
	}

	WARN_ON(kdiv != 2 && qdiv != 1);

	params->qdiv_ratio = qdiv;
	params->qdiv_mode = (qdiv == 1) ? 0 : 1;

	dco = div_u64((u64)dco_freq << 15, ref_freq);

	params->dco_integer = dco >> 15;
	params->dco_fraction = dco & 0x7fff;
}

static bool
__cnl_ddi_calculate_wrpll(struct intel_crtc_state *crtc_state,
			  struct skl_wrpll_params *wrpll_params,
			  int ref_clock)
{
	u32 afe_clock = crtc_state->port_clock * 5;
	u32 dco_min = 7998000;
	u32 dco_max = 10000000;
	u32 dco_mid = (dco_min + dco_max) / 2;
	static const int dividers[] = {  2,  4,  6,  8, 10, 12,  14,  16,
					 18, 20, 24, 28, 30, 32,  36,  40,
					 42, 44, 48, 50, 52, 54,  56,  60,
					 64, 66, 68, 70, 72, 76,  78,  80,
					 84, 88, 90, 92, 96, 98, 100, 102,
					  3,  5,  7,  9, 15, 21 };
	u32 dco, best_dco = 0, dco_centrality = 0;
	u32 best_dco_centrality = U32_MAX; /* Spec meaning of 999999 MHz */
	int d, best_div = 0, pdiv = 0, qdiv = 0, kdiv = 0;

	for (d = 0; d < ARRAY_SIZE(dividers); d++) {
		dco = afe_clock * dividers[d];

		if ((dco <= dco_max) && (dco >= dco_min)) {
			dco_centrality = abs(dco - dco_mid);

			if (dco_centrality < best_dco_centrality) {
				best_dco_centrality = dco_centrality;
				best_div = dividers[d];
				best_dco = dco;
			}
		}
	}

	if (best_div == 0)
		return false;

	cnl_wrpll_get_multipliers(best_div, &pdiv, &qdiv, &kdiv);
	cnl_wrpll_params_populate(wrpll_params, best_dco, ref_clock,
				  pdiv, qdiv, kdiv);

	return true;
}

static bool
cnl_ddi_calculate_wrpll(struct intel_crtc_state *crtc_state,
			struct skl_wrpll_params *wrpll_params)
{
	struct drm_i915_private *i915 = to_i915(crtc_state->uapi.crtc->dev);

	return __cnl_ddi_calculate_wrpll(crtc_state, wrpll_params,
					 i915->dpll.ref_clks.nssc);
}

static bool cnl_ddi_hdmi_pll_dividers(struct intel_crtc_state *crtc_state)
{
	u32 cfgcr0, cfgcr1;
	struct skl_wrpll_params wrpll_params = { 0, };

	cfgcr0 = DPLL_CFGCR0_HDMI_MODE;

	if (!cnl_ddi_calculate_wrpll(crtc_state, &wrpll_params))
		return false;

	cfgcr0 |= DPLL_CFGCR0_DCO_FRACTION(wrpll_params.dco_fraction) |
		wrpll_params.dco_integer;

	cfgcr1 = DPLL_CFGCR1_QDIV_RATIO(wrpll_params.qdiv_ratio) |
		DPLL_CFGCR1_QDIV_MODE(wrpll_params.qdiv_mode) |
		DPLL_CFGCR1_KDIV(wrpll_params.kdiv) |
		DPLL_CFGCR1_PDIV(wrpll_params.pdiv) |
		DPLL_CFGCR1_CENTRAL_FREQ;

	memset(&crtc_state->dpll_hw_state, 0,
	       sizeof(crtc_state->dpll_hw_state));

	crtc_state->dpll_hw_state.cfgcr0 = cfgcr0;
	crtc_state->dpll_hw_state.cfgcr1 = cfgcr1;
	return true;
}

/*
 * Display WA #22010492432: ehl, tgl, adl-p
 * Program half of the nominal DCO divider fraction value.
 */
static bool
ehl_combo_pll_div_frac_wa_needed(struct drm_i915_private *i915)
{
	return ((IS_PLATFORM(i915, INTEL_ELKHARTLAKE) &&
<<<<<<< HEAD
		 IS_JSL_EHL_REVID(i915, EHL_REVID_B0, REVID_FOREVER)) ||
		 IS_TIGERLAKE(i915) || IS_ALDERLAKE_P(i915)) &&
=======
		 IS_JSL_EHL_DISPLAY_STEP(i915, STEP_B0, STEP_FOREVER)) ||
		 IS_TIGERLAKE(i915)) &&
>>>>>>> eee42141
		 i915->dpll.ref_clks.nssc == 38400;
}

static int __cnl_ddi_wrpll_get_freq(struct drm_i915_private *dev_priv,
				    const struct intel_shared_dpll *pll,
				    const struct intel_dpll_hw_state *pll_state,
				    int ref_clock)
{
	u32 dco_fraction;
	u32 p0, p1, p2, dco_freq;

	p0 = pll_state->cfgcr1 & DPLL_CFGCR1_PDIV_MASK;
	p2 = pll_state->cfgcr1 & DPLL_CFGCR1_KDIV_MASK;

	if (pll_state->cfgcr1 & DPLL_CFGCR1_QDIV_MODE(1))
		p1 = (pll_state->cfgcr1 & DPLL_CFGCR1_QDIV_RATIO_MASK) >>
			DPLL_CFGCR1_QDIV_RATIO_SHIFT;
	else
		p1 = 1;


	switch (p0) {
	case DPLL_CFGCR1_PDIV_2:
		p0 = 2;
		break;
	case DPLL_CFGCR1_PDIV_3:
		p0 = 3;
		break;
	case DPLL_CFGCR1_PDIV_5:
		p0 = 5;
		break;
	case DPLL_CFGCR1_PDIV_7:
		p0 = 7;
		break;
	}

	switch (p2) {
	case DPLL_CFGCR1_KDIV_1:
		p2 = 1;
		break;
	case DPLL_CFGCR1_KDIV_2:
		p2 = 2;
		break;
	case DPLL_CFGCR1_KDIV_3:
		p2 = 3;
		break;
	}

	dco_freq = (pll_state->cfgcr0 & DPLL_CFGCR0_DCO_INTEGER_MASK) *
		   ref_clock;

	dco_fraction = (pll_state->cfgcr0 & DPLL_CFGCR0_DCO_FRACTION_MASK) >>
		       DPLL_CFGCR0_DCO_FRACTION_SHIFT;

	if (ehl_combo_pll_div_frac_wa_needed(dev_priv))
		dco_fraction *= 2;

	dco_freq += (dco_fraction * ref_clock) / 0x8000;

	if (drm_WARN_ON(&dev_priv->drm, p0 == 0 || p1 == 0 || p2 == 0))
		return 0;

	return dco_freq / (p0 * p1 * p2 * 5);
}

static int cnl_ddi_wrpll_get_freq(struct drm_i915_private *i915,
				  const struct intel_shared_dpll *pll,
				  const struct intel_dpll_hw_state *pll_state)
{
	return __cnl_ddi_wrpll_get_freq(i915, pll, pll_state,
					i915->dpll.ref_clks.nssc);
}

static bool
cnl_ddi_dp_set_dpll_hw_state(struct intel_crtc_state *crtc_state)
{
	u32 cfgcr0;

	cfgcr0 = DPLL_CFGCR0_SSC_ENABLE;

	switch (crtc_state->port_clock / 2) {
	case 81000:
		cfgcr0 |= DPLL_CFGCR0_LINK_RATE_810;
		break;
	case 135000:
		cfgcr0 |= DPLL_CFGCR0_LINK_RATE_1350;
		break;
	case 270000:
		cfgcr0 |= DPLL_CFGCR0_LINK_RATE_2700;
		break;
		/* eDP 1.4 rates */
	case 162000:
		cfgcr0 |= DPLL_CFGCR0_LINK_RATE_1620;
		break;
	case 108000:
		cfgcr0 |= DPLL_CFGCR0_LINK_RATE_1080;
		break;
	case 216000:
		cfgcr0 |= DPLL_CFGCR0_LINK_RATE_2160;
		break;
	case 324000:
		/* Some SKUs may require elevated I/O voltage to support this */
		cfgcr0 |= DPLL_CFGCR0_LINK_RATE_3240;
		break;
	case 405000:
		/* Some SKUs may require elevated I/O voltage to support this */
		cfgcr0 |= DPLL_CFGCR0_LINK_RATE_4050;
		break;
	}

	memset(&crtc_state->dpll_hw_state, 0,
	       sizeof(crtc_state->dpll_hw_state));

	crtc_state->dpll_hw_state.cfgcr0 = cfgcr0;

	return true;
}

static int cnl_ddi_lcpll_get_freq(struct drm_i915_private *i915,
				  const struct intel_shared_dpll *pll,
				  const struct intel_dpll_hw_state *pll_state)
{
	int link_clock = 0;

	switch (pll_state->cfgcr0 & DPLL_CFGCR0_LINK_RATE_MASK) {
	case DPLL_CFGCR0_LINK_RATE_810:
		link_clock = 81000;
		break;
	case DPLL_CFGCR0_LINK_RATE_1080:
		link_clock = 108000;
		break;
	case DPLL_CFGCR0_LINK_RATE_1350:
		link_clock = 135000;
		break;
	case DPLL_CFGCR0_LINK_RATE_1620:
		link_clock = 162000;
		break;
	case DPLL_CFGCR0_LINK_RATE_2160:
		link_clock = 216000;
		break;
	case DPLL_CFGCR0_LINK_RATE_2700:
		link_clock = 270000;
		break;
	case DPLL_CFGCR0_LINK_RATE_3240:
		link_clock = 324000;
		break;
	case DPLL_CFGCR0_LINK_RATE_4050:
		link_clock = 405000;
		break;
	default:
		drm_WARN(&i915->drm, 1, "Unsupported link rate\n");
		break;
	}

	return link_clock * 2;
}

static bool cnl_get_dpll(struct intel_atomic_state *state,
			 struct intel_crtc *crtc,
			 struct intel_encoder *encoder)
{
	struct intel_crtc_state *crtc_state =
		intel_atomic_get_new_crtc_state(state, crtc);
	struct drm_i915_private *i915 = to_i915(crtc_state->uapi.crtc->dev);
	struct intel_shared_dpll *pll;
	bool bret;

	if (intel_crtc_has_type(crtc_state, INTEL_OUTPUT_HDMI)) {
		bret = cnl_ddi_hdmi_pll_dividers(crtc_state);
		if (!bret) {
			drm_dbg_kms(&i915->drm,
				    "Could not get HDMI pll dividers.\n");
			return false;
		}
	} else if (intel_crtc_has_dp_encoder(crtc_state)) {
		bret = cnl_ddi_dp_set_dpll_hw_state(crtc_state);
		if (!bret) {
			drm_dbg_kms(&i915->drm,
				    "Could not set DP dpll HW state.\n");
			return false;
		}
	} else {
		drm_dbg_kms(&i915->drm,
			    "Skip DPLL setup for output_types 0x%x\n",
			    crtc_state->output_types);
		return false;
	}

	pll = intel_find_shared_dpll(state, crtc,
				     &crtc_state->dpll_hw_state,
				     BIT(DPLL_ID_SKL_DPLL2) |
				     BIT(DPLL_ID_SKL_DPLL1) |
				     BIT(DPLL_ID_SKL_DPLL0));
	if (!pll) {
		drm_dbg_kms(&i915->drm, "No PLL selected\n");
		return false;
	}

	intel_reference_shared_dpll(state, crtc,
				    pll, &crtc_state->dpll_hw_state);

	crtc_state->shared_dpll = pll;

	return true;
}

static int cnl_ddi_pll_get_freq(struct drm_i915_private *i915,
				const struct intel_shared_dpll *pll,
				const struct intel_dpll_hw_state *pll_state)
{
	if (pll_state->cfgcr0 & DPLL_CFGCR0_HDMI_MODE)
		return cnl_ddi_wrpll_get_freq(i915, pll, pll_state);
	else
		return cnl_ddi_lcpll_get_freq(i915, pll, pll_state);
}

static void cnl_update_dpll_ref_clks(struct drm_i915_private *i915)
{
	/* No SSC reference */
	i915->dpll.ref_clks.nssc = i915->cdclk.hw.ref;
}

static void cnl_dump_hw_state(struct drm_i915_private *dev_priv,
			      const struct intel_dpll_hw_state *hw_state)
{
	drm_dbg_kms(&dev_priv->drm, "dpll_hw_state: "
		    "cfgcr0: 0x%x, cfgcr1: 0x%x\n",
		    hw_state->cfgcr0,
		    hw_state->cfgcr1);
}

static const struct intel_shared_dpll_funcs cnl_ddi_pll_funcs = {
	.enable = cnl_ddi_pll_enable,
	.disable = cnl_ddi_pll_disable,
	.get_hw_state = cnl_ddi_pll_get_hw_state,
	.get_freq = cnl_ddi_pll_get_freq,
};

static const struct dpll_info cnl_plls[] = {
	{ "DPLL 0", &cnl_ddi_pll_funcs, DPLL_ID_SKL_DPLL0, 0 },
	{ "DPLL 1", &cnl_ddi_pll_funcs, DPLL_ID_SKL_DPLL1, 0 },
	{ "DPLL 2", &cnl_ddi_pll_funcs, DPLL_ID_SKL_DPLL2, 0 },
	{ },
};

static const struct intel_dpll_mgr cnl_pll_mgr = {
	.dpll_info = cnl_plls,
	.get_dplls = cnl_get_dpll,
	.put_dplls = intel_put_dpll,
	.update_ref_clks = cnl_update_dpll_ref_clks,
	.dump_hw_state = cnl_dump_hw_state,
};

struct icl_combo_pll_params {
	int clock;
	struct skl_wrpll_params wrpll;
};

/*
 * These values alrea already adjusted: they're the bits we write to the
 * registers, not the logical values.
 */
static const struct icl_combo_pll_params icl_dp_combo_pll_24MHz_values[] = {
	{ 540000,
	  { .dco_integer = 0x151, .dco_fraction = 0x4000,		/* [0]: 5.4 */
	    .pdiv = 0x2 /* 3 */, .kdiv = 1, .qdiv_mode = 0, .qdiv_ratio = 0, }, },
	{ 270000,
	  { .dco_integer = 0x151, .dco_fraction = 0x4000,		/* [1]: 2.7 */
	    .pdiv = 0x2 /* 3 */, .kdiv = 2, .qdiv_mode = 0, .qdiv_ratio = 0, }, },
	{ 162000,
	  { .dco_integer = 0x151, .dco_fraction = 0x4000,		/* [2]: 1.62 */
	    .pdiv = 0x4 /* 5 */, .kdiv = 2, .qdiv_mode = 0, .qdiv_ratio = 0, }, },
	{ 324000,
	  { .dco_integer = 0x151, .dco_fraction = 0x4000,		/* [3]: 3.24 */
	    .pdiv = 0x4 /* 5 */, .kdiv = 1, .qdiv_mode = 0, .qdiv_ratio = 0, }, },
	{ 216000,
	  { .dco_integer = 0x168, .dco_fraction = 0x0000,		/* [4]: 2.16 */
	    .pdiv = 0x1 /* 2 */, .kdiv = 2, .qdiv_mode = 1, .qdiv_ratio = 2, }, },
	{ 432000,
	  { .dco_integer = 0x168, .dco_fraction = 0x0000,		/* [5]: 4.32 */
	    .pdiv = 0x1 /* 2 */, .kdiv = 2, .qdiv_mode = 0, .qdiv_ratio = 0, }, },
	{ 648000,
	  { .dco_integer = 0x195, .dco_fraction = 0x0000,		/* [6]: 6.48 */
	    .pdiv = 0x2 /* 3 */, .kdiv = 1, .qdiv_mode = 0, .qdiv_ratio = 0, }, },
	{ 810000,
	  { .dco_integer = 0x151, .dco_fraction = 0x4000,		/* [7]: 8.1 */
	    .pdiv = 0x1 /* 2 */, .kdiv = 1, .qdiv_mode = 0, .qdiv_ratio = 0, }, },
};


/* Also used for 38.4 MHz values. */
static const struct icl_combo_pll_params icl_dp_combo_pll_19_2MHz_values[] = {
	{ 540000,
	  { .dco_integer = 0x1A5, .dco_fraction = 0x7000,		/* [0]: 5.4 */
	    .pdiv = 0x2 /* 3 */, .kdiv = 1, .qdiv_mode = 0, .qdiv_ratio = 0, }, },
	{ 270000,
	  { .dco_integer = 0x1A5, .dco_fraction = 0x7000,		/* [1]: 2.7 */
	    .pdiv = 0x2 /* 3 */, .kdiv = 2, .qdiv_mode = 0, .qdiv_ratio = 0, }, },
	{ 162000,
	  { .dco_integer = 0x1A5, .dco_fraction = 0x7000,		/* [2]: 1.62 */
	    .pdiv = 0x4 /* 5 */, .kdiv = 2, .qdiv_mode = 0, .qdiv_ratio = 0, }, },
	{ 324000,
	  { .dco_integer = 0x1A5, .dco_fraction = 0x7000,		/* [3]: 3.24 */
	    .pdiv = 0x4 /* 5 */, .kdiv = 1, .qdiv_mode = 0, .qdiv_ratio = 0, }, },
	{ 216000,
	  { .dco_integer = 0x1C2, .dco_fraction = 0x0000,		/* [4]: 2.16 */
	    .pdiv = 0x1 /* 2 */, .kdiv = 2, .qdiv_mode = 1, .qdiv_ratio = 2, }, },
	{ 432000,
	  { .dco_integer = 0x1C2, .dco_fraction = 0x0000,		/* [5]: 4.32 */
	    .pdiv = 0x1 /* 2 */, .kdiv = 2, .qdiv_mode = 0, .qdiv_ratio = 0, }, },
	{ 648000,
	  { .dco_integer = 0x1FA, .dco_fraction = 0x2000,		/* [6]: 6.48 */
	    .pdiv = 0x2 /* 3 */, .kdiv = 1, .qdiv_mode = 0, .qdiv_ratio = 0, }, },
	{ 810000,
	  { .dco_integer = 0x1A5, .dco_fraction = 0x7000,		/* [7]: 8.1 */
	    .pdiv = 0x1 /* 2 */, .kdiv = 1, .qdiv_mode = 0, .qdiv_ratio = 0, }, },
};

static const struct skl_wrpll_params icl_tbt_pll_24MHz_values = {
	.dco_integer = 0x151, .dco_fraction = 0x4000,
	.pdiv = 0x4 /* 5 */, .kdiv = 1, .qdiv_mode = 0, .qdiv_ratio = 0,
};

static const struct skl_wrpll_params icl_tbt_pll_19_2MHz_values = {
	.dco_integer = 0x1A5, .dco_fraction = 0x7000,
	.pdiv = 0x4 /* 5 */, .kdiv = 1, .qdiv_mode = 0, .qdiv_ratio = 0,
};

static const struct skl_wrpll_params tgl_tbt_pll_19_2MHz_values = {
	.dco_integer = 0x54, .dco_fraction = 0x3000,
	/* the following params are unused */
	.pdiv = 0, .kdiv = 0, .qdiv_mode = 0, .qdiv_ratio = 0,
};

static const struct skl_wrpll_params tgl_tbt_pll_24MHz_values = {
	.dco_integer = 0x43, .dco_fraction = 0x4000,
	/* the following params are unused */
};

static bool icl_calc_dp_combo_pll(struct intel_crtc_state *crtc_state,
				  struct skl_wrpll_params *pll_params)
{
	struct drm_i915_private *dev_priv = to_i915(crtc_state->uapi.crtc->dev);
	const struct icl_combo_pll_params *params =
		dev_priv->dpll.ref_clks.nssc == 24000 ?
		icl_dp_combo_pll_24MHz_values :
		icl_dp_combo_pll_19_2MHz_values;
	int clock = crtc_state->port_clock;
	int i;

	for (i = 0; i < ARRAY_SIZE(icl_dp_combo_pll_24MHz_values); i++) {
		if (clock == params[i].clock) {
			*pll_params = params[i].wrpll;
			return true;
		}
	}

	MISSING_CASE(clock);
	return false;
}

static bool icl_calc_tbt_pll(struct intel_crtc_state *crtc_state,
			     struct skl_wrpll_params *pll_params)
{
	struct drm_i915_private *dev_priv = to_i915(crtc_state->uapi.crtc->dev);

	if (DISPLAY_VER(dev_priv) >= 12) {
		switch (dev_priv->dpll.ref_clks.nssc) {
		default:
			MISSING_CASE(dev_priv->dpll.ref_clks.nssc);
			fallthrough;
		case 19200:
		case 38400:
			*pll_params = tgl_tbt_pll_19_2MHz_values;
			break;
		case 24000:
			*pll_params = tgl_tbt_pll_24MHz_values;
			break;
		}
	} else {
		switch (dev_priv->dpll.ref_clks.nssc) {
		default:
			MISSING_CASE(dev_priv->dpll.ref_clks.nssc);
			fallthrough;
		case 19200:
		case 38400:
			*pll_params = icl_tbt_pll_19_2MHz_values;
			break;
		case 24000:
			*pll_params = icl_tbt_pll_24MHz_values;
			break;
		}
	}

	return true;
}

static int icl_ddi_tbt_pll_get_freq(struct drm_i915_private *i915,
				    const struct intel_shared_dpll *pll,
				    const struct intel_dpll_hw_state *pll_state)
{
	/*
	 * The PLL outputs multiple frequencies at the same time, selection is
	 * made at DDI clock mux level.
	 */
	drm_WARN_ON(&i915->drm, 1);

	return 0;
}

static int icl_wrpll_ref_clock(struct drm_i915_private *i915)
{
	int ref_clock = i915->dpll.ref_clks.nssc;

	/*
	 * For ICL+, the spec states: if reference frequency is 38.4,
	 * use 19.2 because the DPLL automatically divides that by 2.
	 */
	if (ref_clock == 38400)
		ref_clock = 19200;

	return ref_clock;
}

static bool
icl_calc_wrpll(struct intel_crtc_state *crtc_state,
	       struct skl_wrpll_params *wrpll_params)
{
	struct drm_i915_private *i915 = to_i915(crtc_state->uapi.crtc->dev);

	return __cnl_ddi_calculate_wrpll(crtc_state, wrpll_params,
					 icl_wrpll_ref_clock(i915));
}

static int icl_ddi_combo_pll_get_freq(struct drm_i915_private *i915,
				      const struct intel_shared_dpll *pll,
				      const struct intel_dpll_hw_state *pll_state)
{
	return __cnl_ddi_wrpll_get_freq(i915, pll, pll_state,
					icl_wrpll_ref_clock(i915));
}

static void icl_calc_dpll_state(struct drm_i915_private *i915,
				const struct skl_wrpll_params *pll_params,
				struct intel_dpll_hw_state *pll_state)
{
	u32 dco_fraction = pll_params->dco_fraction;

	memset(pll_state, 0, sizeof(*pll_state));

	if (ehl_combo_pll_div_frac_wa_needed(i915))
		dco_fraction = DIV_ROUND_CLOSEST(dco_fraction, 2);

	pll_state->cfgcr0 = DPLL_CFGCR0_DCO_FRACTION(dco_fraction) |
			    pll_params->dco_integer;

	pll_state->cfgcr1 = DPLL_CFGCR1_QDIV_RATIO(pll_params->qdiv_ratio) |
			    DPLL_CFGCR1_QDIV_MODE(pll_params->qdiv_mode) |
			    DPLL_CFGCR1_KDIV(pll_params->kdiv) |
			    DPLL_CFGCR1_PDIV(pll_params->pdiv);

	if (DISPLAY_VER(i915) >= 12)
		pll_state->cfgcr1 |= TGL_DPLL_CFGCR1_CFSELOVRD_NORMAL_XTAL;
	else
		pll_state->cfgcr1 |= DPLL_CFGCR1_CENTRAL_FREQ_8400;
}

static bool icl_mg_pll_find_divisors(int clock_khz, bool is_dp, bool use_ssc,
				     u32 *target_dco_khz,
				     struct intel_dpll_hw_state *state,
				     bool is_dkl)
{
	u32 dco_min_freq, dco_max_freq;
	int div1_vals[] = {7, 5, 3, 2};
	unsigned int i;
	int div2;

	dco_min_freq = is_dp ? 8100000 : use_ssc ? 8000000 : 7992000;
	dco_max_freq = is_dp ? 8100000 : 10000000;

	for (i = 0; i < ARRAY_SIZE(div1_vals); i++) {
		int div1 = div1_vals[i];

		for (div2 = 10; div2 > 0; div2--) {
			int dco = div1 * div2 * clock_khz * 5;
			int a_divratio, tlinedrv, inputsel;
			u32 hsdiv;

			if (dco < dco_min_freq || dco > dco_max_freq)
				continue;

			if (div2 >= 2) {
				/*
				 * Note: a_divratio not matching TGL BSpec
				 * algorithm but matching hardcoded values and
				 * working on HW for DP alt-mode at least
				 */
				a_divratio = is_dp ? 10 : 5;
				tlinedrv = is_dkl ? 1 : 2;
			} else {
				a_divratio = 5;
				tlinedrv = 0;
			}
			inputsel = is_dp ? 0 : 1;

			switch (div1) {
			default:
				MISSING_CASE(div1);
				fallthrough;
			case 2:
				hsdiv = MG_CLKTOP2_HSCLKCTL_HSDIV_RATIO_2;
				break;
			case 3:
				hsdiv = MG_CLKTOP2_HSCLKCTL_HSDIV_RATIO_3;
				break;
			case 5:
				hsdiv = MG_CLKTOP2_HSCLKCTL_HSDIV_RATIO_5;
				break;
			case 7:
				hsdiv = MG_CLKTOP2_HSCLKCTL_HSDIV_RATIO_7;
				break;
			}

			*target_dco_khz = dco;

			state->mg_refclkin_ctl = MG_REFCLKIN_CTL_OD_2_MUX(1);

			state->mg_clktop2_coreclkctl1 =
				MG_CLKTOP2_CORECLKCTL1_A_DIVRATIO(a_divratio);

			state->mg_clktop2_hsclkctl =
				MG_CLKTOP2_HSCLKCTL_TLINEDRV_CLKSEL(tlinedrv) |
				MG_CLKTOP2_HSCLKCTL_CORE_INPUTSEL(inputsel) |
				hsdiv |
				MG_CLKTOP2_HSCLKCTL_DSDIV_RATIO(div2);

			return true;
		}
	}

	return false;
}

/*
 * The specification for this function uses real numbers, so the math had to be
 * adapted to integer-only calculation, that's why it looks so different.
 */
static bool icl_calc_mg_pll_state(struct intel_crtc_state *crtc_state,
				  struct intel_dpll_hw_state *pll_state)
{
	struct drm_i915_private *dev_priv = to_i915(crtc_state->uapi.crtc->dev);
	int refclk_khz = dev_priv->dpll.ref_clks.nssc;
	int clock = crtc_state->port_clock;
	u32 dco_khz, m1div, m2div_int, m2div_rem, m2div_frac;
	u32 iref_ndiv, iref_trim, iref_pulse_w;
	u32 prop_coeff, int_coeff;
	u32 tdc_targetcnt, feedfwgain;
	u64 ssc_stepsize, ssc_steplen, ssc_steplog;
	u64 tmp;
	bool use_ssc = false;
	bool is_dp = !intel_crtc_has_type(crtc_state, INTEL_OUTPUT_HDMI);
	bool is_dkl = DISPLAY_VER(dev_priv) >= 12;

	memset(pll_state, 0, sizeof(*pll_state));

	if (!icl_mg_pll_find_divisors(clock, is_dp, use_ssc, &dco_khz,
				      pll_state, is_dkl)) {
		drm_dbg_kms(&dev_priv->drm,
			    "Failed to find divisors for clock %d\n", clock);
		return false;
	}

	m1div = 2;
	m2div_int = dco_khz / (refclk_khz * m1div);
	if (m2div_int > 255) {
		if (!is_dkl) {
			m1div = 4;
			m2div_int = dco_khz / (refclk_khz * m1div);
		}

		if (m2div_int > 255) {
			drm_dbg_kms(&dev_priv->drm,
				    "Failed to find mdiv for clock %d\n",
				    clock);
			return false;
		}
	}
	m2div_rem = dco_khz % (refclk_khz * m1div);

	tmp = (u64)m2div_rem * (1 << 22);
	do_div(tmp, refclk_khz * m1div);
	m2div_frac = tmp;

	switch (refclk_khz) {
	case 19200:
		iref_ndiv = 1;
		iref_trim = 28;
		iref_pulse_w = 1;
		break;
	case 24000:
		iref_ndiv = 1;
		iref_trim = 25;
		iref_pulse_w = 2;
		break;
	case 38400:
		iref_ndiv = 2;
		iref_trim = 28;
		iref_pulse_w = 1;
		break;
	default:
		MISSING_CASE(refclk_khz);
		return false;
	}

	/*
	 * tdc_res = 0.000003
	 * tdc_targetcnt = int(2 / (tdc_res * 8 * 50 * 1.1) / refclk_mhz + 0.5)
	 *
	 * The multiplication by 1000 is due to refclk MHz to KHz conversion. It
	 * was supposed to be a division, but we rearranged the operations of
	 * the formula to avoid early divisions so we don't multiply the
	 * rounding errors.
	 *
	 * 0.000003 * 8 * 50 * 1.1 = 0.00132, also known as 132 / 100000, which
	 * we also rearrange to work with integers.
	 *
	 * The 0.5 transformed to 5 results in a multiplication by 10 and the
	 * last division by 10.
	 */
	tdc_targetcnt = (2 * 1000 * 100000 * 10 / (132 * refclk_khz) + 5) / 10;

	/*
	 * Here we divide dco_khz by 10 in order to allow the dividend to fit in
	 * 32 bits. That's not a problem since we round the division down
	 * anyway.
	 */
	feedfwgain = (use_ssc || m2div_rem > 0) ?
		m1div * 1000000 * 100 / (dco_khz * 3 / 10) : 0;

	if (dco_khz >= 9000000) {
		prop_coeff = 5;
		int_coeff = 10;
	} else {
		prop_coeff = 4;
		int_coeff = 8;
	}

	if (use_ssc) {
		tmp = mul_u32_u32(dco_khz, 47 * 32);
		do_div(tmp, refclk_khz * m1div * 10000);
		ssc_stepsize = tmp;

		tmp = mul_u32_u32(dco_khz, 1000);
		ssc_steplen = DIV_ROUND_UP_ULL(tmp, 32 * 2 * 32);
	} else {
		ssc_stepsize = 0;
		ssc_steplen = 0;
	}
	ssc_steplog = 4;

	/* write pll_state calculations */
	if (is_dkl) {
		pll_state->mg_pll_div0 = DKL_PLL_DIV0_INTEG_COEFF(int_coeff) |
					 DKL_PLL_DIV0_PROP_COEFF(prop_coeff) |
					 DKL_PLL_DIV0_FBPREDIV(m1div) |
					 DKL_PLL_DIV0_FBDIV_INT(m2div_int);

		pll_state->mg_pll_div1 = DKL_PLL_DIV1_IREF_TRIM(iref_trim) |
					 DKL_PLL_DIV1_TDC_TARGET_CNT(tdc_targetcnt);

		pll_state->mg_pll_ssc = DKL_PLL_SSC_IREF_NDIV_RATIO(iref_ndiv) |
					DKL_PLL_SSC_STEP_LEN(ssc_steplen) |
					DKL_PLL_SSC_STEP_NUM(ssc_steplog) |
					(use_ssc ? DKL_PLL_SSC_EN : 0);

		pll_state->mg_pll_bias = (m2div_frac ? DKL_PLL_BIAS_FRAC_EN_H : 0) |
					  DKL_PLL_BIAS_FBDIV_FRAC(m2div_frac);

		pll_state->mg_pll_tdc_coldst_bias =
				DKL_PLL_TDC_SSC_STEP_SIZE(ssc_stepsize) |
				DKL_PLL_TDC_FEED_FWD_GAIN(feedfwgain);

	} else {
		pll_state->mg_pll_div0 =
			(m2div_rem > 0 ? MG_PLL_DIV0_FRACNEN_H : 0) |
			MG_PLL_DIV0_FBDIV_FRAC(m2div_frac) |
			MG_PLL_DIV0_FBDIV_INT(m2div_int);

		pll_state->mg_pll_div1 =
			MG_PLL_DIV1_IREF_NDIVRATIO(iref_ndiv) |
			MG_PLL_DIV1_DITHER_DIV_2 |
			MG_PLL_DIV1_NDIVRATIO(1) |
			MG_PLL_DIV1_FBPREDIV(m1div);

		pll_state->mg_pll_lf =
			MG_PLL_LF_TDCTARGETCNT(tdc_targetcnt) |
			MG_PLL_LF_AFCCNTSEL_512 |
			MG_PLL_LF_GAINCTRL(1) |
			MG_PLL_LF_INT_COEFF(int_coeff) |
			MG_PLL_LF_PROP_COEFF(prop_coeff);

		pll_state->mg_pll_frac_lock =
			MG_PLL_FRAC_LOCK_TRUELOCK_CRIT_32 |
			MG_PLL_FRAC_LOCK_EARLYLOCK_CRIT_32 |
			MG_PLL_FRAC_LOCK_LOCKTHRESH(10) |
			MG_PLL_FRAC_LOCK_DCODITHEREN |
			MG_PLL_FRAC_LOCK_FEEDFWRDGAIN(feedfwgain);
		if (use_ssc || m2div_rem > 0)
			pll_state->mg_pll_frac_lock |=
				MG_PLL_FRAC_LOCK_FEEDFWRDCAL_EN;

		pll_state->mg_pll_ssc =
			(use_ssc ? MG_PLL_SSC_EN : 0) |
			MG_PLL_SSC_TYPE(2) |
			MG_PLL_SSC_STEPLENGTH(ssc_steplen) |
			MG_PLL_SSC_STEPNUM(ssc_steplog) |
			MG_PLL_SSC_FLLEN |
			MG_PLL_SSC_STEPSIZE(ssc_stepsize);

		pll_state->mg_pll_tdc_coldst_bias =
			MG_PLL_TDC_COLDST_COLDSTART |
			MG_PLL_TDC_COLDST_IREFINT_EN |
			MG_PLL_TDC_COLDST_REFBIAS_START_PULSE_W(iref_pulse_w) |
			MG_PLL_TDC_TDCOVCCORR_EN |
			MG_PLL_TDC_TDCSEL(3);

		pll_state->mg_pll_bias =
			MG_PLL_BIAS_BIAS_GB_SEL(3) |
			MG_PLL_BIAS_INIT_DCOAMP(0x3F) |
			MG_PLL_BIAS_BIAS_BONUS(10) |
			MG_PLL_BIAS_BIASCAL_EN |
			MG_PLL_BIAS_CTRIM(12) |
			MG_PLL_BIAS_VREF_RDAC(4) |
			MG_PLL_BIAS_IREFTRIM(iref_trim);

		if (refclk_khz == 38400) {
			pll_state->mg_pll_tdc_coldst_bias_mask =
				MG_PLL_TDC_COLDST_COLDSTART;
			pll_state->mg_pll_bias_mask = 0;
		} else {
			pll_state->mg_pll_tdc_coldst_bias_mask = -1U;
			pll_state->mg_pll_bias_mask = -1U;
		}

		pll_state->mg_pll_tdc_coldst_bias &=
			pll_state->mg_pll_tdc_coldst_bias_mask;
		pll_state->mg_pll_bias &= pll_state->mg_pll_bias_mask;
	}

	return true;
}

static int icl_ddi_mg_pll_get_freq(struct drm_i915_private *dev_priv,
				   const struct intel_shared_dpll *pll,
				   const struct intel_dpll_hw_state *pll_state)
{
	u32 m1, m2_int, m2_frac, div1, div2, ref_clock;
	u64 tmp;

	ref_clock = dev_priv->dpll.ref_clks.nssc;

	if (DISPLAY_VER(dev_priv) >= 12) {
		m1 = pll_state->mg_pll_div0 & DKL_PLL_DIV0_FBPREDIV_MASK;
		m1 = m1 >> DKL_PLL_DIV0_FBPREDIV_SHIFT;
		m2_int = pll_state->mg_pll_div0 & DKL_PLL_DIV0_FBDIV_INT_MASK;

		if (pll_state->mg_pll_bias & DKL_PLL_BIAS_FRAC_EN_H) {
			m2_frac = pll_state->mg_pll_bias &
				  DKL_PLL_BIAS_FBDIV_FRAC_MASK;
			m2_frac = m2_frac >> DKL_PLL_BIAS_FBDIV_SHIFT;
		} else {
			m2_frac = 0;
		}
	} else {
		m1 = pll_state->mg_pll_div1 & MG_PLL_DIV1_FBPREDIV_MASK;
		m2_int = pll_state->mg_pll_div0 & MG_PLL_DIV0_FBDIV_INT_MASK;

		if (pll_state->mg_pll_div0 & MG_PLL_DIV0_FRACNEN_H) {
			m2_frac = pll_state->mg_pll_div0 &
				  MG_PLL_DIV0_FBDIV_FRAC_MASK;
			m2_frac = m2_frac >> MG_PLL_DIV0_FBDIV_FRAC_SHIFT;
		} else {
			m2_frac = 0;
		}
	}

	switch (pll_state->mg_clktop2_hsclkctl &
		MG_CLKTOP2_HSCLKCTL_HSDIV_RATIO_MASK) {
	case MG_CLKTOP2_HSCLKCTL_HSDIV_RATIO_2:
		div1 = 2;
		break;
	case MG_CLKTOP2_HSCLKCTL_HSDIV_RATIO_3:
		div1 = 3;
		break;
	case MG_CLKTOP2_HSCLKCTL_HSDIV_RATIO_5:
		div1 = 5;
		break;
	case MG_CLKTOP2_HSCLKCTL_HSDIV_RATIO_7:
		div1 = 7;
		break;
	default:
		MISSING_CASE(pll_state->mg_clktop2_hsclkctl);
		return 0;
	}

	div2 = (pll_state->mg_clktop2_hsclkctl &
		MG_CLKTOP2_HSCLKCTL_DSDIV_RATIO_MASK) >>
		MG_CLKTOP2_HSCLKCTL_DSDIV_RATIO_SHIFT;

	/* div2 value of 0 is same as 1 means no div */
	if (div2 == 0)
		div2 = 1;

	/*
	 * Adjust the original formula to delay the division by 2^22 in order to
	 * minimize possible rounding errors.
	 */
	tmp = (u64)m1 * m2_int * ref_clock +
	      (((u64)m1 * m2_frac * ref_clock) >> 22);
	tmp = div_u64(tmp, 5 * div1 * div2);

	return tmp;
}

/**
 * icl_set_active_port_dpll - select the active port DPLL for a given CRTC
 * @crtc_state: state for the CRTC to select the DPLL for
 * @port_dpll_id: the active @port_dpll_id to select
 *
 * Select the given @port_dpll_id instance from the DPLLs reserved for the
 * CRTC.
 */
void icl_set_active_port_dpll(struct intel_crtc_state *crtc_state,
			      enum icl_port_dpll_id port_dpll_id)
{
	struct icl_port_dpll *port_dpll =
		&crtc_state->icl_port_dplls[port_dpll_id];

	crtc_state->shared_dpll = port_dpll->pll;
	crtc_state->dpll_hw_state = port_dpll->hw_state;
}

static void icl_update_active_dpll(struct intel_atomic_state *state,
				   struct intel_crtc *crtc,
				   struct intel_encoder *encoder)
{
	struct intel_crtc_state *crtc_state =
		intel_atomic_get_new_crtc_state(state, crtc);
	struct intel_digital_port *primary_port;
	enum icl_port_dpll_id port_dpll_id = ICL_PORT_DPLL_DEFAULT;

	primary_port = encoder->type == INTEL_OUTPUT_DP_MST ?
		enc_to_mst(encoder)->primary :
		enc_to_dig_port(encoder);

	if (primary_port &&
	    (primary_port->tc_mode == TC_PORT_DP_ALT ||
	     primary_port->tc_mode == TC_PORT_LEGACY))
		port_dpll_id = ICL_PORT_DPLL_MG_PHY;

	icl_set_active_port_dpll(crtc_state, port_dpll_id);
}

static u32 intel_get_hti_plls(struct drm_i915_private *i915)
{
	if (!(i915->hti_state & HDPORT_ENABLED))
		return 0;

	return REG_FIELD_GET(HDPORT_DPLL_USED_MASK, i915->hti_state);
}

static bool icl_get_combo_phy_dpll(struct intel_atomic_state *state,
				   struct intel_crtc *crtc,
				   struct intel_encoder *encoder)
{
	struct intel_crtc_state *crtc_state =
		intel_atomic_get_new_crtc_state(state, crtc);
	struct skl_wrpll_params pll_params = { };
	struct icl_port_dpll *port_dpll =
		&crtc_state->icl_port_dplls[ICL_PORT_DPLL_DEFAULT];
	struct drm_i915_private *dev_priv = to_i915(crtc->base.dev);
	enum port port = encoder->port;
	unsigned long dpll_mask;
	int ret;

	if (intel_crtc_has_type(crtc_state, INTEL_OUTPUT_HDMI) ||
	    intel_crtc_has_type(crtc_state, INTEL_OUTPUT_DSI))
		ret = icl_calc_wrpll(crtc_state, &pll_params);
	else
		ret = icl_calc_dp_combo_pll(crtc_state, &pll_params);

	if (!ret) {
		drm_dbg_kms(&dev_priv->drm,
			    "Could not calculate combo PHY PLL state.\n");

		return false;
	}

	icl_calc_dpll_state(dev_priv, &pll_params, &port_dpll->hw_state);

	if (IS_ALDERLAKE_S(dev_priv)) {
		dpll_mask =
			BIT(DPLL_ID_DG1_DPLL3) |
			BIT(DPLL_ID_DG1_DPLL2) |
			BIT(DPLL_ID_ICL_DPLL1) |
			BIT(DPLL_ID_ICL_DPLL0);
	} else if (IS_DG1(dev_priv)) {
		if (port == PORT_D || port == PORT_E) {
			dpll_mask =
				BIT(DPLL_ID_DG1_DPLL2) |
				BIT(DPLL_ID_DG1_DPLL3);
		} else {
			dpll_mask =
				BIT(DPLL_ID_DG1_DPLL0) |
				BIT(DPLL_ID_DG1_DPLL1);
		}
	} else if (IS_ROCKETLAKE(dev_priv)) {
		dpll_mask =
			BIT(DPLL_ID_EHL_DPLL4) |
			BIT(DPLL_ID_ICL_DPLL1) |
			BIT(DPLL_ID_ICL_DPLL0);
	} else if (IS_JSL_EHL(dev_priv) && port != PORT_A) {
		dpll_mask =
			BIT(DPLL_ID_EHL_DPLL4) |
			BIT(DPLL_ID_ICL_DPLL1) |
			BIT(DPLL_ID_ICL_DPLL0);
	} else {
		dpll_mask = BIT(DPLL_ID_ICL_DPLL1) | BIT(DPLL_ID_ICL_DPLL0);
	}

	/* Eliminate DPLLs from consideration if reserved by HTI */
	dpll_mask &= ~intel_get_hti_plls(dev_priv);

	port_dpll->pll = intel_find_shared_dpll(state, crtc,
						&port_dpll->hw_state,
						dpll_mask);
	if (!port_dpll->pll) {
		drm_dbg_kms(&dev_priv->drm,
			    "No combo PHY PLL found for [ENCODER:%d:%s]\n",
			    encoder->base.base.id, encoder->base.name);
		return false;
	}

	intel_reference_shared_dpll(state, crtc,
				    port_dpll->pll, &port_dpll->hw_state);

	icl_update_active_dpll(state, crtc, encoder);

	return true;
}

static bool icl_get_tc_phy_dplls(struct intel_atomic_state *state,
				 struct intel_crtc *crtc,
				 struct intel_encoder *encoder)
{
	struct drm_i915_private *dev_priv = to_i915(state->base.dev);
	struct intel_crtc_state *crtc_state =
		intel_atomic_get_new_crtc_state(state, crtc);
	struct skl_wrpll_params pll_params = { };
	struct icl_port_dpll *port_dpll;
	enum intel_dpll_id dpll_id;

	port_dpll = &crtc_state->icl_port_dplls[ICL_PORT_DPLL_DEFAULT];
	if (!icl_calc_tbt_pll(crtc_state, &pll_params)) {
		drm_dbg_kms(&dev_priv->drm,
			    "Could not calculate TBT PLL state.\n");
		return false;
	}

	icl_calc_dpll_state(dev_priv, &pll_params, &port_dpll->hw_state);

	port_dpll->pll = intel_find_shared_dpll(state, crtc,
						&port_dpll->hw_state,
						BIT(DPLL_ID_ICL_TBTPLL));
	if (!port_dpll->pll) {
		drm_dbg_kms(&dev_priv->drm, "No TBT-ALT PLL found\n");
		return false;
	}
	intel_reference_shared_dpll(state, crtc,
				    port_dpll->pll, &port_dpll->hw_state);


	port_dpll = &crtc_state->icl_port_dplls[ICL_PORT_DPLL_MG_PHY];
	if (!icl_calc_mg_pll_state(crtc_state, &port_dpll->hw_state)) {
		drm_dbg_kms(&dev_priv->drm,
			    "Could not calculate MG PHY PLL state.\n");
		goto err_unreference_tbt_pll;
	}

	dpll_id = icl_tc_port_to_pll_id(intel_port_to_tc(dev_priv,
							 encoder->port));
	port_dpll->pll = intel_find_shared_dpll(state, crtc,
						&port_dpll->hw_state,
						BIT(dpll_id));
	if (!port_dpll->pll) {
		drm_dbg_kms(&dev_priv->drm, "No MG PHY PLL found\n");
		goto err_unreference_tbt_pll;
	}
	intel_reference_shared_dpll(state, crtc,
				    port_dpll->pll, &port_dpll->hw_state);

	icl_update_active_dpll(state, crtc, encoder);

	return true;

err_unreference_tbt_pll:
	port_dpll = &crtc_state->icl_port_dplls[ICL_PORT_DPLL_DEFAULT];
	intel_unreference_shared_dpll(state, crtc, port_dpll->pll);

	return false;
}

static bool icl_get_dplls(struct intel_atomic_state *state,
			  struct intel_crtc *crtc,
			  struct intel_encoder *encoder)
{
	struct drm_i915_private *dev_priv = to_i915(state->base.dev);
	enum phy phy = intel_port_to_phy(dev_priv, encoder->port);

	if (intel_phy_is_combo(dev_priv, phy))
		return icl_get_combo_phy_dpll(state, crtc, encoder);
	else if (intel_phy_is_tc(dev_priv, phy))
		return icl_get_tc_phy_dplls(state, crtc, encoder);

	MISSING_CASE(phy);

	return false;
}

static void icl_put_dplls(struct intel_atomic_state *state,
			  struct intel_crtc *crtc)
{
	const struct intel_crtc_state *old_crtc_state =
		intel_atomic_get_old_crtc_state(state, crtc);
	struct intel_crtc_state *new_crtc_state =
		intel_atomic_get_new_crtc_state(state, crtc);
	enum icl_port_dpll_id id;

	new_crtc_state->shared_dpll = NULL;

	for (id = ICL_PORT_DPLL_DEFAULT; id < ICL_PORT_DPLL_COUNT; id++) {
		const struct icl_port_dpll *old_port_dpll =
			&old_crtc_state->icl_port_dplls[id];
		struct icl_port_dpll *new_port_dpll =
			&new_crtc_state->icl_port_dplls[id];

		new_port_dpll->pll = NULL;

		if (!old_port_dpll->pll)
			continue;

		intel_unreference_shared_dpll(state, crtc, old_port_dpll->pll);
	}
}

static bool mg_pll_get_hw_state(struct drm_i915_private *dev_priv,
				struct intel_shared_dpll *pll,
				struct intel_dpll_hw_state *hw_state)
{
	const enum intel_dpll_id id = pll->info->id;
	enum tc_port tc_port = icl_pll_id_to_tc_port(id);
	intel_wakeref_t wakeref;
	bool ret = false;
	u32 val;

	i915_reg_t enable_reg = intel_tc_pll_enable_reg(dev_priv, pll);

	wakeref = intel_display_power_get_if_enabled(dev_priv,
						     POWER_DOMAIN_DISPLAY_CORE);
	if (!wakeref)
		return false;

	val = intel_de_read(dev_priv, enable_reg);
	if (!(val & PLL_ENABLE))
		goto out;

	hw_state->mg_refclkin_ctl = intel_de_read(dev_priv,
						  MG_REFCLKIN_CTL(tc_port));
	hw_state->mg_refclkin_ctl &= MG_REFCLKIN_CTL_OD_2_MUX_MASK;

	hw_state->mg_clktop2_coreclkctl1 =
		intel_de_read(dev_priv, MG_CLKTOP2_CORECLKCTL1(tc_port));
	hw_state->mg_clktop2_coreclkctl1 &=
		MG_CLKTOP2_CORECLKCTL1_A_DIVRATIO_MASK;

	hw_state->mg_clktop2_hsclkctl =
		intel_de_read(dev_priv, MG_CLKTOP2_HSCLKCTL(tc_port));
	hw_state->mg_clktop2_hsclkctl &=
		MG_CLKTOP2_HSCLKCTL_TLINEDRV_CLKSEL_MASK |
		MG_CLKTOP2_HSCLKCTL_CORE_INPUTSEL_MASK |
		MG_CLKTOP2_HSCLKCTL_HSDIV_RATIO_MASK |
		MG_CLKTOP2_HSCLKCTL_DSDIV_RATIO_MASK;

	hw_state->mg_pll_div0 = intel_de_read(dev_priv, MG_PLL_DIV0(tc_port));
	hw_state->mg_pll_div1 = intel_de_read(dev_priv, MG_PLL_DIV1(tc_port));
	hw_state->mg_pll_lf = intel_de_read(dev_priv, MG_PLL_LF(tc_port));
	hw_state->mg_pll_frac_lock = intel_de_read(dev_priv,
						   MG_PLL_FRAC_LOCK(tc_port));
	hw_state->mg_pll_ssc = intel_de_read(dev_priv, MG_PLL_SSC(tc_port));

	hw_state->mg_pll_bias = intel_de_read(dev_priv, MG_PLL_BIAS(tc_port));
	hw_state->mg_pll_tdc_coldst_bias =
		intel_de_read(dev_priv, MG_PLL_TDC_COLDST_BIAS(tc_port));

	if (dev_priv->dpll.ref_clks.nssc == 38400) {
		hw_state->mg_pll_tdc_coldst_bias_mask = MG_PLL_TDC_COLDST_COLDSTART;
		hw_state->mg_pll_bias_mask = 0;
	} else {
		hw_state->mg_pll_tdc_coldst_bias_mask = -1U;
		hw_state->mg_pll_bias_mask = -1U;
	}

	hw_state->mg_pll_tdc_coldst_bias &= hw_state->mg_pll_tdc_coldst_bias_mask;
	hw_state->mg_pll_bias &= hw_state->mg_pll_bias_mask;

	ret = true;
out:
	intel_display_power_put(dev_priv, POWER_DOMAIN_DISPLAY_CORE, wakeref);
	return ret;
}

static bool dkl_pll_get_hw_state(struct drm_i915_private *dev_priv,
				 struct intel_shared_dpll *pll,
				 struct intel_dpll_hw_state *hw_state)
{
	const enum intel_dpll_id id = pll->info->id;
	enum tc_port tc_port = icl_pll_id_to_tc_port(id);
	intel_wakeref_t wakeref;
	bool ret = false;
	u32 val;

	wakeref = intel_display_power_get_if_enabled(dev_priv,
						     POWER_DOMAIN_DISPLAY_CORE);
	if (!wakeref)
		return false;

	val = intel_de_read(dev_priv, intel_tc_pll_enable_reg(dev_priv, pll));
	if (!(val & PLL_ENABLE))
		goto out;

	/*
	 * All registers read here have the same HIP_INDEX_REG even though
	 * they are on different building blocks
	 */
	intel_de_write(dev_priv, HIP_INDEX_REG(tc_port),
		       HIP_INDEX_VAL(tc_port, 0x2));

	hw_state->mg_refclkin_ctl = intel_de_read(dev_priv,
						  DKL_REFCLKIN_CTL(tc_port));
	hw_state->mg_refclkin_ctl &= MG_REFCLKIN_CTL_OD_2_MUX_MASK;

	hw_state->mg_clktop2_hsclkctl =
		intel_de_read(dev_priv, DKL_CLKTOP2_HSCLKCTL(tc_port));
	hw_state->mg_clktop2_hsclkctl &=
		MG_CLKTOP2_HSCLKCTL_TLINEDRV_CLKSEL_MASK |
		MG_CLKTOP2_HSCLKCTL_CORE_INPUTSEL_MASK |
		MG_CLKTOP2_HSCLKCTL_HSDIV_RATIO_MASK |
		MG_CLKTOP2_HSCLKCTL_DSDIV_RATIO_MASK;

	hw_state->mg_clktop2_coreclkctl1 =
		intel_de_read(dev_priv, DKL_CLKTOP2_CORECLKCTL1(tc_port));
	hw_state->mg_clktop2_coreclkctl1 &=
		MG_CLKTOP2_CORECLKCTL1_A_DIVRATIO_MASK;

	hw_state->mg_pll_div0 = intel_de_read(dev_priv, DKL_PLL_DIV0(tc_port));
	hw_state->mg_pll_div0 &= (DKL_PLL_DIV0_INTEG_COEFF_MASK |
				  DKL_PLL_DIV0_PROP_COEFF_MASK |
				  DKL_PLL_DIV0_FBPREDIV_MASK |
				  DKL_PLL_DIV0_FBDIV_INT_MASK);

	hw_state->mg_pll_div1 = intel_de_read(dev_priv, DKL_PLL_DIV1(tc_port));
	hw_state->mg_pll_div1 &= (DKL_PLL_DIV1_IREF_TRIM_MASK |
				  DKL_PLL_DIV1_TDC_TARGET_CNT_MASK);

	hw_state->mg_pll_ssc = intel_de_read(dev_priv, DKL_PLL_SSC(tc_port));
	hw_state->mg_pll_ssc &= (DKL_PLL_SSC_IREF_NDIV_RATIO_MASK |
				 DKL_PLL_SSC_STEP_LEN_MASK |
				 DKL_PLL_SSC_STEP_NUM_MASK |
				 DKL_PLL_SSC_EN);

	hw_state->mg_pll_bias = intel_de_read(dev_priv, DKL_PLL_BIAS(tc_port));
	hw_state->mg_pll_bias &= (DKL_PLL_BIAS_FRAC_EN_H |
				  DKL_PLL_BIAS_FBDIV_FRAC_MASK);

	hw_state->mg_pll_tdc_coldst_bias =
		intel_de_read(dev_priv, DKL_PLL_TDC_COLDST_BIAS(tc_port));
	hw_state->mg_pll_tdc_coldst_bias &= (DKL_PLL_TDC_SSC_STEP_SIZE_MASK |
					     DKL_PLL_TDC_FEED_FWD_GAIN_MASK);

	ret = true;
out:
	intel_display_power_put(dev_priv, POWER_DOMAIN_DISPLAY_CORE, wakeref);
	return ret;
}

static bool icl_pll_get_hw_state(struct drm_i915_private *dev_priv,
				 struct intel_shared_dpll *pll,
				 struct intel_dpll_hw_state *hw_state,
				 i915_reg_t enable_reg)
{
	const enum intel_dpll_id id = pll->info->id;
	intel_wakeref_t wakeref;
	bool ret = false;
	u32 val;

	wakeref = intel_display_power_get_if_enabled(dev_priv,
						     POWER_DOMAIN_DISPLAY_CORE);
	if (!wakeref)
		return false;

	val = intel_de_read(dev_priv, enable_reg);
	if (!(val & PLL_ENABLE))
		goto out;

	if (IS_ALDERLAKE_S(dev_priv)) {
		hw_state->cfgcr0 = intel_de_read(dev_priv, ADLS_DPLL_CFGCR0(id));
		hw_state->cfgcr1 = intel_de_read(dev_priv, ADLS_DPLL_CFGCR1(id));
	} else if (IS_DG1(dev_priv)) {
		hw_state->cfgcr0 = intel_de_read(dev_priv, DG1_DPLL_CFGCR0(id));
		hw_state->cfgcr1 = intel_de_read(dev_priv, DG1_DPLL_CFGCR1(id));
	} else if (IS_ROCKETLAKE(dev_priv)) {
		hw_state->cfgcr0 = intel_de_read(dev_priv,
						 RKL_DPLL_CFGCR0(id));
		hw_state->cfgcr1 = intel_de_read(dev_priv,
						 RKL_DPLL_CFGCR1(id));
	} else if (DISPLAY_VER(dev_priv) >= 12) {
		hw_state->cfgcr0 = intel_de_read(dev_priv,
						 TGL_DPLL_CFGCR0(id));
		hw_state->cfgcr1 = intel_de_read(dev_priv,
						 TGL_DPLL_CFGCR1(id));
	} else {
		if (IS_JSL_EHL(dev_priv) && id == DPLL_ID_EHL_DPLL4) {
			hw_state->cfgcr0 = intel_de_read(dev_priv,
							 ICL_DPLL_CFGCR0(4));
			hw_state->cfgcr1 = intel_de_read(dev_priv,
							 ICL_DPLL_CFGCR1(4));
		} else {
			hw_state->cfgcr0 = intel_de_read(dev_priv,
							 ICL_DPLL_CFGCR0(id));
			hw_state->cfgcr1 = intel_de_read(dev_priv,
							 ICL_DPLL_CFGCR1(id));
		}
	}

	ret = true;
out:
	intel_display_power_put(dev_priv, POWER_DOMAIN_DISPLAY_CORE, wakeref);
	return ret;
}

static bool combo_pll_get_hw_state(struct drm_i915_private *dev_priv,
				   struct intel_shared_dpll *pll,
				   struct intel_dpll_hw_state *hw_state)
{
	i915_reg_t enable_reg = intel_combo_pll_enable_reg(dev_priv, pll);

	return icl_pll_get_hw_state(dev_priv, pll, hw_state, enable_reg);
}

static bool tbt_pll_get_hw_state(struct drm_i915_private *dev_priv,
				 struct intel_shared_dpll *pll,
				 struct intel_dpll_hw_state *hw_state)
{
	return icl_pll_get_hw_state(dev_priv, pll, hw_state, TBT_PLL_ENABLE);
}

static void icl_dpll_write(struct drm_i915_private *dev_priv,
			   struct intel_shared_dpll *pll)
{
	struct intel_dpll_hw_state *hw_state = &pll->state.hw_state;
	const enum intel_dpll_id id = pll->info->id;
	i915_reg_t cfgcr0_reg, cfgcr1_reg;

	if (IS_ALDERLAKE_S(dev_priv)) {
		cfgcr0_reg = ADLS_DPLL_CFGCR0(id);
		cfgcr1_reg = ADLS_DPLL_CFGCR1(id);
	} else if (IS_DG1(dev_priv)) {
		cfgcr0_reg = DG1_DPLL_CFGCR0(id);
		cfgcr1_reg = DG1_DPLL_CFGCR1(id);
	} else if (IS_ROCKETLAKE(dev_priv)) {
		cfgcr0_reg = RKL_DPLL_CFGCR0(id);
		cfgcr1_reg = RKL_DPLL_CFGCR1(id);
	} else if (DISPLAY_VER(dev_priv) >= 12) {
		cfgcr0_reg = TGL_DPLL_CFGCR0(id);
		cfgcr1_reg = TGL_DPLL_CFGCR1(id);
	} else {
		if (IS_JSL_EHL(dev_priv) && id == DPLL_ID_EHL_DPLL4) {
			cfgcr0_reg = ICL_DPLL_CFGCR0(4);
			cfgcr1_reg = ICL_DPLL_CFGCR1(4);
		} else {
			cfgcr0_reg = ICL_DPLL_CFGCR0(id);
			cfgcr1_reg = ICL_DPLL_CFGCR1(id);
		}
	}

	intel_de_write(dev_priv, cfgcr0_reg, hw_state->cfgcr0);
	intel_de_write(dev_priv, cfgcr1_reg, hw_state->cfgcr1);
	intel_de_posting_read(dev_priv, cfgcr1_reg);
}

static void icl_mg_pll_write(struct drm_i915_private *dev_priv,
			     struct intel_shared_dpll *pll)
{
	struct intel_dpll_hw_state *hw_state = &pll->state.hw_state;
	enum tc_port tc_port = icl_pll_id_to_tc_port(pll->info->id);
	u32 val;

	/*
	 * Some of the following registers have reserved fields, so program
	 * these with RMW based on a mask. The mask can be fixed or generated
	 * during the calc/readout phase if the mask depends on some other HW
	 * state like refclk, see icl_calc_mg_pll_state().
	 */
	val = intel_de_read(dev_priv, MG_REFCLKIN_CTL(tc_port));
	val &= ~MG_REFCLKIN_CTL_OD_2_MUX_MASK;
	val |= hw_state->mg_refclkin_ctl;
	intel_de_write(dev_priv, MG_REFCLKIN_CTL(tc_port), val);

	val = intel_de_read(dev_priv, MG_CLKTOP2_CORECLKCTL1(tc_port));
	val &= ~MG_CLKTOP2_CORECLKCTL1_A_DIVRATIO_MASK;
	val |= hw_state->mg_clktop2_coreclkctl1;
	intel_de_write(dev_priv, MG_CLKTOP2_CORECLKCTL1(tc_port), val);

	val = intel_de_read(dev_priv, MG_CLKTOP2_HSCLKCTL(tc_port));
	val &= ~(MG_CLKTOP2_HSCLKCTL_TLINEDRV_CLKSEL_MASK |
		 MG_CLKTOP2_HSCLKCTL_CORE_INPUTSEL_MASK |
		 MG_CLKTOP2_HSCLKCTL_HSDIV_RATIO_MASK |
		 MG_CLKTOP2_HSCLKCTL_DSDIV_RATIO_MASK);
	val |= hw_state->mg_clktop2_hsclkctl;
	intel_de_write(dev_priv, MG_CLKTOP2_HSCLKCTL(tc_port), val);

	intel_de_write(dev_priv, MG_PLL_DIV0(tc_port), hw_state->mg_pll_div0);
	intel_de_write(dev_priv, MG_PLL_DIV1(tc_port), hw_state->mg_pll_div1);
	intel_de_write(dev_priv, MG_PLL_LF(tc_port), hw_state->mg_pll_lf);
	intel_de_write(dev_priv, MG_PLL_FRAC_LOCK(tc_port),
		       hw_state->mg_pll_frac_lock);
	intel_de_write(dev_priv, MG_PLL_SSC(tc_port), hw_state->mg_pll_ssc);

	val = intel_de_read(dev_priv, MG_PLL_BIAS(tc_port));
	val &= ~hw_state->mg_pll_bias_mask;
	val |= hw_state->mg_pll_bias;
	intel_de_write(dev_priv, MG_PLL_BIAS(tc_port), val);

	val = intel_de_read(dev_priv, MG_PLL_TDC_COLDST_BIAS(tc_port));
	val &= ~hw_state->mg_pll_tdc_coldst_bias_mask;
	val |= hw_state->mg_pll_tdc_coldst_bias;
	intel_de_write(dev_priv, MG_PLL_TDC_COLDST_BIAS(tc_port), val);

	intel_de_posting_read(dev_priv, MG_PLL_TDC_COLDST_BIAS(tc_port));
}

static void dkl_pll_write(struct drm_i915_private *dev_priv,
			  struct intel_shared_dpll *pll)
{
	struct intel_dpll_hw_state *hw_state = &pll->state.hw_state;
	enum tc_port tc_port = icl_pll_id_to_tc_port(pll->info->id);
	u32 val;

	/*
	 * All registers programmed here have the same HIP_INDEX_REG even
	 * though on different building block
	 */
	intel_de_write(dev_priv, HIP_INDEX_REG(tc_port),
		       HIP_INDEX_VAL(tc_port, 0x2));

	/* All the registers are RMW */
	val = intel_de_read(dev_priv, DKL_REFCLKIN_CTL(tc_port));
	val &= ~MG_REFCLKIN_CTL_OD_2_MUX_MASK;
	val |= hw_state->mg_refclkin_ctl;
	intel_de_write(dev_priv, DKL_REFCLKIN_CTL(tc_port), val);

	val = intel_de_read(dev_priv, DKL_CLKTOP2_CORECLKCTL1(tc_port));
	val &= ~MG_CLKTOP2_CORECLKCTL1_A_DIVRATIO_MASK;
	val |= hw_state->mg_clktop2_coreclkctl1;
	intel_de_write(dev_priv, DKL_CLKTOP2_CORECLKCTL1(tc_port), val);

	val = intel_de_read(dev_priv, DKL_CLKTOP2_HSCLKCTL(tc_port));
	val &= ~(MG_CLKTOP2_HSCLKCTL_TLINEDRV_CLKSEL_MASK |
		 MG_CLKTOP2_HSCLKCTL_CORE_INPUTSEL_MASK |
		 MG_CLKTOP2_HSCLKCTL_HSDIV_RATIO_MASK |
		 MG_CLKTOP2_HSCLKCTL_DSDIV_RATIO_MASK);
	val |= hw_state->mg_clktop2_hsclkctl;
	intel_de_write(dev_priv, DKL_CLKTOP2_HSCLKCTL(tc_port), val);

	val = intel_de_read(dev_priv, DKL_PLL_DIV0(tc_port));
	val &= ~(DKL_PLL_DIV0_INTEG_COEFF_MASK |
		 DKL_PLL_DIV0_PROP_COEFF_MASK |
		 DKL_PLL_DIV0_FBPREDIV_MASK |
		 DKL_PLL_DIV0_FBDIV_INT_MASK);
	val |= hw_state->mg_pll_div0;
	intel_de_write(dev_priv, DKL_PLL_DIV0(tc_port), val);

	val = intel_de_read(dev_priv, DKL_PLL_DIV1(tc_port));
	val &= ~(DKL_PLL_DIV1_IREF_TRIM_MASK |
		 DKL_PLL_DIV1_TDC_TARGET_CNT_MASK);
	val |= hw_state->mg_pll_div1;
	intel_de_write(dev_priv, DKL_PLL_DIV1(tc_port), val);

	val = intel_de_read(dev_priv, DKL_PLL_SSC(tc_port));
	val &= ~(DKL_PLL_SSC_IREF_NDIV_RATIO_MASK |
		 DKL_PLL_SSC_STEP_LEN_MASK |
		 DKL_PLL_SSC_STEP_NUM_MASK |
		 DKL_PLL_SSC_EN);
	val |= hw_state->mg_pll_ssc;
	intel_de_write(dev_priv, DKL_PLL_SSC(tc_port), val);

	val = intel_de_read(dev_priv, DKL_PLL_BIAS(tc_port));
	val &= ~(DKL_PLL_BIAS_FRAC_EN_H |
		 DKL_PLL_BIAS_FBDIV_FRAC_MASK);
	val |= hw_state->mg_pll_bias;
	intel_de_write(dev_priv, DKL_PLL_BIAS(tc_port), val);

	val = intel_de_read(dev_priv, DKL_PLL_TDC_COLDST_BIAS(tc_port));
	val &= ~(DKL_PLL_TDC_SSC_STEP_SIZE_MASK |
		 DKL_PLL_TDC_FEED_FWD_GAIN_MASK);
	val |= hw_state->mg_pll_tdc_coldst_bias;
	intel_de_write(dev_priv, DKL_PLL_TDC_COLDST_BIAS(tc_port), val);

	intel_de_posting_read(dev_priv, DKL_PLL_TDC_COLDST_BIAS(tc_port));
}

static void icl_pll_power_enable(struct drm_i915_private *dev_priv,
				 struct intel_shared_dpll *pll,
				 i915_reg_t enable_reg)
{
	u32 val;

	val = intel_de_read(dev_priv, enable_reg);
	val |= PLL_POWER_ENABLE;
	intel_de_write(dev_priv, enable_reg, val);

	/*
	 * The spec says we need to "wait" but it also says it should be
	 * immediate.
	 */
	if (intel_de_wait_for_set(dev_priv, enable_reg, PLL_POWER_STATE, 1))
		drm_err(&dev_priv->drm, "PLL %d Power not enabled\n",
			pll->info->id);
}

static void icl_pll_enable(struct drm_i915_private *dev_priv,
			   struct intel_shared_dpll *pll,
			   i915_reg_t enable_reg)
{
	u32 val;

	val = intel_de_read(dev_priv, enable_reg);
	val |= PLL_ENABLE;
	intel_de_write(dev_priv, enable_reg, val);

	/* Timeout is actually 600us. */
	if (intel_de_wait_for_set(dev_priv, enable_reg, PLL_LOCK, 1))
		drm_err(&dev_priv->drm, "PLL %d not locked\n", pll->info->id);
}

static void combo_pll_enable(struct drm_i915_private *dev_priv,
			     struct intel_shared_dpll *pll)
{
	i915_reg_t enable_reg = intel_combo_pll_enable_reg(dev_priv, pll);

	if (IS_JSL_EHL(dev_priv) &&
	    pll->info->id == DPLL_ID_EHL_DPLL4) {

		/*
		 * We need to disable DC states when this DPLL is enabled.
		 * This can be done by taking a reference on DPLL4 power
		 * domain.
		 */
		pll->wakeref = intel_display_power_get(dev_priv,
						       POWER_DOMAIN_DPLL_DC_OFF);
	}

	icl_pll_power_enable(dev_priv, pll, enable_reg);

	icl_dpll_write(dev_priv, pll);

	/*
	 * DVFS pre sequence would be here, but in our driver the cdclk code
	 * paths should already be setting the appropriate voltage, hence we do
	 * nothing here.
	 */

	icl_pll_enable(dev_priv, pll, enable_reg);

	/* DVFS post sequence would be here. See the comment above. */
}

static void tbt_pll_enable(struct drm_i915_private *dev_priv,
			   struct intel_shared_dpll *pll)
{
	icl_pll_power_enable(dev_priv, pll, TBT_PLL_ENABLE);

	icl_dpll_write(dev_priv, pll);

	/*
	 * DVFS pre sequence would be here, but in our driver the cdclk code
	 * paths should already be setting the appropriate voltage, hence we do
	 * nothing here.
	 */

	icl_pll_enable(dev_priv, pll, TBT_PLL_ENABLE);

	/* DVFS post sequence would be here. See the comment above. */
}

static void mg_pll_enable(struct drm_i915_private *dev_priv,
			  struct intel_shared_dpll *pll)
{
	i915_reg_t enable_reg = intel_tc_pll_enable_reg(dev_priv, pll);

	icl_pll_power_enable(dev_priv, pll, enable_reg);

	if (DISPLAY_VER(dev_priv) >= 12)
		dkl_pll_write(dev_priv, pll);
	else
		icl_mg_pll_write(dev_priv, pll);

	/*
	 * DVFS pre sequence would be here, but in our driver the cdclk code
	 * paths should already be setting the appropriate voltage, hence we do
	 * nothing here.
	 */

	icl_pll_enable(dev_priv, pll, enable_reg);

	/* DVFS post sequence would be here. See the comment above. */
}

static void icl_pll_disable(struct drm_i915_private *dev_priv,
			    struct intel_shared_dpll *pll,
			    i915_reg_t enable_reg)
{
	u32 val;

	/* The first steps are done by intel_ddi_post_disable(). */

	/*
	 * DVFS pre sequence would be here, but in our driver the cdclk code
	 * paths should already be setting the appropriate voltage, hence we do
	 * nothing here.
	 */

	val = intel_de_read(dev_priv, enable_reg);
	val &= ~PLL_ENABLE;
	intel_de_write(dev_priv, enable_reg, val);

	/* Timeout is actually 1us. */
	if (intel_de_wait_for_clear(dev_priv, enable_reg, PLL_LOCK, 1))
		drm_err(&dev_priv->drm, "PLL %d locked\n", pll->info->id);

	/* DVFS post sequence would be here. See the comment above. */

	val = intel_de_read(dev_priv, enable_reg);
	val &= ~PLL_POWER_ENABLE;
	intel_de_write(dev_priv, enable_reg, val);

	/*
	 * The spec says we need to "wait" but it also says it should be
	 * immediate.
	 */
	if (intel_de_wait_for_clear(dev_priv, enable_reg, PLL_POWER_STATE, 1))
		drm_err(&dev_priv->drm, "PLL %d Power not disabled\n",
			pll->info->id);
}

static void combo_pll_disable(struct drm_i915_private *dev_priv,
			      struct intel_shared_dpll *pll)
{
	i915_reg_t enable_reg = intel_combo_pll_enable_reg(dev_priv, pll);

	icl_pll_disable(dev_priv, pll, enable_reg);

	if (IS_JSL_EHL(dev_priv) &&
	    pll->info->id == DPLL_ID_EHL_DPLL4)
		intel_display_power_put(dev_priv, POWER_DOMAIN_DPLL_DC_OFF,
					pll->wakeref);
}

static void tbt_pll_disable(struct drm_i915_private *dev_priv,
			    struct intel_shared_dpll *pll)
{
	icl_pll_disable(dev_priv, pll, TBT_PLL_ENABLE);
}

static void mg_pll_disable(struct drm_i915_private *dev_priv,
			   struct intel_shared_dpll *pll)
{
	i915_reg_t enable_reg = intel_tc_pll_enable_reg(dev_priv, pll);

	icl_pll_disable(dev_priv, pll, enable_reg);
}

static void icl_update_dpll_ref_clks(struct drm_i915_private *i915)
{
	/* No SSC ref */
	i915->dpll.ref_clks.nssc = i915->cdclk.hw.ref;
}

static void icl_dump_hw_state(struct drm_i915_private *dev_priv,
			      const struct intel_dpll_hw_state *hw_state)
{
	drm_dbg_kms(&dev_priv->drm,
		    "dpll_hw_state: cfgcr0: 0x%x, cfgcr1: 0x%x, "
		    "mg_refclkin_ctl: 0x%x, hg_clktop2_coreclkctl1: 0x%x, "
		    "mg_clktop2_hsclkctl: 0x%x, mg_pll_div0: 0x%x, "
		    "mg_pll_div2: 0x%x, mg_pll_lf: 0x%x, "
		    "mg_pll_frac_lock: 0x%x, mg_pll_ssc: 0x%x, "
		    "mg_pll_bias: 0x%x, mg_pll_tdc_coldst_bias: 0x%x\n",
		    hw_state->cfgcr0, hw_state->cfgcr1,
		    hw_state->mg_refclkin_ctl,
		    hw_state->mg_clktop2_coreclkctl1,
		    hw_state->mg_clktop2_hsclkctl,
		    hw_state->mg_pll_div0,
		    hw_state->mg_pll_div1,
		    hw_state->mg_pll_lf,
		    hw_state->mg_pll_frac_lock,
		    hw_state->mg_pll_ssc,
		    hw_state->mg_pll_bias,
		    hw_state->mg_pll_tdc_coldst_bias);
}

static const struct intel_shared_dpll_funcs combo_pll_funcs = {
	.enable = combo_pll_enable,
	.disable = combo_pll_disable,
	.get_hw_state = combo_pll_get_hw_state,
	.get_freq = icl_ddi_combo_pll_get_freq,
};

static const struct intel_shared_dpll_funcs tbt_pll_funcs = {
	.enable = tbt_pll_enable,
	.disable = tbt_pll_disable,
	.get_hw_state = tbt_pll_get_hw_state,
	.get_freq = icl_ddi_tbt_pll_get_freq,
};

static const struct intel_shared_dpll_funcs mg_pll_funcs = {
	.enable = mg_pll_enable,
	.disable = mg_pll_disable,
	.get_hw_state = mg_pll_get_hw_state,
	.get_freq = icl_ddi_mg_pll_get_freq,
};

static const struct dpll_info icl_plls[] = {
	{ "DPLL 0",   &combo_pll_funcs, DPLL_ID_ICL_DPLL0,  0 },
	{ "DPLL 1",   &combo_pll_funcs, DPLL_ID_ICL_DPLL1,  0 },
	{ "TBT PLL",  &tbt_pll_funcs, DPLL_ID_ICL_TBTPLL, 0 },
	{ "MG PLL 1", &mg_pll_funcs, DPLL_ID_ICL_MGPLL1, 0 },
	{ "MG PLL 2", &mg_pll_funcs, DPLL_ID_ICL_MGPLL2, 0 },
	{ "MG PLL 3", &mg_pll_funcs, DPLL_ID_ICL_MGPLL3, 0 },
	{ "MG PLL 4", &mg_pll_funcs, DPLL_ID_ICL_MGPLL4, 0 },
	{ },
};

static const struct intel_dpll_mgr icl_pll_mgr = {
	.dpll_info = icl_plls,
	.get_dplls = icl_get_dplls,
	.put_dplls = icl_put_dplls,
	.update_active_dpll = icl_update_active_dpll,
	.update_ref_clks = icl_update_dpll_ref_clks,
	.dump_hw_state = icl_dump_hw_state,
};

static const struct dpll_info ehl_plls[] = {
	{ "DPLL 0", &combo_pll_funcs, DPLL_ID_ICL_DPLL0, 0 },
	{ "DPLL 1", &combo_pll_funcs, DPLL_ID_ICL_DPLL1, 0 },
	{ "DPLL 4", &combo_pll_funcs, DPLL_ID_EHL_DPLL4, 0 },
	{ },
};

static const struct intel_dpll_mgr ehl_pll_mgr = {
	.dpll_info = ehl_plls,
	.get_dplls = icl_get_dplls,
	.put_dplls = icl_put_dplls,
	.update_ref_clks = icl_update_dpll_ref_clks,
	.dump_hw_state = icl_dump_hw_state,
};

static const struct intel_shared_dpll_funcs dkl_pll_funcs = {
	.enable = mg_pll_enable,
	.disable = mg_pll_disable,
	.get_hw_state = dkl_pll_get_hw_state,
	.get_freq = icl_ddi_mg_pll_get_freq,
};

static const struct dpll_info tgl_plls[] = {
	{ "DPLL 0", &combo_pll_funcs, DPLL_ID_ICL_DPLL0,  0 },
	{ "DPLL 1", &combo_pll_funcs, DPLL_ID_ICL_DPLL1,  0 },
	{ "TBT PLL",  &tbt_pll_funcs, DPLL_ID_ICL_TBTPLL, 0 },
	{ "TC PLL 1", &dkl_pll_funcs, DPLL_ID_ICL_MGPLL1, 0 },
	{ "TC PLL 2", &dkl_pll_funcs, DPLL_ID_ICL_MGPLL2, 0 },
	{ "TC PLL 3", &dkl_pll_funcs, DPLL_ID_ICL_MGPLL3, 0 },
	{ "TC PLL 4", &dkl_pll_funcs, DPLL_ID_ICL_MGPLL4, 0 },
	{ "TC PLL 5", &dkl_pll_funcs, DPLL_ID_TGL_MGPLL5, 0 },
	{ "TC PLL 6", &dkl_pll_funcs, DPLL_ID_TGL_MGPLL6, 0 },
	{ },
};

static const struct intel_dpll_mgr tgl_pll_mgr = {
	.dpll_info = tgl_plls,
	.get_dplls = icl_get_dplls,
	.put_dplls = icl_put_dplls,
	.update_active_dpll = icl_update_active_dpll,
	.update_ref_clks = icl_update_dpll_ref_clks,
	.dump_hw_state = icl_dump_hw_state,
};

static const struct dpll_info rkl_plls[] = {
	{ "DPLL 0", &combo_pll_funcs, DPLL_ID_ICL_DPLL0, 0 },
	{ "DPLL 1", &combo_pll_funcs, DPLL_ID_ICL_DPLL1, 0 },
	{ "DPLL 4", &combo_pll_funcs, DPLL_ID_EHL_DPLL4, 0 },
	{ },
};

static const struct intel_dpll_mgr rkl_pll_mgr = {
	.dpll_info = rkl_plls,
	.get_dplls = icl_get_dplls,
	.put_dplls = icl_put_dplls,
	.update_ref_clks = icl_update_dpll_ref_clks,
	.dump_hw_state = icl_dump_hw_state,
};

static const struct dpll_info dg1_plls[] = {
	{ "DPLL 0", &combo_pll_funcs, DPLL_ID_DG1_DPLL0, 0 },
	{ "DPLL 1", &combo_pll_funcs, DPLL_ID_DG1_DPLL1, 0 },
	{ "DPLL 2", &combo_pll_funcs, DPLL_ID_DG1_DPLL2, 0 },
	{ "DPLL 3", &combo_pll_funcs, DPLL_ID_DG1_DPLL3, 0 },
	{ },
};

static const struct intel_dpll_mgr dg1_pll_mgr = {
	.dpll_info = dg1_plls,
	.get_dplls = icl_get_dplls,
	.put_dplls = icl_put_dplls,
	.update_ref_clks = icl_update_dpll_ref_clks,
	.dump_hw_state = icl_dump_hw_state,
};

static const struct dpll_info adls_plls[] = {
	{ "DPLL 0", &combo_pll_funcs, DPLL_ID_ICL_DPLL0, 0 },
	{ "DPLL 1", &combo_pll_funcs, DPLL_ID_ICL_DPLL1, 0 },
	{ "DPLL 2", &combo_pll_funcs, DPLL_ID_DG1_DPLL2, 0 },
	{ "DPLL 3", &combo_pll_funcs, DPLL_ID_DG1_DPLL3, 0 },
	{ },
};

static const struct intel_dpll_mgr adls_pll_mgr = {
	.dpll_info = adls_plls,
	.get_dplls = icl_get_dplls,
	.put_dplls = icl_put_dplls,
	.update_ref_clks = icl_update_dpll_ref_clks,
	.dump_hw_state = icl_dump_hw_state,
};

static const struct dpll_info adlp_plls[] = {
	{ "DPLL 0", &combo_pll_funcs, DPLL_ID_ICL_DPLL0,  0 },
	{ "DPLL 1", &combo_pll_funcs, DPLL_ID_ICL_DPLL1,  0 },
	{ "TBT PLL",  &tbt_pll_funcs, DPLL_ID_ICL_TBTPLL, 0 },
	{ "TC PLL 1", &dkl_pll_funcs, DPLL_ID_ICL_MGPLL1, 0 },
	{ "TC PLL 2", &dkl_pll_funcs, DPLL_ID_ICL_MGPLL2, 0 },
	{ "TC PLL 3", &dkl_pll_funcs, DPLL_ID_ICL_MGPLL3, 0 },
	{ "TC PLL 4", &dkl_pll_funcs, DPLL_ID_ICL_MGPLL4, 0 },
	{ },
};

static const struct intel_dpll_mgr adlp_pll_mgr = {
	.dpll_info = adlp_plls,
	.get_dplls = icl_get_dplls,
	.put_dplls = icl_put_dplls,
	.update_active_dpll = icl_update_active_dpll,
	.update_ref_clks = icl_update_dpll_ref_clks,
	.dump_hw_state = icl_dump_hw_state,
};

/**
 * intel_shared_dpll_init - Initialize shared DPLLs
 * @dev: drm device
 *
 * Initialize shared DPLLs for @dev.
 */
void intel_shared_dpll_init(struct drm_device *dev)
{
	struct drm_i915_private *dev_priv = to_i915(dev);
	const struct intel_dpll_mgr *dpll_mgr = NULL;
	const struct dpll_info *dpll_info;
	int i;

	if (IS_ALDERLAKE_P(dev_priv))
		dpll_mgr = &adlp_pll_mgr;
	else if (IS_ALDERLAKE_S(dev_priv))
		dpll_mgr = &adls_pll_mgr;
	else if (IS_DG1(dev_priv))
		dpll_mgr = &dg1_pll_mgr;
	else if (IS_ROCKETLAKE(dev_priv))
		dpll_mgr = &rkl_pll_mgr;
	else if (DISPLAY_VER(dev_priv) >= 12)
		dpll_mgr = &tgl_pll_mgr;
	else if (IS_JSL_EHL(dev_priv))
		dpll_mgr = &ehl_pll_mgr;
	else if (DISPLAY_VER(dev_priv) >= 11)
		dpll_mgr = &icl_pll_mgr;
	else if (IS_CANNONLAKE(dev_priv))
		dpll_mgr = &cnl_pll_mgr;
	else if (IS_GEMINILAKE(dev_priv) || IS_BROXTON(dev_priv))
		dpll_mgr = &bxt_pll_mgr;
	else if (DISPLAY_VER(dev_priv) == 9)
		dpll_mgr = &skl_pll_mgr;
	else if (HAS_DDI(dev_priv))
		dpll_mgr = &hsw_pll_mgr;
	else if (HAS_PCH_IBX(dev_priv) || HAS_PCH_CPT(dev_priv))
		dpll_mgr = &pch_pll_mgr;

	if (!dpll_mgr) {
		dev_priv->dpll.num_shared_dpll = 0;
		return;
	}

	dpll_info = dpll_mgr->dpll_info;

	for (i = 0; dpll_info[i].name; i++) {
		drm_WARN_ON(dev, i != dpll_info[i].id);
		dev_priv->dpll.shared_dplls[i].info = &dpll_info[i];
	}

	dev_priv->dpll.mgr = dpll_mgr;
	dev_priv->dpll.num_shared_dpll = i;
	mutex_init(&dev_priv->dpll.lock);

	BUG_ON(dev_priv->dpll.num_shared_dpll > I915_NUM_PLLS);
}

/**
 * intel_reserve_shared_dplls - reserve DPLLs for CRTC and encoder combination
 * @state: atomic state
 * @crtc: CRTC to reserve DPLLs for
 * @encoder: encoder
 *
 * This function reserves all required DPLLs for the given CRTC and encoder
 * combination in the current atomic commit @state and the new @crtc atomic
 * state.
 *
 * The new configuration in the atomic commit @state is made effective by
 * calling intel_shared_dpll_swap_state().
 *
 * The reserved DPLLs should be released by calling
 * intel_release_shared_dplls().
 *
 * Returns:
 * True if all required DPLLs were successfully reserved.
 */
bool intel_reserve_shared_dplls(struct intel_atomic_state *state,
				struct intel_crtc *crtc,
				struct intel_encoder *encoder)
{
	struct drm_i915_private *dev_priv = to_i915(state->base.dev);
	const struct intel_dpll_mgr *dpll_mgr = dev_priv->dpll.mgr;

	if (drm_WARN_ON(&dev_priv->drm, !dpll_mgr))
		return false;

	return dpll_mgr->get_dplls(state, crtc, encoder);
}

/**
 * intel_release_shared_dplls - end use of DPLLs by CRTC in atomic state
 * @state: atomic state
 * @crtc: crtc from which the DPLLs are to be released
 *
 * This function releases all DPLLs reserved by intel_reserve_shared_dplls()
 * from the current atomic commit @state and the old @crtc atomic state.
 *
 * The new configuration in the atomic commit @state is made effective by
 * calling intel_shared_dpll_swap_state().
 */
void intel_release_shared_dplls(struct intel_atomic_state *state,
				struct intel_crtc *crtc)
{
	struct drm_i915_private *dev_priv = to_i915(state->base.dev);
	const struct intel_dpll_mgr *dpll_mgr = dev_priv->dpll.mgr;

	/*
	 * FIXME: this function is called for every platform having a
	 * compute_clock hook, even though the platform doesn't yet support
	 * the shared DPLL framework and intel_reserve_shared_dplls() is not
	 * called on those.
	 */
	if (!dpll_mgr)
		return;

	dpll_mgr->put_dplls(state, crtc);
}

/**
 * intel_update_active_dpll - update the active DPLL for a CRTC/encoder
 * @state: atomic state
 * @crtc: the CRTC for which to update the active DPLL
 * @encoder: encoder determining the type of port DPLL
 *
 * Update the active DPLL for the given @crtc/@encoder in @crtc's atomic state,
 * from the port DPLLs reserved previously by intel_reserve_shared_dplls(). The
 * DPLL selected will be based on the current mode of the encoder's port.
 */
void intel_update_active_dpll(struct intel_atomic_state *state,
			      struct intel_crtc *crtc,
			      struct intel_encoder *encoder)
{
	struct drm_i915_private *dev_priv = to_i915(encoder->base.dev);
	const struct intel_dpll_mgr *dpll_mgr = dev_priv->dpll.mgr;

	if (drm_WARN_ON(&dev_priv->drm, !dpll_mgr))
		return;

	dpll_mgr->update_active_dpll(state, crtc, encoder);
}

/**
 * intel_dpll_get_freq - calculate the DPLL's output frequency
 * @i915: i915 device
 * @pll: DPLL for which to calculate the output frequency
 * @pll_state: DPLL state from which to calculate the output frequency
 *
 * Return the output frequency corresponding to @pll's passed in @pll_state.
 */
int intel_dpll_get_freq(struct drm_i915_private *i915,
			const struct intel_shared_dpll *pll,
			const struct intel_dpll_hw_state *pll_state)
{
	if (drm_WARN_ON(&i915->drm, !pll->info->funcs->get_freq))
		return 0;

	return pll->info->funcs->get_freq(i915, pll, pll_state);
}

/**
 * intel_dpll_get_hw_state - readout the DPLL's hardware state
 * @i915: i915 device
 * @pll: DPLL for which to calculate the output frequency
 * @hw_state: DPLL's hardware state
 *
 * Read out @pll's hardware state into @hw_state.
 */
bool intel_dpll_get_hw_state(struct drm_i915_private *i915,
			     struct intel_shared_dpll *pll,
			     struct intel_dpll_hw_state *hw_state)
{
	return pll->info->funcs->get_hw_state(i915, pll, hw_state);
}

static void readout_dpll_hw_state(struct drm_i915_private *i915,
				  struct intel_shared_dpll *pll)
{
	struct intel_crtc *crtc;

	pll->on = intel_dpll_get_hw_state(i915, pll, &pll->state.hw_state);

	if (IS_JSL_EHL(i915) && pll->on &&
	    pll->info->id == DPLL_ID_EHL_DPLL4) {
		pll->wakeref = intel_display_power_get(i915,
						       POWER_DOMAIN_DPLL_DC_OFF);
	}

	pll->state.pipe_mask = 0;
	for_each_intel_crtc(&i915->drm, crtc) {
		struct intel_crtc_state *crtc_state =
			to_intel_crtc_state(crtc->base.state);

		if (crtc_state->hw.active && crtc_state->shared_dpll == pll)
			pll->state.pipe_mask |= BIT(crtc->pipe);
	}
	pll->active_mask = pll->state.pipe_mask;

	drm_dbg_kms(&i915->drm,
		    "%s hw state readout: pipe_mask 0x%x, on %i\n",
		    pll->info->name, pll->state.pipe_mask, pll->on);
}

void intel_dpll_update_ref_clks(struct drm_i915_private *i915)
{
	if (i915->dpll.mgr && i915->dpll.mgr->update_ref_clks)
		i915->dpll.mgr->update_ref_clks(i915);
}

void intel_dpll_readout_hw_state(struct drm_i915_private *i915)
{
	int i;

	for (i = 0; i < i915->dpll.num_shared_dpll; i++)
		readout_dpll_hw_state(i915, &i915->dpll.shared_dplls[i]);
}

static void sanitize_dpll_state(struct drm_i915_private *i915,
				struct intel_shared_dpll *pll)
{
	if (!pll->on || pll->active_mask)
		return;

	drm_dbg_kms(&i915->drm,
		    "%s enabled but not in use, disabling\n",
		    pll->info->name);

	pll->info->funcs->disable(i915, pll);
	pll->on = false;
}

void intel_dpll_sanitize_state(struct drm_i915_private *i915)
{
	int i;

	for (i = 0; i < i915->dpll.num_shared_dpll; i++)
		sanitize_dpll_state(i915, &i915->dpll.shared_dplls[i]);
}

/**
 * intel_dpll_dump_hw_state - write hw_state to dmesg
 * @dev_priv: i915 drm device
 * @hw_state: hw state to be written to the log
 *
 * Write the relevant values in @hw_state to dmesg using drm_dbg_kms.
 */
void intel_dpll_dump_hw_state(struct drm_i915_private *dev_priv,
			      const struct intel_dpll_hw_state *hw_state)
{
	if (dev_priv->dpll.mgr) {
		dev_priv->dpll.mgr->dump_hw_state(dev_priv, hw_state);
	} else {
		/* fallback for platforms that don't use the shared dpll
		 * infrastructure
		 */
		drm_dbg_kms(&dev_priv->drm,
			    "dpll_hw_state: dpll: 0x%x, dpll_md: 0x%x, "
			    "fp0: 0x%x, fp1: 0x%x\n",
			    hw_state->dpll,
			    hw_state->dpll_md,
			    hw_state->fp0,
			    hw_state->fp1);
	}
}<|MERGE_RESOLUTION|>--- conflicted
+++ resolved
@@ -2674,13 +2674,8 @@
 ehl_combo_pll_div_frac_wa_needed(struct drm_i915_private *i915)
 {
 	return ((IS_PLATFORM(i915, INTEL_ELKHARTLAKE) &&
-<<<<<<< HEAD
-		 IS_JSL_EHL_REVID(i915, EHL_REVID_B0, REVID_FOREVER)) ||
+		 IS_JSL_EHL_DISPLAY_STEP(i915, STEP_B0, STEP_FOREVER)) ||
 		 IS_TIGERLAKE(i915) || IS_ALDERLAKE_P(i915)) &&
-=======
-		 IS_JSL_EHL_DISPLAY_STEP(i915, STEP_B0, STEP_FOREVER)) ||
-		 IS_TIGERLAKE(i915)) &&
->>>>>>> eee42141
 		 i915->dpll.ref_clks.nssc == 38400;
 }
 
