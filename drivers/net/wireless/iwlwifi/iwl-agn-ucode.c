--- conflicted
+++ resolved
@@ -271,34 +271,7 @@
 
 static int iwlagn_init_alive_start(struct iwl_priv *priv)
 {
-<<<<<<< HEAD
-	IWL_DEBUG_INFO(priv, "Init. calibration is completed, restarting fw.\n");
-	queue_work(priv->workqueue, &priv->restart);
-}
-
-void iwlagn_init_alive_start(struct iwl_priv *priv)
-{
-	int ret = 0;
-
-	/* initialize uCode was loaded... verify inst image.
-	 * This is a paranoid check, because we would not have gotten the
-	 * "initialize" alive if code weren't properly loaded.  */
-	if (iwl_verify_ucode(priv, &priv->ucode_init)) {
-		/* Runtime instruction load was bad;
-		 * take it all the way back down so we can try again */
-		IWL_DEBUG_INFO(priv, "Bad \"initialize\" uCode load.\n");
-		goto restart;
-	}
-
-	ret = iwlagn_alive_notify(priv);
-	if (ret) {
-		IWL_WARN(priv,
-			"Could not complete ALIVE transition: %d\n", ret);
-		goto restart;
-	}
-=======
 	int ret;
->>>>>>> eaef6a93
 
 	if (priv->cfg->bt_params &&
 	    priv->cfg->bt_params->advanced_bt_coexist) {
@@ -583,19 +556,6 @@
  * iwl_verify_ucode - determine which instruction image is in SRAM,
  *    and verify its contents
  */
-<<<<<<< HEAD
-int iwl_verify_ucode(struct iwl_priv *priv, struct fw_desc *fw_desc)
-{
-	if (!iwlcore_verify_inst_sparse(priv, fw_desc)) {
-		IWL_DEBUG_INFO(priv, "uCode is good in inst SRAM\n");
-		return 0;
-	}
-
-	IWL_ERR(priv, "UCODE IMAGE IN INSTRUCTION SRAM NOT VALID!!\n");
-
-	iwl_print_mismatch_inst(priv, fw_desc);
-	return -EIO;
-=======
 static int iwl_verify_ucode(struct iwl_priv *priv, struct fw_img *img)
 {
 	if (!iwlcore_verify_inst_sparse(priv, &img->code)) {
@@ -756,5 +716,4 @@
 	/* Whatever happened, stop the device */
 	iwlagn_stop_device(priv);
 	return ret;
->>>>>>> eaef6a93
 }