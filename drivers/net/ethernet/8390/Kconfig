--- conflicted
+++ resolved
@@ -146,16 +146,6 @@
 	  To compile this driver as a module, choose M here: the module will be
 	  called pcnet_cs.  If unsure, say N.
 
-<<<<<<< HEAD
-config NE_H8300
-	tristate "NE2000 compatible support for H8/300"
-	depends on H8300H_AKI3068NET || H8300H_H8MAX
-	---help---
-	  Say Y here if you want to use the NE2000 compatible
-	  controller on the Renesas H8/300 processor.
-
-=======
->>>>>>> d8ec26d7
 config STNIC
 	tristate "National DP83902AV  support"
 	depends on SUPERH
