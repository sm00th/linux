--- conflicted
+++ resolved
@@ -1913,19 +1913,11 @@
 			const struct qstr *, struct page *);
 void update_parent_metadata(struct inode *, struct inode *, unsigned int);
 int room_for_filename(const void *, int, int);
-<<<<<<< HEAD
 void f2fs_drop_nlink(struct inode *, struct inode *);
-struct f2fs_dir_entry *f2fs_find_entry(struct inode *, struct qstr *,
-							struct page **);
-struct f2fs_dir_entry *f2fs_parent_dir(struct inode *, struct page **);
-ino_t f2fs_inode_by_name(struct inode *, struct qstr *, struct page **);
-=======
-void f2fs_drop_nlink(struct inode *, struct inode *, struct page *);
 struct f2fs_dir_entry *f2fs_find_entry(struct inode *, const struct qstr *,
 							struct page **);
 struct f2fs_dir_entry *f2fs_parent_dir(struct inode *, struct page **);
-ino_t f2fs_inode_by_name(struct inode *, const struct qstr *);
->>>>>>> 19a6d89d
+ino_t f2fs_inode_by_name(struct inode *, const struct qstr *, struct page **);
 void f2fs_set_link(struct inode *, struct f2fs_dir_entry *,
 				struct page *, struct inode *);
 int update_dent_inode(struct inode *, struct inode *, const struct qstr *);
